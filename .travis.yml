--- conflicted
+++ resolved
@@ -51,13 +51,6 @@
   - chmod +x docker-compose
   - sudo mv docker-compose /usr/local/bin
   - pip install --upgrade pip
-<<<<<<< HEAD
-  - if [ ! -z "$KUBERNETES_VERSION" ]; then ./scripts/ci/kubernetes/setup_kubernetes.sh; fi
-script:
-  - if [ -z "$KUBERNETES_VERSION" ]; then docker-compose --log-level ERROR -f scripts/ci/docker-compose.yml run airflow-testing /app/scripts/ci/run-ci.sh; fi
-  - if [ ! -z "$KUBERNETES_VERSION" ]; then
-      ./scripts/ci/kubernetes/kube/deploy.sh &&
-=======
 script:
   - if [ -z "$KUBERNETES_VERSION" ]; then docker-compose --log-level ERROR -f scripts/ci/docker-compose.yml run airflow-testing /app/scripts/ci/run-ci.sh; fi
   - if [ ! -z "$KUBERNETES_VERSION" ]; then
@@ -70,7 +63,6 @@
       ./scripts/ci/kubernetes/minikube/stop_minikube.sh &&
       ./scripts/ci/kubernetes/setup_kubernetes.sh &&
       ./scripts/ci/kubernetes/kube/deploy.sh -d git_mode &&
->>>>>>> cb8b2a1d
       MINIKUBE_IP=$(minikube ip) docker-compose --log-level ERROR -f scripts/ci/docker-compose.yml -f scripts/ci/docker-compose-kubernetes.yml run airflow-testing /app/scripts/ci/run-ci.sh;
     fi
 before_cache:
