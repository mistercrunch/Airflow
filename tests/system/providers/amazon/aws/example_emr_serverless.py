# Licensed to the Apache Software Foundation (ASF) under one
# or more contributor license agreements.  See the NOTICE file
# distributed with this work for additional information
# regarding copyright ownership.  The ASF licenses this file
# to you under the Apache License, Version 2.0 (the
# "License"); you may not use this file except in compliance
# with the License.  You may obtain a copy of the License at
#
#   http://www.apache.org/licenses/LICENSE-2.0
#
# Unless required by applicable law or agreed to in writing,
# software distributed under the License is distributed on an
# "AS IS" BASIS, WITHOUT WARRANTIES OR CONDITIONS OF ANY
# KIND, either express or implied.  See the License for the
# specific language governing permissions and limitations
# under the License.
from __future__ import annotations

from datetime import datetime

import boto3

from airflow.models.baseoperator import chain
from airflow.models.dag import DAG
from airflow.providers.amazon.aws.operators.emr import (
    EmrServerlessCreateApplicationOperator,
    EmrServerlessDeleteApplicationOperator,
    EmrServerlessStartJobOperator,
)
from airflow.providers.amazon.aws.operators.s3 import S3CreateBucketOperator, S3DeleteBucketOperator
from airflow.providers.amazon.aws.sensors.emr import EmrServerlessApplicationSensor, EmrServerlessJobSensor
from airflow.utils.trigger_rule import TriggerRule
from tests.system.providers.amazon.aws.utils import ENV_ID_KEY, SystemTestContextBuilder

DAG_ID = "example_emr_serverless"

# Externally fetched variables:
ROLE_ARN_KEY = "ROLE_ARN"


sys_test_context_task = SystemTestContextBuilder().add_variable(ROLE_ARN_KEY).build()

with DAG(
    dag_id=DAG_ID,
    schedule="@once",
    start_date=datetime(2021, 1, 1),
    tags=["example"],
    catchup=False,
) as dag:
    test_context = sys_test_context_task()
    env_id = test_context[ENV_ID_KEY]
    role_arn = test_context[ROLE_ARN_KEY]
<<<<<<< HEAD
    bucket_name = f'{env_id}-emr-serverless-bucket'
    region = boto3.session.Session().region_name
    entryPoint = f's3://{region}.elasticmapreduce/emr-containers/samples/wordcount/scripts/wordcount.py'
    create_s3_bucket = S3CreateBucketOperator(task_id='create_s3_bucket', bucket_name=bucket_name)
=======
    bucket_name = f"{env_id}-emr-serverless-bucket"
    entryPoint = "s3://us-east-1.elasticmapreduce/emr-containers/samples/wordcount/scripts/wordcount.py"
    create_s3_bucket = S3CreateBucketOperator(task_id="create_s3_bucket", bucket_name=bucket_name)
>>>>>>> 2f80ee70

    SPARK_JOB_DRIVER = {
        "sparkSubmit": {
            "entryPoint": entryPoint,
            "entryPointArguments": [f"s3://{bucket_name}/output"],
            "sparkSubmitParameters": "--conf spark.executor.cores=1 --conf spark.executor.memory=4g\
                --conf spark.driver.cores=1 --conf spark.driver.memory=4g --conf spark.executor.instances=1",
        }
    }

    SPARK_CONFIGURATION_OVERRIDES = {
        "monitoringConfiguration": {"s3MonitoringConfiguration": {"logUri": f"s3://{bucket_name}/logs"}}
    }

    # [START howto_operator_emr_serverless_create_application]
    emr_serverless_app = EmrServerlessCreateApplicationOperator(
        task_id="create_emr_serverless_task",
        release_label="emr-6.6.0",
        job_type="SPARK",
        config={"name": "new_application"},
    )
    # [END howto_operator_emr_serverless_create_application]

    # EmrServerlessCreateApplicationOperator waits by default, setting as False to test the Sensor below.
    emr_serverless_app.wait_for_completion = False

    emr_serverless_app_id = emr_serverless_app.output

    # [START howto_sensor_emr_serverless_application]
    wait_for_app_creation = EmrServerlessApplicationSensor(
        task_id="wait_for_app_creation",
        application_id=emr_serverless_app_id,
    )
    # [END howto_sensor_emr_serverless_application]

    # [START howto_operator_emr_serverless_start_job]
    start_job = EmrServerlessStartJobOperator(
        task_id="start_emr_serverless_job",
        application_id=emr_serverless_app_id,
        execution_role_arn=role_arn,
        job_driver=SPARK_JOB_DRIVER,
        configuration_overrides=SPARK_CONFIGURATION_OVERRIDES,
    )
    # [END howto_operator_emr_serverless_start_job]

    # [START howto_sensor_emr_serverless_job]
    wait_for_job = EmrServerlessJobSensor(
        task_id="wait_for_job",
        application_id=emr_serverless_app_id,
        job_run_id=start_job.output,
    )
    # [END howto_sensor_emr_serverless_job]

    # [START howto_operator_emr_serverless_delete_application]
    delete_app = EmrServerlessDeleteApplicationOperator(
        task_id="delete_application",
        application_id=emr_serverless_app_id,
    )
    # [END howto_operator_emr_serverless_delete_application]
    delete_app.trigger_rule = TriggerRule.ALL_DONE

    delete_s3_bucket = S3DeleteBucketOperator(
        task_id="delete_s3_bucket",
        bucket_name=bucket_name,
        force_delete=True,
        trigger_rule=TriggerRule.ALL_DONE,
    )

    chain(
        # TEST SETUP
        test_context,
        create_s3_bucket,
        # TEST BODY
        emr_serverless_app,
        wait_for_app_creation,
        start_job,
        wait_for_job,
        # TEST TEARDOWN
        delete_app,
        delete_s3_bucket,
    )

    from tests.system.utils.watcher import watcher

    # This test needs watcher in order to properly mark success/failure
    # when "tearDown" task with trigger rule is part of the DAG
    list(dag.tasks) >> watcher()

from tests.system.utils import get_test_run  # noqa: E402

# Needed to run the example DAG with pytest (see: tests/system/README.md#run_via_pytest)
test_run = get_test_run(dag)<|MERGE_RESOLUTION|>--- conflicted
+++ resolved
@@ -50,16 +50,10 @@
     test_context = sys_test_context_task()
     env_id = test_context[ENV_ID_KEY]
     role_arn = test_context[ROLE_ARN_KEY]
-<<<<<<< HEAD
-    bucket_name = f'{env_id}-emr-serverless-bucket'
+    bucket_name = f"{env_id}-emr-serverless-bucket"
     region = boto3.session.Session().region_name
-    entryPoint = f's3://{region}.elasticmapreduce/emr-containers/samples/wordcount/scripts/wordcount.py'
-    create_s3_bucket = S3CreateBucketOperator(task_id='create_s3_bucket', bucket_name=bucket_name)
-=======
-    bucket_name = f"{env_id}-emr-serverless-bucket"
-    entryPoint = "s3://us-east-1.elasticmapreduce/emr-containers/samples/wordcount/scripts/wordcount.py"
+    entryPoint = f"s3://{region}.elasticmapreduce/emr-containers/samples/wordcount/scripts/wordcount.py"
     create_s3_bucket = S3CreateBucketOperator(task_id="create_s3_bucket", bucket_name=bucket_name)
->>>>>>> 2f80ee70
 
     SPARK_JOB_DRIVER = {
         "sparkSubmit": {
