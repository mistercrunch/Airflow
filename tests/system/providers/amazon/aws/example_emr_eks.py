--- conflicted
+++ resolved
@@ -81,14 +81,11 @@
     )
 
 
-<<<<<<< HEAD
-=======
 @task(trigger_rule=TriggerRule.ALL_DONE)
 def delete_launch_template(template_name: str):
     boto3.client("ec2").delete_launch_template(LaunchTemplateName=template_name)
 
 
->>>>>>> 4ebf1c81
 @task
 def enable_access_emr_on_eks(cluster, ns):
     # Install eksctl and enable access for EMR on EKS
@@ -179,11 +176,6 @@
     boto3.client("emr-containers").delete_virtual_cluster(
         id=virtual_cluster_id,
     )
-
-
-@task(trigger_rule=TriggerRule.ALL_DONE)
-def delete_launch_template(template_name: str):
-    boto3.client("ec2").delete_launch_template(LaunchTemplateName=template_name)
 
 
 with DAG(
