--- conflicted
+++ resolved
@@ -132,11 +132,6 @@
         cmds=["sh", "-c", "echo Test Airflow; date"],
         labels={"demo": "hello_world"},
         get_logs=True,
-<<<<<<< HEAD
-        # Delete the pod when it reaches its final state, or the execution is interrupted.
-        on_finish_action="delete_pod",
-=======
->>>>>>> 58aab111
     )
     # [END howto_operator_eks_pod_operator]
     # Keep the pod alive, so we can describe it in case of trouble. It's deleted with the cluster anyway.
