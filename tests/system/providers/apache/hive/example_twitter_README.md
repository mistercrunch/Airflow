--- conflicted
+++ resolved
@@ -33,11 +33,7 @@
 1. Save Summary to MySQL
 
 ***Screenshot:***
-<<<<<<< HEAD
-<img src="http://i.imgur.com/rRpSO12.png" width="99%" alt="Dag for Collecting tweets for four users account"/>
-=======
 <img src="http://i.imgur.com/rRpSO12.png" width="99%" alt="Twitter DAG screenshot"/>
->>>>>>> 3dddfb4a
 
 ***Example Structure:*** In this example dag, we are collecting tweets for four users account or twitter handle. Each twitter handle has two channels, incoming tweets and outgoing tweets. Hence, in this example, by running the fetch_tweet task, we should have eight output files. For better management, each of the eight output files should be saved with the yesterday's date (we are collecting tweets from yesterday), i.e. toTwitter_A_2016-03-21.csv. We are using two kinds of operators (BashOperator and HiveOperator) along with task-decorated functions. However, for this example only the Python scripts are stored externally. Hence this example DAG only has the following directory structure:
 
