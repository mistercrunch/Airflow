--- conflicted
+++ resolved
@@ -19,41 +19,12 @@
 from datetime import datetime, timedelta
 
 from airflow.models import DAG
-<<<<<<< HEAD
-from airflow.operators.dummy_operator import DummyOperator
-=======
 from airflow.operators.dummy import DummyOperator
 
->>>>>>> d25854dd
 DEFAULT_DATE = datetime(2016, 1, 1)
 
 # DAG tests backfill with pooled tasks
 # Previously backfill would queue the task but never run it
-<<<<<<< HEAD
-dag1 = DAG(
-    dag_id='test_start_date_scheduling',
-    start_date=datetime.utcnow() + timedelta(days=1))
-dag1_task1 = DummyOperator(
-    task_id='dummy',
-    dag=dag1,
-    owner='airflow')
-
-dag2 = DAG(
-    dag_id='test_task_start_date_scheduling',
-    start_date=DEFAULT_DATE
-)
-dag2_task1 = DummyOperator(
-    task_id='dummy1',
-    dag=dag2,
-    owner='airflow',
-    start_date=DEFAULT_DATE + timedelta(days=3)
-)
-dag2_task2 = DummyOperator(
-    task_id='dummy2',
-    dag=dag2,
-    owner='airflow'
-)
-=======
 dag1 = DAG(dag_id='test_start_date_scheduling', start_date=datetime.utcnow() + timedelta(days=1))
 dag1_task1 = DummyOperator(task_id='dummy', dag=dag1, owner='airflow')
 
@@ -61,5 +32,4 @@
 dag2_task1 = DummyOperator(
     task_id='dummy1', dag=dag2, owner='airflow', start_date=DEFAULT_DATE + timedelta(days=3)
 )
-dag2_task2 = DummyOperator(task_id='dummy2', dag=dag2, owner='airflow')
->>>>>>> d25854dd
+dag2_task2 = DummyOperator(task_id='dummy2', dag=dag2, owner='airflow')