--- conflicted
+++ resolved
@@ -15,33 +15,14 @@
 # KIND, either express or implied.  See the License for the
 # specific language governing permissions and limitations
 # under the License.
-<<<<<<< HEAD
-from builtins import range
-
 from datetime import timedelta
-
-from airflow.models import DAG
-from airflow.operators.bash_operator import BashOperator
-from airflow.operators.dummy_operator import DummyOperator
-from airflow.utils.dates import days_ago
-=======
-from datetime import timedelta
->>>>>>> d25854dd
 
 from airflow.models import DAG
 from airflow.operators.bash import BashOperator
 from airflow.operators.dummy import DummyOperator
 from airflow.utils.dates import days_ago
 
-<<<<<<< HEAD
-args = {
-    'owner': 'airflow',
-    'retries': 3,
-    'start_date': days_ago(2)
-}
-=======
 args = {'owner': 'airflow', 'retries': 3, 'start_date': days_ago(2)}
->>>>>>> d25854dd
 
 dag = DAG(
     dag_id='test_example_bash_operator',
@@ -58,14 +39,8 @@
 
 for i in range(3):
     task = BashOperator(
-<<<<<<< HEAD
-        task_id='runme_' + str(i),
-        bash_command='echo "{{ task_instance_key_str }}" && sleep 1',
-        dag=dag)
-=======
         task_id='runme_' + str(i), bash_command='echo "{{ task_instance_key_str }}" && sleep 1', dag=dag
     )
->>>>>>> d25854dd
     task.set_downstream(run_this)
 
 task = BashOperator(
