# Licensed to the Apache Software Foundation (ASF) under one
# or more contributor license agreements.  See the NOTICE file
# distributed with this work for additional information
# regarding copyright ownership.  The ASF licenses this file
# to you under the Apache License, Version 2.0 (the
# "License"); you may not use this file except in compliance
# with the License.  You may obtain a copy of the License at
#
#   http://www.apache.org/licenses/LICENSE-2.0
#
# Unless required by applicable law or agreed to in writing,
# software distributed under the License is distributed on an
# "AS IS" BASIS, WITHOUT WARRANTIES OR CONDITIONS OF ANY
# KIND, either express or implied.  See the License for the
# specific language governing permissions and limitations
# under the License.
from __future__ import annotations

import sys

import pytest
from botocore.exceptions import WaiterError

from airflow.providers.amazon.aws.hooks.redshift_cluster import RedshiftHook
from airflow.providers.amazon.aws.triggers.redshift_cluster import (
<<<<<<< HEAD
    RedshiftCreateClusterSnapshotTrigger,
    RedshiftCreateClusterTrigger,
=======
    RedshiftCreateClusterTrigger,
    RedshiftPauseClusterTrigger,
>>>>>>> 0b7c095c
)
from airflow.triggers.base import TriggerEvent

if sys.version_info < (3, 8):
    from asynctest import CoroutineMock as AsyncMock, mock as async_mock
else:
    from unittest import mock as async_mock
    from unittest.mock import AsyncMock


TEST_CLUSTER_IDENTIFIER = "test-cluster"
TEST_POLL_INTERVAL = 10
TEST_MAX_ATTEMPT = 10
TEST_AWS_CONN_ID = "test-aws-id"


class TestRedshiftCreateClusterTrigger:
    def test_redshift_create_cluster_trigger_serialize(self):
        redshift_create_cluster_trigger = RedshiftCreateClusterTrigger(
            cluster_identifier=TEST_CLUSTER_IDENTIFIER,
            poll_interval=TEST_POLL_INTERVAL,
            max_attempt=TEST_MAX_ATTEMPT,
            aws_conn_id=TEST_AWS_CONN_ID,
        )
        class_path, args = redshift_create_cluster_trigger.serialize()
        assert (
            class_path
            == "airflow.providers.amazon.aws.triggers.redshift_cluster.RedshiftCreateClusterTrigger"
        )
        assert args["cluster_identifier"] == TEST_CLUSTER_IDENTIFIER
        assert args["poll_interval"] == str(TEST_POLL_INTERVAL)
        assert args["max_attempt"] == str(TEST_MAX_ATTEMPT)
        assert args["aws_conn_id"] == TEST_AWS_CONN_ID

    @pytest.mark.asyncio
    @async_mock.patch("airflow.providers.amazon.aws.hooks.redshift_cluster.RedshiftHook.async_conn")
    async def test_redshift_create_cluster_trigger_run(self, mock_async_conn):
        mock = async_mock.MagicMock()
        mock_async_conn.__aenter__.return_value = mock
        mock.get_waiter().wait = AsyncMock()

        redshift_create_cluster_trigger = RedshiftCreateClusterTrigger(
            cluster_identifier=TEST_CLUSTER_IDENTIFIER,
            poll_interval=TEST_POLL_INTERVAL,
            max_attempt=TEST_MAX_ATTEMPT,
            aws_conn_id=TEST_AWS_CONN_ID,
        )

        generator = redshift_create_cluster_trigger.run()
        response = await generator.asend(None)

        assert response == TriggerEvent({"status": "success", "message": "Cluster Created"})


<<<<<<< HEAD
class TestRedshiftCreateClusterSnapshotTrigger:
    def test_redshift_create_cluster_snapshot_trigger_serialize(self):
        redshift_create_cluster_trigger = RedshiftCreateClusterSnapshotTrigger(
=======
class TestRedshiftPauseClusterTrigger:
    def test_redshift_pause_cluster_trigger_serialize(self):
        redshift_pause_cluster_trigger = RedshiftPauseClusterTrigger(
>>>>>>> 0b7c095c
            cluster_identifier=TEST_CLUSTER_IDENTIFIER,
            poll_interval=TEST_POLL_INTERVAL,
            max_attempts=TEST_MAX_ATTEMPT,
            aws_conn_id=TEST_AWS_CONN_ID,
        )
<<<<<<< HEAD
        class_path, args = redshift_create_cluster_trigger.serialize()
        assert (
            class_path
            == "airflow.providers.amazon.aws.triggers.redshift_cluster.RedshiftCreateClusterSnapshotTrigger"
=======
        class_path, args = redshift_pause_cluster_trigger.serialize()
        assert (
            class_path == "airflow.providers.amazon.aws.triggers.redshift_cluster.RedshiftPauseClusterTrigger"
>>>>>>> 0b7c095c
        )
        assert args["cluster_identifier"] == TEST_CLUSTER_IDENTIFIER
        assert args["poll_interval"] == str(TEST_POLL_INTERVAL)
        assert args["max_attempts"] == str(TEST_MAX_ATTEMPT)
        assert args["aws_conn_id"] == TEST_AWS_CONN_ID

    @pytest.mark.asyncio
<<<<<<< HEAD
    @async_mock.patch.object(RedshiftHook, "async_conn")
    async def test_redshift_create_cluster_snapshot_trigger_run(self, mock_async_conn):
        mock = async_mock.MagicMock()
        mock_async_conn.__aenter__.return_value = mock
        mock.get_waiter().wait = AsyncMock()

        redshift_create_cluster_trigger = RedshiftCreateClusterSnapshotTrigger(
=======
    @async_mock.patch.object(RedshiftHook, "get_waiter")
    @async_mock.patch.object(RedshiftHook, "async_conn")
    async def test_redshift_pause_cluster_trigger_run(self, mock_async_conn, mock_get_waiter):
        mock = async_mock.MagicMock()
        mock_async_conn.__aenter__.return_value = mock

        mock_get_waiter().wait = AsyncMock()

        redshift_pause_cluster_trigger = RedshiftPauseClusterTrigger(
>>>>>>> 0b7c095c
            cluster_identifier=TEST_CLUSTER_IDENTIFIER,
            poll_interval=TEST_POLL_INTERVAL,
            max_attempts=TEST_MAX_ATTEMPT,
            aws_conn_id=TEST_AWS_CONN_ID,
        )

<<<<<<< HEAD
        generator = redshift_create_cluster_trigger.run()
        response = await generator.asend(None)

        assert response == TriggerEvent({"status": "success", "message": "Cluster Snapshot Created"})

    @pytest.mark.asyncio
    @async_mock.patch("asyncio.sleep")
    @async_mock.patch.object(RedshiftHook, "async_conn")
    async def test_redshift_create_cluster_snapshot_trigger_run_multiple_attempts(
        self, mock_async_conn, mock_sleep
    ):
        mock = async_mock.MagicMock()
        mock_async_conn.__aenter__.return_value = mock

        mock = async_mock.MagicMock()
        mock_async_conn.__aenter__.return_value = mock
        error = WaiterError(
            name="test_name",
            reason="test_reason",
            last_response={"Snapshots": [{"Status": "available"}]},
        )
        mock.get_waiter().wait.side_effect = AsyncMock(side_effect=[error, error, True])
        mock_sleep.return_value = True

        redshift_create_cluster_snapshot_trigger = RedshiftCreateClusterSnapshotTrigger(
=======
        generator = redshift_pause_cluster_trigger.run()
        response = await generator.asend(None)

        assert response == TriggerEvent({"status": "success", "message": "Cluster paused"})

    @pytest.mark.asyncio
    @async_mock.patch("asyncio.sleep")
    @async_mock.patch.object(RedshiftHook, "get_waiter")
    @async_mock.patch.object(RedshiftHook, "async_conn")
    async def test_redshift_pause_cluster_trigger_run_multiple_attempts(
        self, mock_async_conn, mock_get_waiter, mock_sleep
    ):
        mock = async_mock.MagicMock()
        mock_async_conn.__aenter__.return_value = mock
        error = WaiterError(
            name="test_name",
            reason="test_reason",
            last_response={"Clusters": [{"ClusterStatus": "available"}]},
        )
        mock_get_waiter().wait.side_effect = AsyncMock(side_effect=[error, error, True])
        mock_sleep.return_value = True

        redshift_pause_cluster_trigger = RedshiftPauseClusterTrigger(
>>>>>>> 0b7c095c
            cluster_identifier=TEST_CLUSTER_IDENTIFIER,
            poll_interval=TEST_POLL_INTERVAL,
            max_attempts=TEST_MAX_ATTEMPT,
            aws_conn_id=TEST_AWS_CONN_ID,
        )

<<<<<<< HEAD
        generator = redshift_create_cluster_snapshot_trigger.run()
        response = await generator.asend(None)

        assert mock.get_waiter().wait.call_count == 3
        assert response == TriggerEvent({"status": "success", "message": "Cluster Snapshot Created"})

    @pytest.mark.asyncio
    @async_mock.patch("asyncio.sleep")
    @async_mock.patch.object(RedshiftHook, "async_conn")
    async def test_redshift_create_cluster_snapshot_trigger_run_attempts_exceeded(
        self, mock_async_conn, mock_sleep
    ):
        mock = async_mock.MagicMock()
        mock_async_conn.__aenter__.return_value = mock

        mock = async_mock.MagicMock()
        mock_async_conn.__aenter__.return_value = mock
        error = WaiterError(
            name="test_name",
            reason="test_reason",
            last_response={"Snapshots": [{"Status": "available"}]},
        )
        mock.get_waiter().wait.side_effect = AsyncMock(side_effect=[error, error, True])
        mock_sleep.return_value = True

        redshift_create_cluster_snapshot_trigger = RedshiftCreateClusterSnapshotTrigger(
=======
        generator = redshift_pause_cluster_trigger.run()
        response = await generator.asend(None)

        assert mock_get_waiter().wait.call_count == 3
        assert response == TriggerEvent({"status": "success", "message": "Cluster paused"})

    @pytest.mark.asyncio
    @async_mock.patch("asyncio.sleep")
    @async_mock.patch.object(RedshiftHook, "get_waiter")
    @async_mock.patch.object(RedshiftHook, "async_conn")
    async def test_redshift_pause_cluster_trigger_run_attempts_exceeded(
        self, mock_async_conn, mock_get_waiter, mock_sleep
    ):
        mock = async_mock.MagicMock()
        mock_async_conn.__aenter__.return_value = mock
        error = WaiterError(
            name="test_name",
            reason="test_reason",
            last_response={"Clusters": [{"ClusterStatus": "available"}]},
        )
        mock_get_waiter().wait.side_effect = AsyncMock(side_effect=[error, error, True])
        mock_sleep.return_value = True

        redshift_pause_cluster_trigger = RedshiftPauseClusterTrigger(
>>>>>>> 0b7c095c
            cluster_identifier=TEST_CLUSTER_IDENTIFIER,
            poll_interval=TEST_POLL_INTERVAL,
            max_attempts=2,
            aws_conn_id=TEST_AWS_CONN_ID,
        )

<<<<<<< HEAD
        generator = redshift_create_cluster_snapshot_trigger.run()
        response = await generator.asend(None)

        assert mock.get_waiter().wait.call_count == 2
        assert response == TriggerEvent(
            {"status": "failure", "message": "Create Cluster Snapshot Cluster Failed - max attempts reached."}
=======
        generator = redshift_pause_cluster_trigger.run()
        response = await generator.asend(None)

        assert mock_get_waiter().wait.call_count == 2
        assert response == TriggerEvent(
            {"status": "failure", "message": "Pause Cluster Failed - max attempts reached."}
>>>>>>> 0b7c095c
        )

    @pytest.mark.asyncio
    @async_mock.patch("asyncio.sleep")
<<<<<<< HEAD
    @async_mock.patch.object(RedshiftHook, "async_conn")
    async def test_redshift_create_cluster_snapshot_trigger_run_attempts_failed(
        self, mock_async_conn, mock_sleep
    ):
        mock = async_mock.MagicMock()
        mock_async_conn.__aenter__.return_value = mock

        mock = async_mock.MagicMock()
        mock_async_conn.__aenter__.return_value = mock
        error_available = WaiterError(
            name="test_name",
            reason="test_reason",
            last_response={"Snapshots": [{"Status": "available"}]},
        )

        error_failed = WaiterError(
            name="test_name",
            reason="Waiter encountered a terminal failure state:",
            last_response={"Snapshots": [{"Status": "available"}]},
        )
        mock.get_waiter().wait.side_effect = AsyncMock(
=======
    @async_mock.patch.object(RedshiftHook, "get_waiter")
    @async_mock.patch.object(RedshiftHook, "async_conn")
    async def test_redshift_pause_cluster_trigger_run_attempts_failed(
        self, mock_async_conn, mock_get_waiter, mock_sleep
    ):
        mock = async_mock.MagicMock()
        mock_async_conn.__aenter__.return_value = mock
        error_available = WaiterError(
            name="test_name",
            reason="Max attempts exceeded",
            last_response={"Clusters": [{"ClusterStatus": "available"}]},
        )
        error_failed = WaiterError(
            name="test_name",
            reason="Waiter encountered a terminal failure state:",
            last_response={"Clusters": [{"ClusterStatus": "available"}]},
        )
        mock_get_waiter().wait.side_effect = AsyncMock(
>>>>>>> 0b7c095c
            side_effect=[error_available, error_available, error_failed]
        )
        mock_sleep.return_value = True

<<<<<<< HEAD
        redshift_create_cluster_snapshot_trigger = RedshiftCreateClusterSnapshotTrigger(
=======
        redshift_pause_cluster_trigger = RedshiftPauseClusterTrigger(
>>>>>>> 0b7c095c
            cluster_identifier=TEST_CLUSTER_IDENTIFIER,
            poll_interval=TEST_POLL_INTERVAL,
            max_attempts=TEST_MAX_ATTEMPT,
            aws_conn_id=TEST_AWS_CONN_ID,
        )

<<<<<<< HEAD
        generator = redshift_create_cluster_snapshot_trigger.run()
        response = await generator.asend(None)

        assert mock.get_waiter().wait.call_count == 3
        assert response == TriggerEvent(
            {"status": "failure", "message": f"Create Cluster Snapshot Failed: {error_failed}"}
=======
        generator = redshift_pause_cluster_trigger.run()
        response = await generator.asend(None)

        assert mock_get_waiter().wait.call_count == 3
        assert response == TriggerEvent(
            {"status": "failure", "message": f"Pause Cluster Failed: {error_failed}"}
>>>>>>> 0b7c095c
        )<|MERGE_RESOLUTION|>--- conflicted
+++ resolved
@@ -23,13 +23,9 @@
 
 from airflow.providers.amazon.aws.hooks.redshift_cluster import RedshiftHook
 from airflow.providers.amazon.aws.triggers.redshift_cluster import (
-<<<<<<< HEAD
     RedshiftCreateClusterSnapshotTrigger,
     RedshiftCreateClusterTrigger,
-=======
-    RedshiftCreateClusterTrigger,
     RedshiftPauseClusterTrigger,
->>>>>>> 0b7c095c
 )
 from airflow.triggers.base import TriggerEvent
 
@@ -84,30 +80,158 @@
         assert response == TriggerEvent({"status": "success", "message": "Cluster Created"})
 
 
-<<<<<<< HEAD
+class TestRedshiftPauseClusterTrigger:
+    def test_redshift_pause_cluster_trigger_serialize(self):
+        redshift_pause_cluster_trigger = RedshiftPauseClusterTrigger(
+            cluster_identifier=TEST_CLUSTER_IDENTIFIER,
+            poll_interval=TEST_POLL_INTERVAL,
+            max_attempts=TEST_MAX_ATTEMPT,
+            aws_conn_id=TEST_AWS_CONN_ID,
+        )
+        class_path, args = redshift_pause_cluster_trigger.serialize()
+        assert (
+            class_path == "airflow.providers.amazon.aws.triggers.redshift_cluster.RedshiftPauseClusterTrigger"
+        )
+        assert args["cluster_identifier"] == TEST_CLUSTER_IDENTIFIER
+        assert args["poll_interval"] == str(TEST_POLL_INTERVAL)
+        assert args["max_attempts"] == str(TEST_MAX_ATTEMPT)
+        assert args["aws_conn_id"] == TEST_AWS_CONN_ID
+
+    @pytest.mark.asyncio
+    @async_mock.patch.object(RedshiftHook, "get_waiter")
+    @async_mock.patch.object(RedshiftHook, "async_conn")
+    async def test_redshift_pause_cluster_trigger_run(self, mock_async_conn, mock_get_waiter):
+        mock = async_mock.MagicMock()
+        mock_async_conn.__aenter__.return_value = mock
+
+        mock_get_waiter().wait = AsyncMock()
+
+        redshift_pause_cluster_trigger = RedshiftPauseClusterTrigger(
+            cluster_identifier=TEST_CLUSTER_IDENTIFIER,
+            poll_interval=TEST_POLL_INTERVAL,
+            max_attempts=TEST_MAX_ATTEMPT,
+            aws_conn_id=TEST_AWS_CONN_ID,
+        )
+
+        generator = redshift_pause_cluster_trigger.run()
+        response = await generator.asend(None)
+
+        assert response == TriggerEvent({"status": "success", "message": "Cluster paused"})
+
+    @pytest.mark.asyncio
+    @async_mock.patch("asyncio.sleep")
+    @async_mock.patch.object(RedshiftHook, "get_waiter")
+    @async_mock.patch.object(RedshiftHook, "async_conn")
+    async def test_redshift_pause_cluster_trigger_run_multiple_attempts(
+        self, mock_async_conn, mock_get_waiter, mock_sleep
+    ):
+        mock = async_mock.MagicMock()
+        mock_async_conn.__aenter__.return_value = mock
+        error = WaiterError(
+            name="test_name",
+            reason="test_reason",
+            last_response={"Clusters": [{"ClusterStatus": "available"}]},
+        )
+        mock_get_waiter().wait.side_effect = AsyncMock(side_effect=[error, error, True])
+        mock_sleep.return_value = True
+
+        redshift_pause_cluster_trigger = RedshiftPauseClusterTrigger(
+            cluster_identifier=TEST_CLUSTER_IDENTIFIER,
+            poll_interval=TEST_POLL_INTERVAL,
+            max_attempts=TEST_MAX_ATTEMPT,
+            aws_conn_id=TEST_AWS_CONN_ID,
+        )
+
+        generator = redshift_pause_cluster_trigger.run()
+        response = await generator.asend(None)
+
+        assert mock_get_waiter().wait.call_count == 3
+        assert response == TriggerEvent({"status": "success", "message": "Cluster paused"})
+
+    @pytest.mark.asyncio
+    @async_mock.patch("asyncio.sleep")
+    @async_mock.patch.object(RedshiftHook, "get_waiter")
+    @async_mock.patch.object(RedshiftHook, "async_conn")
+    async def test_redshift_pause_cluster_trigger_run_attempts_exceeded(
+        self, mock_async_conn, mock_get_waiter, mock_sleep
+    ):
+        mock = async_mock.MagicMock()
+        mock_async_conn.__aenter__.return_value = mock
+        error = WaiterError(
+            name="test_name",
+            reason="test_reason",
+            last_response={"Clusters": [{"ClusterStatus": "available"}]},
+        )
+        mock_get_waiter().wait.side_effect = AsyncMock(side_effect=[error, error, True])
+        mock_sleep.return_value = True
+
+        redshift_pause_cluster_trigger = RedshiftPauseClusterTrigger(
+            cluster_identifier=TEST_CLUSTER_IDENTIFIER,
+            poll_interval=TEST_POLL_INTERVAL,
+            max_attempts=2,
+            aws_conn_id=TEST_AWS_CONN_ID,
+        )
+
+        generator = redshift_pause_cluster_trigger.run()
+        response = await generator.asend(None)
+
+        assert mock_get_waiter().wait.call_count == 2
+        assert response == TriggerEvent(
+            {"status": "failure", "message": "Pause Cluster Failed - max attempts reached."}
+        )
+
+    @pytest.mark.asyncio
+    @async_mock.patch("asyncio.sleep")
+    @async_mock.patch.object(RedshiftHook, "get_waiter")
+    @async_mock.patch.object(RedshiftHook, "async_conn")
+    async def test_redshift_pause_cluster_trigger_run_attempts_failed(
+        self, mock_async_conn, mock_get_waiter, mock_sleep
+    ):
+        mock = async_mock.MagicMock()
+        mock_async_conn.__aenter__.return_value = mock
+        error_available = WaiterError(
+            name="test_name",
+            reason="Max attempts exceeded",
+            last_response={"Clusters": [{"ClusterStatus": "available"}]},
+        )
+        error_failed = WaiterError(
+            name="test_name",
+            reason="Waiter encountered a terminal failure state:",
+            last_response={"Clusters": [{"ClusterStatus": "available"}]},
+        )
+        mock_get_waiter().wait.side_effect = AsyncMock(
+            side_effect=[error_available, error_available, error_failed]
+        )
+        mock_sleep.return_value = True
+
+        redshift_pause_cluster_trigger = RedshiftPauseClusterTrigger(
+            cluster_identifier=TEST_CLUSTER_IDENTIFIER,
+            poll_interval=TEST_POLL_INTERVAL,
+            max_attempts=TEST_MAX_ATTEMPT,
+            aws_conn_id=TEST_AWS_CONN_ID,
+        )
+
+        generator = redshift_pause_cluster_trigger.run()
+        response = await generator.asend(None)
+
+        assert mock_get_waiter().wait.call_count == 3
+        assert response == TriggerEvent(
+            {"status": "failure", "message": f"Pause Cluster Failed: {error_failed}"}
+        )
+
+
 class TestRedshiftCreateClusterSnapshotTrigger:
     def test_redshift_create_cluster_snapshot_trigger_serialize(self):
         redshift_create_cluster_trigger = RedshiftCreateClusterSnapshotTrigger(
-=======
-class TestRedshiftPauseClusterTrigger:
-    def test_redshift_pause_cluster_trigger_serialize(self):
-        redshift_pause_cluster_trigger = RedshiftPauseClusterTrigger(
->>>>>>> 0b7c095c
-            cluster_identifier=TEST_CLUSTER_IDENTIFIER,
-            poll_interval=TEST_POLL_INTERVAL,
-            max_attempts=TEST_MAX_ATTEMPT,
-            aws_conn_id=TEST_AWS_CONN_ID,
-        )
-<<<<<<< HEAD
+            cluster_identifier=TEST_CLUSTER_IDENTIFIER,
+            poll_interval=TEST_POLL_INTERVAL,
+            max_attempts=TEST_MAX_ATTEMPT,
+            aws_conn_id=TEST_AWS_CONN_ID,
+        )
         class_path, args = redshift_create_cluster_trigger.serialize()
         assert (
             class_path
             == "airflow.providers.amazon.aws.triggers.redshift_cluster.RedshiftCreateClusterSnapshotTrigger"
-=======
-        class_path, args = redshift_pause_cluster_trigger.serialize()
-        assert (
-            class_path == "airflow.providers.amazon.aws.triggers.redshift_cluster.RedshiftPauseClusterTrigger"
->>>>>>> 0b7c095c
         )
         assert args["cluster_identifier"] == TEST_CLUSTER_IDENTIFIER
         assert args["poll_interval"] == str(TEST_POLL_INTERVAL)
@@ -115,7 +239,6 @@
         assert args["aws_conn_id"] == TEST_AWS_CONN_ID
 
     @pytest.mark.asyncio
-<<<<<<< HEAD
     @async_mock.patch.object(RedshiftHook, "async_conn")
     async def test_redshift_create_cluster_snapshot_trigger_run(self, mock_async_conn):
         mock = async_mock.MagicMock()
@@ -123,24 +246,12 @@
         mock.get_waiter().wait = AsyncMock()
 
         redshift_create_cluster_trigger = RedshiftCreateClusterSnapshotTrigger(
-=======
-    @async_mock.patch.object(RedshiftHook, "get_waiter")
-    @async_mock.patch.object(RedshiftHook, "async_conn")
-    async def test_redshift_pause_cluster_trigger_run(self, mock_async_conn, mock_get_waiter):
-        mock = async_mock.MagicMock()
-        mock_async_conn.__aenter__.return_value = mock
-
-        mock_get_waiter().wait = AsyncMock()
-
-        redshift_pause_cluster_trigger = RedshiftPauseClusterTrigger(
->>>>>>> 0b7c095c
-            cluster_identifier=TEST_CLUSTER_IDENTIFIER,
-            poll_interval=TEST_POLL_INTERVAL,
-            max_attempts=TEST_MAX_ATTEMPT,
-            aws_conn_id=TEST_AWS_CONN_ID,
-        )
-
-<<<<<<< HEAD
+            cluster_identifier=TEST_CLUSTER_IDENTIFIER,
+            poll_interval=TEST_POLL_INTERVAL,
+            max_attempts=TEST_MAX_ATTEMPT,
+            aws_conn_id=TEST_AWS_CONN_ID,
+        )
+
         generator = redshift_create_cluster_trigger.run()
         response = await generator.asend(None)
 
@@ -166,38 +277,12 @@
         mock_sleep.return_value = True
 
         redshift_create_cluster_snapshot_trigger = RedshiftCreateClusterSnapshotTrigger(
-=======
-        generator = redshift_pause_cluster_trigger.run()
-        response = await generator.asend(None)
-
-        assert response == TriggerEvent({"status": "success", "message": "Cluster paused"})
-
-    @pytest.mark.asyncio
-    @async_mock.patch("asyncio.sleep")
-    @async_mock.patch.object(RedshiftHook, "get_waiter")
-    @async_mock.patch.object(RedshiftHook, "async_conn")
-    async def test_redshift_pause_cluster_trigger_run_multiple_attempts(
-        self, mock_async_conn, mock_get_waiter, mock_sleep
-    ):
-        mock = async_mock.MagicMock()
-        mock_async_conn.__aenter__.return_value = mock
-        error = WaiterError(
-            name="test_name",
-            reason="test_reason",
-            last_response={"Clusters": [{"ClusterStatus": "available"}]},
-        )
-        mock_get_waiter().wait.side_effect = AsyncMock(side_effect=[error, error, True])
-        mock_sleep.return_value = True
-
-        redshift_pause_cluster_trigger = RedshiftPauseClusterTrigger(
->>>>>>> 0b7c095c
-            cluster_identifier=TEST_CLUSTER_IDENTIFIER,
-            poll_interval=TEST_POLL_INTERVAL,
-            max_attempts=TEST_MAX_ATTEMPT,
-            aws_conn_id=TEST_AWS_CONN_ID,
-        )
-
-<<<<<<< HEAD
+            cluster_identifier=TEST_CLUSTER_IDENTIFIER,
+            poll_interval=TEST_POLL_INTERVAL,
+            max_attempts=TEST_MAX_ATTEMPT,
+            aws_conn_id=TEST_AWS_CONN_ID,
+        )
+
         generator = redshift_create_cluster_snapshot_trigger.run()
         response = await generator.asend(None)
 
@@ -224,58 +309,22 @@
         mock_sleep.return_value = True
 
         redshift_create_cluster_snapshot_trigger = RedshiftCreateClusterSnapshotTrigger(
-=======
-        generator = redshift_pause_cluster_trigger.run()
-        response = await generator.asend(None)
-
-        assert mock_get_waiter().wait.call_count == 3
-        assert response == TriggerEvent({"status": "success", "message": "Cluster paused"})
-
-    @pytest.mark.asyncio
-    @async_mock.patch("asyncio.sleep")
-    @async_mock.patch.object(RedshiftHook, "get_waiter")
-    @async_mock.patch.object(RedshiftHook, "async_conn")
-    async def test_redshift_pause_cluster_trigger_run_attempts_exceeded(
-        self, mock_async_conn, mock_get_waiter, mock_sleep
-    ):
-        mock = async_mock.MagicMock()
-        mock_async_conn.__aenter__.return_value = mock
-        error = WaiterError(
-            name="test_name",
-            reason="test_reason",
-            last_response={"Clusters": [{"ClusterStatus": "available"}]},
-        )
-        mock_get_waiter().wait.side_effect = AsyncMock(side_effect=[error, error, True])
-        mock_sleep.return_value = True
-
-        redshift_pause_cluster_trigger = RedshiftPauseClusterTrigger(
->>>>>>> 0b7c095c
             cluster_identifier=TEST_CLUSTER_IDENTIFIER,
             poll_interval=TEST_POLL_INTERVAL,
             max_attempts=2,
             aws_conn_id=TEST_AWS_CONN_ID,
         )
 
-<<<<<<< HEAD
         generator = redshift_create_cluster_snapshot_trigger.run()
         response = await generator.asend(None)
 
         assert mock.get_waiter().wait.call_count == 2
         assert response == TriggerEvent(
             {"status": "failure", "message": "Create Cluster Snapshot Cluster Failed - max attempts reached."}
-=======
-        generator = redshift_pause_cluster_trigger.run()
-        response = await generator.asend(None)
-
-        assert mock_get_waiter().wait.call_count == 2
-        assert response == TriggerEvent(
-            {"status": "failure", "message": "Pause Cluster Failed - max attempts reached."}
->>>>>>> 0b7c095c
-        )
-
-    @pytest.mark.asyncio
-    @async_mock.patch("asyncio.sleep")
-<<<<<<< HEAD
+        )
+
+    @pytest.mark.asyncio
+    @async_mock.patch("asyncio.sleep")
     @async_mock.patch.object(RedshiftHook, "async_conn")
     async def test_redshift_create_cluster_snapshot_trigger_run_attempts_failed(
         self, mock_async_conn, mock_sleep
@@ -297,54 +346,21 @@
             last_response={"Snapshots": [{"Status": "available"}]},
         )
         mock.get_waiter().wait.side_effect = AsyncMock(
-=======
-    @async_mock.patch.object(RedshiftHook, "get_waiter")
-    @async_mock.patch.object(RedshiftHook, "async_conn")
-    async def test_redshift_pause_cluster_trigger_run_attempts_failed(
-        self, mock_async_conn, mock_get_waiter, mock_sleep
-    ):
-        mock = async_mock.MagicMock()
-        mock_async_conn.__aenter__.return_value = mock
-        error_available = WaiterError(
-            name="test_name",
-            reason="Max attempts exceeded",
-            last_response={"Clusters": [{"ClusterStatus": "available"}]},
-        )
-        error_failed = WaiterError(
-            name="test_name",
-            reason="Waiter encountered a terminal failure state:",
-            last_response={"Clusters": [{"ClusterStatus": "available"}]},
-        )
-        mock_get_waiter().wait.side_effect = AsyncMock(
->>>>>>> 0b7c095c
             side_effect=[error_available, error_available, error_failed]
         )
         mock_sleep.return_value = True
 
-<<<<<<< HEAD
         redshift_create_cluster_snapshot_trigger = RedshiftCreateClusterSnapshotTrigger(
-=======
-        redshift_pause_cluster_trigger = RedshiftPauseClusterTrigger(
->>>>>>> 0b7c095c
-            cluster_identifier=TEST_CLUSTER_IDENTIFIER,
-            poll_interval=TEST_POLL_INTERVAL,
-            max_attempts=TEST_MAX_ATTEMPT,
-            aws_conn_id=TEST_AWS_CONN_ID,
-        )
-
-<<<<<<< HEAD
+            cluster_identifier=TEST_CLUSTER_IDENTIFIER,
+            poll_interval=TEST_POLL_INTERVAL,
+            max_attempts=TEST_MAX_ATTEMPT,
+            aws_conn_id=TEST_AWS_CONN_ID,
+        )
+
         generator = redshift_create_cluster_snapshot_trigger.run()
         response = await generator.asend(None)
 
         assert mock.get_waiter().wait.call_count == 3
         assert response == TriggerEvent(
             {"status": "failure", "message": f"Create Cluster Snapshot Failed: {error_failed}"}
-=======
-        generator = redshift_pause_cluster_trigger.run()
-        response = await generator.asend(None)
-
-        assert mock_get_waiter().wait.call_count == 3
-        assert response == TriggerEvent(
-            {"status": "failure", "message": f"Pause Cluster Failed: {error_failed}"}
->>>>>>> 0b7c095c
         )