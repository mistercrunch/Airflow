# Licensed to the Apache Software Foundation (ASF) under one
# or more contributor license agreements.  See the NOTICE file
# distributed with this work for additional information
# regarding copyright ownership.  The ASF licenses this file
# to you under the Apache License, Version 2.0 (the
# "License"); you may not use this file except in compliance
# with the License.  You may obtain a copy of the License at
#
#   http://www.apache.org/licenses/LICENSE-2.0
#
# Unless required by applicable law or agreed to in writing,
# software distributed under the License is distributed on an
# "AS IS" BASIS, WITHOUT WARRANTIES OR CONDITIONS OF ANY
# KIND, either express or implied.  See the License for the
# specific language governing permissions and limitations
# under the License.

from __future__ import annotations

import asyncio
import datetime
import logging
from asyncio import CancelledError, Future
from unittest import mock

import pytest
from google.cloud.container_v1.types import Operation
from kubernetes.client import models as k8s

from airflow.providers.cncf.kubernetes.callbacks import KubernetesPodOperatorCallback
from airflow.providers.cncf.kubernetes.triggers.kubernetes_pod import ContainerState
from airflow.providers.google.cloud.triggers.kubernetes_engine import GKEOperationTrigger, GKEStartPodTrigger
from airflow.triggers.base import TriggerEvent

TRIGGER_GKE_PATH = "airflow.providers.google.cloud.triggers.kubernetes_engine.GKEStartPodTrigger"
TRIGGER_KUB_PATH = "airflow.providers.cncf.kubernetes.triggers.kubernetes_pod.KubernetesPodTrigger"
HOOK_PATH = "airflow.providers.google.cloud.hooks.kubernetes_engine.GKEPodAsyncHook"
POD_NAME = "test-pod-name"
NAMESPACE = "default"
POLL_INTERVAL = 2
CLUSTER_CONTEXT = "test-context"
IN_CLUSTER = False
SHOULD_DELETE_POD = True
GET_LOGS = True
STARTUP_TIMEOUT_SECS = 120
TRIGGER_START_TIME = datetime.datetime.now(tz=datetime.timezone.utc)
CLUSTER_URL = "https://test-host"
SSL_CA_CERT = "TEST_SSL_CA_CERT_CONTENT"
FAILED_RESULT_MSG = "Test message that appears when trigger have failed event."
BASE_CONTAINER_NAME = "base"
ON_FINISH_ACTION = "delete_pod"

OPERATION_NAME = "test-operation-name"
PROJECT_ID = "test-project-id"
LOCATION = "us-central1-c"
GCP_CONN_ID = "test-non-existing-project-id"
IMPERSONATION_CHAIN = ["impersonate", "this", "test"]
TRIGGER_PATH = "airflow.providers.google.cloud.triggers.kubernetes_engine.GKEOperationTrigger"
EXC_MSG = "test error msg"


@pytest.fixture
def trigger():
    return GKEStartPodTrigger(
        pod_name=POD_NAME,
        pod_namespace=NAMESPACE,
        poll_interval=POLL_INTERVAL,
        cluster_context=CLUSTER_CONTEXT,
        in_cluster=IN_CLUSTER,
        should_delete_pod=SHOULD_DELETE_POD,
        get_logs=GET_LOGS,
        startup_timeout=STARTUP_TIMEOUT_SECS,
        trigger_start_time=TRIGGER_START_TIME,
        cluster_url=CLUSTER_URL,
        ssl_ca_cert=SSL_CA_CERT,
        base_container_name=BASE_CONTAINER_NAME,
    )


class TestGKEStartPodTrigger:
    @staticmethod
    def _mock_pod_result(result_to_mock):
        f = Future()
        f.set_result(result_to_mock)
        return f

    def test_serialize_should_execute_successfully(self, trigger):
        classpath, kwargs_dict = trigger.serialize()

        assert classpath == TRIGGER_GKE_PATH
        assert kwargs_dict == {
            "pod_name": POD_NAME,
            "pod_namespace": NAMESPACE,
            "poll_interval": POLL_INTERVAL,
            "cluster_context": CLUSTER_CONTEXT,
            "in_cluster": IN_CLUSTER,
            "get_logs": GET_LOGS,
            "startup_timeout": STARTUP_TIMEOUT_SECS,
            "trigger_start_time": TRIGGER_START_TIME,
            "cluster_url": CLUSTER_URL,
            "ssl_ca_cert": SSL_CA_CERT,
            "base_container_name": BASE_CONTAINER_NAME,
            "on_finish_action": ON_FINISH_ACTION,
            "should_delete_pod": SHOULD_DELETE_POD,
            "callbacks": KubernetesPodOperatorCallback,
        }

    @pytest.mark.asyncio
    @mock.patch(f"{TRIGGER_KUB_PATH}.define_container_state")
    @mock.patch(f"{TRIGGER_GKE_PATH}.hook")
    async def test_run_loop_return_success_event_should_execute_successfully(
        self, mock_hook, mock_method, trigger
    ):
        mock_hook.get_pod.return_value = self._mock_pod_result(mock.MagicMock())
        mock_method.return_value = ContainerState.TERMINATED

        expected_event = TriggerEvent(
            {
                "name": POD_NAME,
                "namespace": NAMESPACE,
                "status": "success",
                "message": "All containers inside pod have started successfully.",
            }
        )
        actual_event = await trigger.run().asend(None)

        assert actual_event == expected_event

    @pytest.mark.asyncio
    @mock.patch(f"{TRIGGER_KUB_PATH}.define_container_state")
    @mock.patch(f"{TRIGGER_GKE_PATH}.hook")
    async def test_run_loop_return_failed_event_should_execute_successfully(
        self, mock_hook, mock_method, trigger
    ):
        mock_hook.get_pod.return_value = self._mock_pod_result(
            mock.MagicMock(
                status=mock.MagicMock(
                    message=FAILED_RESULT_MSG,
                )
            )
        )
        mock_method.return_value = ContainerState.FAILED

        expected_event = TriggerEvent(
            {
                "name": POD_NAME,
                "namespace": NAMESPACE,
                "status": "failed",
                "message": FAILED_RESULT_MSG,
            }
        )
        actual_event = await trigger.run().asend(None)

        assert actual_event == expected_event

    @pytest.mark.asyncio
    @mock.patch(f"{TRIGGER_KUB_PATH}.define_container_state")
    @mock.patch(f"{TRIGGER_GKE_PATH}.hook")
    async def test_run_loop_return_waiting_event_should_execute_successfully(
        self, mock_hook, mock_method, trigger, caplog
    ):
        mock_hook.get_pod.return_value = self._mock_pod_result(mock.MagicMock())
        mock_method.return_value = ContainerState.WAITING

        caplog.set_level(logging.INFO)

        task = asyncio.create_task(trigger.run().__anext__())
        await asyncio.sleep(0.5)

        assert not task.done()
        assert "Container is not completed and still working."
        assert f"Sleeping for {POLL_INTERVAL} seconds."

    @pytest.mark.asyncio
    @mock.patch(f"{TRIGGER_KUB_PATH}.define_container_state")
    @mock.patch(f"{TRIGGER_GKE_PATH}.hook")
    async def test_run_loop_return_running_event_should_execute_successfully(
        self, mock_hook, mock_method, trigger, caplog
    ):
        mock_hook.get_pod.return_value = self._mock_pod_result(mock.MagicMock())
        mock_method.return_value = ContainerState.RUNNING

        caplog.set_level(logging.INFO)

        task = asyncio.create_task(trigger.run().__anext__())
        await asyncio.sleep(0.5)

        assert not task.done()
        assert "Container is not completed and still working."
        assert f"Sleeping for {POLL_INTERVAL} seconds."

    @pytest.mark.asyncio
    @mock.patch(f"{TRIGGER_GKE_PATH}.hook")
    async def test_logging_in_trigger_when_exception_should_execute_successfully(
        self, mock_hook, trigger, caplog
    ):
        """
        Test that GKEStartPodTrigger fires the correct event in case of an error.
        """
        mock_hook.get_pod.side_effect = Exception("Test exception")

        generator = trigger.run()
        actual = await generator.asend(None)
        actual_stack_trace = actual.payload.pop("stack_trace")
        assert (
            TriggerEvent(
                {"name": POD_NAME, "namespace": NAMESPACE, "status": "error", "message": "Test exception"}
            )
            == actual
        )
        assert actual_stack_trace.startswith("Traceback (most recent call last):")

    @pytest.mark.asyncio
    @mock.patch(f"{TRIGGER_KUB_PATH}.define_container_state")
    @mock.patch(f"{TRIGGER_GKE_PATH}.hook")
    async def test_logging_in_trigger_when_fail_should_execute_successfully(
        self, mock_hook, mock_method, trigger, caplog
    ):
        """
        Test that GKEStartPodTrigger fires the correct event in case of fail.
        """
        mock_hook.get_pod.return_value = self._mock_pod_result(mock.MagicMock())
        mock_method.return_value = ContainerState.FAILED
        caplog.set_level(logging.INFO)

        generator = trigger.run()
        await generator.asend(None)
        assert "Container logs:"

    @pytest.mark.asyncio
    @mock.patch(f"{TRIGGER_GKE_PATH}.hook")
    async def test_logging_in_trigger_when_cancelled_should_execute_successfully(
        self, mock_hook, trigger, caplog
    ):
        """
        Test that GKEStartPodTrigger fires the correct event in case if the task was cancelled.
        """
<<<<<<< HEAD

        async def async_mock():
            return mock.MagicMock()

        mock_hook.return_value.get_pod.side_effect = [CancelledError(), async_mock()]
        mock_hook.return_value.read_logs.return_value = self._mock_pod_result(mock.MagicMock())
        mock_hook.return_value.delete_pod.return_value = self._mock_pod_result(mock.MagicMock())
=======
        mock_hook.get_pod.side_effect = CancelledError()
        mock_hook.read_logs.return_value = self._mock_pod_result(mock.MagicMock())
        mock_hook.delete_pod.return_value = self._mock_pod_result(mock.MagicMock())
>>>>>>> 8fb55f21

        generator = trigger.run()
        actual = await generator.asend(None)
        assert (
            TriggerEvent(
                {
                    "name": POD_NAME,
                    "namespace": NAMESPACE,
                    "status": "cancelled",
                    "message": "Pod execution was cancelled",
                }
            )
            == actual
        )
        assert "Outputting container logs..." in caplog.text
        assert "Deleting pod..." in caplog.text

    @pytest.mark.parametrize(
        "container_state, expected_state",
        [
            (
                {"running": k8s.V1ContainerStateRunning(), "terminated": None, "waiting": None},
                ContainerState.RUNNING,
            ),
            (
                {"running": None, "terminated": k8s.V1ContainerStateTerminated(exit_code=0), "waiting": None},
                ContainerState.TERMINATED,
            ),
            (
                {"running": None, "terminated": None, "waiting": k8s.V1ContainerStateWaiting()},
                ContainerState.WAITING,
            ),
        ],
    )
    def test_define_container_state_should_execute_successfully(
        self, trigger, container_state, expected_state
    ):
        pod = k8s.V1Pod(
            metadata=k8s.V1ObjectMeta(name="base", namespace="default"),
            status=k8s.V1PodStatus(
                container_statuses=[
                    k8s.V1ContainerStatus(
                        name="base",
                        image="alpine",
                        image_id="1",
                        ready=True,
                        restart_count=1,
                        state=k8s.V1ContainerState(**container_state),
                    )
                ]
            ),
        )

        assert expected_state == trigger.define_container_state(pod)


@pytest.fixture
def operation_trigger():
    return GKEOperationTrigger(
        operation_name=OPERATION_NAME,
        project_id=PROJECT_ID,
        location=LOCATION,
        gcp_conn_id=GCP_CONN_ID,
        impersonation_chain=IMPERSONATION_CHAIN,
        poll_interval=POLL_INTERVAL,
    )


@pytest.fixture()
def async_get_operation_result():
    def func(**kwargs):
        m = mock.MagicMock()
        m.configure_mock(**kwargs)
        f = Future()
        f.set_result(m)
        return f

    return func


@pytest.mark.db_test
class TestGKEOperationTrigger:
    def test_serialize(self, operation_trigger):
        classpath, trigger_init_kwargs = operation_trigger.serialize()
        assert classpath == TRIGGER_PATH
        assert trigger_init_kwargs == {
            "operation_name": OPERATION_NAME,
            "project_id": PROJECT_ID,
            "location": LOCATION,
            "gcp_conn_id": GCP_CONN_ID,
            "impersonation_chain": IMPERSONATION_CHAIN,
            "poll_interval": POLL_INTERVAL,
        }

    @pytest.mark.asyncio
    @mock.patch(f"{TRIGGER_PATH}._get_hook")
    async def test_run_loop_return_success_event(
        self, mock_hook, operation_trigger, async_get_operation_result
    ):
        mock_hook.return_value.get_operation.return_value = async_get_operation_result(
            name=OPERATION_NAME,
            status=Operation.Status.DONE,
        )

        expected_event = TriggerEvent(
            {
                "status": "success",
                "message": "Operation is successfully ended.",
                "operation_name": OPERATION_NAME,
            }
        )
        actual_event = await operation_trigger.run().asend(None)

        assert actual_event == expected_event

    @pytest.mark.asyncio
    @mock.patch(f"{TRIGGER_PATH}._get_hook")
    async def test_run_loop_return_failed_event_status_unspecified(
        self,
        mock_hook,
        operation_trigger,
        async_get_operation_result,
    ):
        mock_hook.return_value.get_operation.return_value = async_get_operation_result(
            name=OPERATION_NAME,
            status=Operation.Status.STATUS_UNSPECIFIED,
        )

        expected_event = TriggerEvent(
            {
                "status": "failed",
                "message": f"Operation has failed with status: {Operation.Status.STATUS_UNSPECIFIED}",
            }
        )
        actual_event = await operation_trigger.run().asend(None)

        assert actual_event == expected_event

    @pytest.mark.asyncio
    @mock.patch(f"{TRIGGER_PATH}._get_hook")
    async def test_run_loop_return_failed_event_status_aborting(
        self,
        mock_hook,
        operation_trigger,
        async_get_operation_result,
    ):
        mock_hook.return_value.get_operation.return_value = async_get_operation_result(
            name=OPERATION_NAME,
            status=Operation.Status.ABORTING,
        )

        expected_event = TriggerEvent(
            {
                "status": "failed",
                "message": f"Operation has failed with status: {Operation.Status.ABORTING}",
            }
        )
        actual_event = await operation_trigger.run().asend(None)

        assert actual_event == expected_event

    @pytest.mark.asyncio
    @mock.patch(f"{TRIGGER_PATH}._get_hook")
    async def test_run_loop_return_error_event(
        self, mock_hook, operation_trigger, async_get_operation_result
    ):
        mock_hook.return_value.get_operation.side_effect = Exception(EXC_MSG)

        expected_event = TriggerEvent(
            {
                "status": "error",
                "message": EXC_MSG,
            }
        )
        actual_event = await operation_trigger.run().asend(None)

        assert actual_event == expected_event

    @pytest.mark.asyncio
    @mock.patch(f"{TRIGGER_PATH}._get_hook")
    async def test_run_loop_return_waiting_event_pending_status(
        self,
        mock_hook,
        operation_trigger,
        async_get_operation_result,
        caplog,
    ):
        mock_hook.return_value.get_operation.return_value = async_get_operation_result(
            name=OPERATION_NAME,
            status=Operation.Status.PENDING,
        )

        caplog.set_level(logging.INFO)

        task = asyncio.create_task(operation_trigger.run().__anext__())
        await asyncio.sleep(0.5)

        assert not task.done()
        assert "Operation is still running."
        assert f"Sleeping for {POLL_INTERVAL}s..."

    @pytest.mark.asyncio
    @mock.patch(f"{TRIGGER_PATH}._get_hook")
    async def test_run_loop_return_waiting_event_running_status(
        self,
        mock_hook,
        operation_trigger,
        async_get_operation_result,
        caplog,
    ):
        mock_hook.return_value.get_operation.return_value = async_get_operation_result(
            name=OPERATION_NAME,
            status=Operation.Status.RUNNING,
        )

        caplog.set_level(logging.INFO)

        task = asyncio.create_task(operation_trigger.run().__anext__())
        await asyncio.sleep(0.5)

        assert not task.done()
        assert "Operation is still running."
        assert f"Sleeping for {POLL_INTERVAL}s..."<|MERGE_RESOLUTION|>--- conflicted
+++ resolved
@@ -235,19 +235,13 @@
         """
         Test that GKEStartPodTrigger fires the correct event in case if the task was cancelled.
         """
-<<<<<<< HEAD
 
         async def async_mock():
             return mock.MagicMock()
 
-        mock_hook.return_value.get_pod.side_effect = [CancelledError(), async_mock()]
-        mock_hook.return_value.read_logs.return_value = self._mock_pod_result(mock.MagicMock())
-        mock_hook.return_value.delete_pod.return_value = self._mock_pod_result(mock.MagicMock())
-=======
-        mock_hook.get_pod.side_effect = CancelledError()
+        mock_hook.get_pod.side_effect = [CancelledError(), async_mock()]
         mock_hook.read_logs.return_value = self._mock_pod_result(mock.MagicMock())
         mock_hook.delete_pod.return_value = self._mock_pod_result(mock.MagicMock())
->>>>>>> 8fb55f21
 
         generator = trigger.run()
         actual = await generator.asend(None)
