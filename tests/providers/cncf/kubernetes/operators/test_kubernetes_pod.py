--- conflicted
+++ resolved
@@ -334,31 +334,6 @@
             kubernetes_conn_id='my_conn',
         )
 
-<<<<<<< HEAD
-    def test_xcom_sidecar_container_image_default(self):
-        self.hook_mock.return_value.get_xcom_sidecar_container_image.return_value = None
-        k = KubernetesPodOperator(
-            name="test",
-            task_id="task",
-            do_xcom_push=True,
-        )
-        pod = k.build_pod_request_obj(create_context(k))
-        assert pod.spec.containers[1].image == "alpine"
-
-    def test_xcom_sidecar_container_image_custom(self):
-        self.hook_mock.return_value.get_xcom_sidecar_container_image.return_value = "private.repo/alpine:3.13"
-        k = KubernetesPodOperator(
-            name="test",
-            task_id="task",
-            do_xcom_push=True,
-        )
-        pod = k.build_pod_request_obj(create_context(k))
-        assert pod.spec.containers[1].image == "private.repo/alpine:3.13"
-
-    @mock.patch("airflow.providers.cncf.kubernetes.utils.pod_manager.PodManager.delete_pod")
-    @mock.patch("airflow.providers.cncf.kubernetes.operators.kubernetes_pod.KubernetesPodOperator.find_pod")
-    def test_pod_delete_even_on_launcher_error(self, find_pod_mock, delete_pod_mock):
-=======
         mock_path.return_value.exists.return_value = False
         context = create_context(k)
         pod = k.build_pod_request_obj(context)
@@ -386,7 +361,6 @@
         """
         mock_path.return_value.exists.return_value = True
         mock_path.return_value.read_text.return_value = 'abc'
->>>>>>> 3a414761
         k = KubernetesPodOperator(
             image="ubuntu:16.04",
             cmds=["bash", "-cx"],
@@ -438,6 +412,28 @@
             context=context,
         )
         mock_find.assert_called_once_with('default', context=context)
+
+    @patch(HOOK_CLASS)
+    def test_xcom_sidecar_container_image_default(self, hook_mock):
+        hook_mock.return_value.get_xcom_sidecar_container_image.return_value = None
+        k = KubernetesPodOperator(
+            name="test",
+            task_id="task",
+            do_xcom_push=True,
+        )
+        pod = k.build_pod_request_obj(create_context(k))
+        assert pod.spec.containers[1].image == "alpine"
+
+    @patch(HOOK_CLASS)
+    def test_xcom_sidecar_container_image_custom(self, hook_mock):
+        hook_mock.return_value.get_xcom_sidecar_container_image.return_value = "private.repo/alpine:3.13"
+        k = KubernetesPodOperator(
+            name="test",
+            task_id="task",
+            do_xcom_push=True,
+        )
+        pod = k.build_pod_request_obj(create_context(k))
+        assert pod.spec.containers[1].image == "private.repo/alpine:3.13"
 
     def test_image_pull_policy_correctly_set(self):
         k = KubernetesPodOperator(
@@ -857,7 +853,6 @@
         self, mock_await_xcom_sidecar_container_start, mock_extract_xcom, do_xcom_push
     ):
         """pod name and namespace are *always* pushed; do_xcom_push only controls xcom sidecar"""
-        self.hook_mock.return_value.get_xcom_sidecar_container_image.return_value = "alpine"
         mock_extract_xcom.return_value = '{}'
         mock_await_xcom_sidecar_container_start.return_value = None
         k = KubernetesPodOperator(
@@ -905,7 +900,6 @@
     @patch(f"{POD_MANAGER_CLASS}.await_xcom_sidecar_container_start")
     def test_wait_for_xcom_sidecar_iff_push_xcom(self, mock_await, mock_extract_xcom, do_xcom_push):
         """Assert we wait for xcom sidecar container if and only if we push xcom."""
-        self.hook_mock.return_value.get_xcom_sidecar_container_image.return_value = None
         mock_extract_xcom.return_value = '{}'
         mock_await.return_value = None
         k = KubernetesPodOperator(
