#
# Licensed to the Apache Software Foundation (ASF) under one
# or more contributor license agreements.  See the NOTICE file
# distributed with this work for additional information
# regarding copyright ownership.  The ASF licenses this file
# to you under the Apache License, Version 2.0 (the
# "License"); you may not use this file except in compliance
# with the License.  You may obtain a copy of the License at
#
#   http://www.apache.org/licenses/LICENSE-2.0
#
# Unless required by applicable law or agreed to in writing,
# software distributed under the License is distributed on an
# "AS IS" BASIS, WITHOUT WARRANTIES OR CONDITIONS OF ANY
# KIND, either express or implied.  See the License for the
# specific language governing permissions and limitations
# under the License.
from __future__ import annotations

import json
import os
import tempfile
from unittest import mock
from unittest.mock import MagicMock, patch

import kubernetes
import pytest
from kubernetes.config import ConfigException

from airflow import AirflowException
from airflow.models import Connection
from airflow.providers.cncf.kubernetes.hooks.kubernetes import KubernetesHook
from airflow.utils import db
from tests.test_utils.db import clear_db_connections

KUBE_CONFIG_PATH = os.getenv('KUBECONFIG', '~/.kube/config')
HOOK_MODULE = "airflow.providers.cncf.kubernetes.hooks.kubernetes"


class TestKubernetesHook:
    @classmethod
    def setup_class(cls) -> None:
        for conn_id, extra in [
            ('in_cluster', {'in_cluster': True}),
            ('in_cluster_empty', {'in_cluster': ''}),
            ('kube_config', {'kube_config': '{"test": "kube"}'}),
            ('kube_config_path', {'kube_config_path': 'path/to/file'}),
            ('kube_config_empty', {'kube_config': ''}),
            ('kube_config_path_empty', {'kube_config_path': ''}),
            ('kube_config_empty', {'kube_config': ''}),
            ('kube_config_path_empty', {'kube_config_path': ''}),
            ('context_empty', {'cluster_context': ''}),
            ('context', {'cluster_context': 'my-context'}),
            ('with_namespace', {'namespace': 'mock_namespace'}),
            ('default_kube_config', {}),
<<<<<<< HEAD
            ('disable_verify_ssl', {'extra__kubernetes__disable_verify_ssl': True}),
            ('disable_verify_ssl_empty', {'extra__kubernetes__disable_verify_ssl': ''}),
            ('disable_tcp_keepalive', {'extra__kubernetes__disable_tcp_keepalive': True}),
            ('disable_tcp_keepalive_empty', {'extra__kubernetes__disable_tcp_keepalive': ''}),
            (
                'sidecar_container_image',
                {'extra__kubernetes__xcom_sidecar_container_image': 'private.repo.com/alpine:3.16'},
            ),
            ('sidecar_container_image_empty', {'extra__kubernetes__xcom_sidecar_container_image': ''}),
=======
            ('disable_verify_ssl', {'disable_verify_ssl': True}),
            ('disable_verify_ssl_empty', {'disable_verify_ssl': ''}),
            ('disable_tcp_keepalive', {'disable_tcp_keepalive': True}),
            ('disable_tcp_keepalive_empty', {'disable_tcp_keepalive': ''}),
>>>>>>> 3a414761
        ]:
            db.merge_conn(Connection(conn_type='kubernetes', conn_id=conn_id, extra=json.dumps(extra)))

    @classmethod
    def teardown_class(cls) -> None:
        clear_db_connections()

    @pytest.mark.parametrize(
        'in_cluster_param, conn_id, in_cluster_called',
        (
            (True, None, True),
            (None, None, False),
            (False, None, False),
            (None, 'in_cluster', True),
            (True, 'in_cluster', True),
            (False, 'in_cluster', False),
            (None, 'in_cluster_empty', False),
            (True, 'in_cluster_empty', True),
            (False, 'in_cluster_empty', False),
        ),
    )
    @patch("kubernetes.config.kube_config.KubeConfigLoader")
    @patch("kubernetes.config.kube_config.KubeConfigMerger")
    @patch("kubernetes.config.incluster_config.InClusterConfigLoader")
    @patch(f"{HOOK_MODULE}.KubernetesHook._get_default_client")
    def test_in_cluster_connection(
        self,
        mock_get_default_client,
        mock_in_cluster_loader,
        mock_merger,
        mock_loader,
        in_cluster_param,
        conn_id,
        in_cluster_called,
    ):
        """
        Verifies whether in_cluster is called depending on combination of hook param and connection extra.
        Hook param should beat extra.
        """
        kubernetes_hook = KubernetesHook(conn_id=conn_id, in_cluster=in_cluster_param)
        mock_get_default_client.return_value = kubernetes.client.api_client.ApiClient()
        api_conn = kubernetes_hook.get_conn()
        if in_cluster_called:
            mock_in_cluster_loader.assert_called_once()
            mock_merger.assert_not_called()
            mock_loader.assert_not_called()
        else:
            mock_get_default_client.assert_called()
        assert isinstance(api_conn, kubernetes.client.api_client.ApiClient)
        if not mock_get_default_client.called:
            # get_default_client is mocked, so only check is_in_cluster if it isn't called
            assert kubernetes_hook.is_in_cluster is in_cluster_called

    @pytest.mark.parametrize('in_cluster_fails', [True, False])
    @patch("kubernetes.config.kube_config.KubeConfigLoader")
    @patch("kubernetes.config.kube_config.KubeConfigMerger")
    @patch("kubernetes.config.incluster_config.InClusterConfigLoader")
    def test_get_default_client(
        self,
        mock_incluster,
        mock_merger,
        mock_loader,
        in_cluster_fails,
    ):
        """
        Verifies the behavior of the ``_get_default_client`` function.  It should try the "in cluster"
        loader first but if that fails, try to use the default kubeconfig file.
        """
        if in_cluster_fails:
            mock_incluster.side_effect = ConfigException('any')
        kubernetes_hook = KubernetesHook()
        api_conn = kubernetes_hook._get_default_client()
        if in_cluster_fails:
            mock_incluster.assert_called_once()
            mock_merger.assert_called_once_with(KUBE_CONFIG_PATH)
            mock_loader.assert_called_once()
            assert kubernetes_hook.is_in_cluster is False
        else:
            mock_incluster.assert_called_once()
            mock_merger.assert_not_called()
            mock_loader.assert_not_called()
            assert kubernetes_hook.is_in_cluster is True
        assert isinstance(api_conn, kubernetes.client.api_client.ApiClient)

    @pytest.mark.parametrize(
        'disable_verify_ssl, conn_id, disable_called',
        (
            (True, None, True),
            (None, None, False),
            (False, None, False),
            (None, 'disable_verify_ssl', True),
            (True, 'disable_verify_ssl', True),
            (False, 'disable_verify_ssl', False),
            (None, 'disable_verify_ssl_empty', False),
            (True, 'disable_verify_ssl_empty', True),
            (False, 'disable_verify_ssl_empty', False),
        ),
    )
    @patch("kubernetes.config.incluster_config.InClusterConfigLoader", new=MagicMock())
    @patch(f"{HOOK_MODULE}._disable_verify_ssl")
    def test_disable_verify_ssl(
        self,
        mock_disable,
        disable_verify_ssl,
        conn_id,
        disable_called,
    ):
        """
        Verifies whether disable verify ssl is called depending on combination of hook param and
        connection extra. Hook param should beat extra.
        """
        kubernetes_hook = KubernetesHook(conn_id=conn_id, disable_verify_ssl=disable_verify_ssl)
        api_conn = kubernetes_hook.get_conn()
        assert mock_disable.called is disable_called
        assert isinstance(api_conn, kubernetes.client.api_client.ApiClient)

    @pytest.mark.parametrize(
        'disable_tcp_keepalive, conn_id, expected',
        (
            (True, None, False),
            (None, None, True),
            (False, None, True),
            (None, 'disable_tcp_keepalive', False),
            (True, 'disable_tcp_keepalive', False),
            (False, 'disable_tcp_keepalive', True),
            (None, 'disable_tcp_keepalive_empty', True),
            (True, 'disable_tcp_keepalive_empty', False),
            (False, 'disable_tcp_keepalive_empty', True),
        ),
    )
    @patch("kubernetes.config.incluster_config.InClusterConfigLoader", new=MagicMock())
    @patch(f"{HOOK_MODULE}._enable_tcp_keepalive")
    def test_disable_tcp_keepalive(
        self,
        mock_enable,
        disable_tcp_keepalive,
        conn_id,
        expected,
    ):
        """
        Verifies whether enable tcp keepalive is called depending on combination of hook
        param and connection extra. Hook param should beat extra.
        """
        kubernetes_hook = KubernetesHook(conn_id=conn_id, disable_tcp_keepalive=disable_tcp_keepalive)
        api_conn = kubernetes_hook.get_conn()
        assert mock_enable.called is expected
        assert isinstance(api_conn, kubernetes.client.api_client.ApiClient)

    @pytest.mark.parametrize(
        'config_path_param, conn_id, call_path',
        (
            (None, None, KUBE_CONFIG_PATH),
            ('/my/path/override', None, '/my/path/override'),
            (None, 'kube_config_path', 'path/to/file'),
            ('/my/path/override', 'kube_config_path', '/my/path/override'),
            (None, 'kube_config_path_empty', KUBE_CONFIG_PATH),
            ('/my/path/override', 'kube_config_path_empty', '/my/path/override'),
        ),
    )
    @patch("kubernetes.config.kube_config.KubeConfigLoader")
    @patch("kubernetes.config.kube_config.KubeConfigMerger")
    def test_kube_config_path(
        self, mock_kube_config_merger, mock_kube_config_loader, config_path_param, conn_id, call_path
    ):
        """
        Verifies kube config path depending on combination of hook param and connection extra.
        Hook param should beat extra.
        """
        kubernetes_hook = KubernetesHook(conn_id=conn_id, config_file=config_path_param)
        api_conn = kubernetes_hook.get_conn()
        mock_kube_config_merger.assert_called_once_with(call_path)
        mock_kube_config_loader.assert_called_once()
        assert isinstance(api_conn, kubernetes.client.api_client.ApiClient)

    @pytest.mark.parametrize(
        'conn_id, has_config',
        (
            (None, False),
            ('kube_config', True),
            ('kube_config_empty', False),
        ),
    )
    @patch("kubernetes.config.kube_config.KubeConfigLoader")
    @patch("kubernetes.config.kube_config.KubeConfigMerger")
    @patch.object(tempfile, 'NamedTemporaryFile')
    def test_kube_config_connection(
        self, mock_tempfile, mock_kube_config_merger, mock_kube_config_loader, conn_id, has_config
    ):
        """
        Verifies whether temporary kube config file is created.
        """
        mock_tempfile.return_value.__enter__.return_value.name = "fake-temp-file"
        mock_kube_config_merger.return_value.config = {"fake_config": "value"}
        kubernetes_hook = KubernetesHook(conn_id=conn_id)
        api_conn = kubernetes_hook.get_conn()
        if has_config:
            mock_tempfile.is_called_once()
            mock_kube_config_loader.assert_called_once()
            mock_kube_config_merger.assert_called_once_with('fake-temp-file')
        else:
            mock_tempfile.assert_not_called()
            mock_kube_config_loader.assert_called_once()
            mock_kube_config_merger.assert_called_once_with(KUBE_CONFIG_PATH)
        assert isinstance(api_conn, kubernetes.client.api_client.ApiClient)

    @pytest.mark.parametrize(
        'context_param, conn_id, expected_context',
        (
            ('param-context', None, 'param-context'),
            (None, None, None),
            ('param-context', 'context', 'param-context'),
            (None, 'context', 'my-context'),
            ('param-context', 'context_empty', 'param-context'),
            (None, 'context_empty', None),
        ),
    )
    @patch("kubernetes.config.load_kube_config")
    def test_cluster_context(self, mock_load_kube_config, context_param, conn_id, expected_context):
        """
        Verifies cluster context depending on combination of hook param and connection extra.
        Hook param should beat extra.
        """
        kubernetes_hook = KubernetesHook(conn_id=conn_id, cluster_context=context_param)
        kubernetes_hook.get_conn()
        mock_load_kube_config.assert_called_with(client_configuration=None, context=expected_context)

    @patch("kubernetes.config.kube_config.KubeConfigLoader")
    @patch("kubernetes.config.kube_config.KubeConfigMerger")
    @patch("kubernetes.config.kube_config.KUBE_CONFIG_DEFAULT_LOCATION", "/mock/config")
    def test_default_kube_config_connection(self, mock_kube_config_merger, mock_kube_config_loader):
        kubernetes_hook = KubernetesHook(conn_id='default_kube_config')
        api_conn = kubernetes_hook.get_conn()
        mock_kube_config_merger.assert_called_once_with("/mock/config")
        mock_kube_config_loader.assert_called_once()
        assert isinstance(api_conn, kubernetes.client.api_client.ApiClient)

    @pytest.mark.parametrize(
        'conn_id, expected',
        (
            pytest.param(None, None, id='no-conn-id'),
            pytest.param('with_namespace', 'mock_namespace', id='conn-with-namespace'),
            pytest.param('default_kube_config', 'default', id='conn-without-namespace'),
        ),
    )
    def test_get_namespace(self, conn_id, expected):
        hook = KubernetesHook(conn_id=conn_id)
        assert hook.get_namespace() == expected

    @pytest.mark.parametrize(
        'conn_id, expected',
        (
            pytest.param('sidecar_container_image', 'private.repo.com/alpine:3.16', id='sidecar-with-image'),
            pytest.param('sidecar_container_image_empty', None, id='sidecar-without-image'),
        ),
    )
    def test_get_xcom_sidecar_container_image(self, conn_id, expected):
        hook = KubernetesHook(conn_id=conn_id)
        assert hook.get_xcom_sidecar_container_image() == expected

    @patch("kubernetes.config.kube_config.KubeConfigLoader")
    @patch("kubernetes.config.kube_config.KubeConfigMerger")
    def test_client_types(self, mock_kube_config_merger, mock_kube_config_loader):
        hook = KubernetesHook(None)
        assert isinstance(hook.core_v1_client, kubernetes.client.CoreV1Api)
        assert isinstance(hook.api_client, kubernetes.client.ApiClient)
        assert isinstance(hook.get_conn(), kubernetes.client.ApiClient)

    @patch(f"{HOOK_MODULE}.KubernetesHook._get_default_client")
    def test_prefixed_names_still_work(self, mock_get_client):
        conn_uri = 'kubernetes://?extra__kubernetes__cluster_context=test&extra__kubernetes__namespace=test'
        with mock.patch.dict("os.environ", AIRFLOW_CONN_KUBERNETES_DEFAULT=conn_uri):
            kubernetes_hook = KubernetesHook(conn_id='kubernetes_default')
            kubernetes_hook.get_conn()
            mock_get_client.assert_called_with(cluster_context='test')
            assert kubernetes_hook.get_namespace() == 'test'


class TestKubernetesHookIncorrectConfiguration:
    @pytest.mark.parametrize(
        'conn_uri',
        (
            "kubernetes://?kube_config_path=/tmp/&kube_config=[1,2,3]",
            "kubernetes://?kube_config_path=/tmp/&in_cluster=[1,2,3]",
            "kubernetes://?kube_config=/tmp/&in_cluster=[1,2,3]",
        ),
    )
    def test_should_raise_exception_on_invalid_configuration(self, conn_uri):
        with mock.patch.dict("os.environ", AIRFLOW_CONN_KUBERNETES_DEFAULT=conn_uri), pytest.raises(
            AirflowException, match="Invalid connection configuration"
        ):
            kubernetes_hook = KubernetesHook()
            kubernetes_hook.get_conn()<|MERGE_RESOLUTION|>--- conflicted
+++ resolved
@@ -53,22 +53,12 @@
             ('context', {'cluster_context': 'my-context'}),
             ('with_namespace', {'namespace': 'mock_namespace'}),
             ('default_kube_config', {}),
-<<<<<<< HEAD
-            ('disable_verify_ssl', {'extra__kubernetes__disable_verify_ssl': True}),
-            ('disable_verify_ssl_empty', {'extra__kubernetes__disable_verify_ssl': ''}),
-            ('disable_tcp_keepalive', {'extra__kubernetes__disable_tcp_keepalive': True}),
-            ('disable_tcp_keepalive_empty', {'extra__kubernetes__disable_tcp_keepalive': ''}),
-            (
-                'sidecar_container_image',
-                {'extra__kubernetes__xcom_sidecar_container_image': 'private.repo.com/alpine:3.16'},
-            ),
-            ('sidecar_container_image_empty', {'extra__kubernetes__xcom_sidecar_container_image': ''}),
-=======
             ('disable_verify_ssl', {'disable_verify_ssl': True}),
             ('disable_verify_ssl_empty', {'disable_verify_ssl': ''}),
             ('disable_tcp_keepalive', {'disable_tcp_keepalive': True}),
             ('disable_tcp_keepalive_empty', {'disable_tcp_keepalive': ''}),
->>>>>>> 3a414761
+            ('sidecar_container_image', {'xcom_sidecar_container_image': 'private.repo.com/alpine:3.16'}),
+            ('sidecar_container_image_empty', {'xcom_sidecar_container_image': ''}),
         ]:
             db.merge_conn(Connection(conn_type='kubernetes', conn_id=conn_id, extra=json.dumps(extra)))
 
