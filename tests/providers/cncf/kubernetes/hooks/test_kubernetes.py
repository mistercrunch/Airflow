--- conflicted
+++ resolved
@@ -37,48 +37,6 @@
 
 class TestKubernetesHook:
     @classmethod
-<<<<<<< HEAD
-    def setUpClass(cls) -> None:
-        db.merge_conn(
-            Connection(
-                conn_id='kubernetes_in_cluster',
-                conn_type='kubernetes',
-                extra=json.dumps({'extra__kubernetes__in_cluster': True}),
-            )
-        )
-        db.merge_conn(
-            Connection(
-                conn_id='kubernetes_kube_config',
-                conn_type='kubernetes',
-                extra=json.dumps({'extra__kubernetes__kube_config': '{"test": "kube"}'}),
-            )
-        )
-        db.merge_conn(
-            Connection(
-                conn_id='kubernetes_kube_config_path',
-                conn_type='kubernetes',
-                extra=json.dumps({'extra__kubernetes__kube_config_path': 'path/to/file'}),
-            )
-        )
-        db.merge_conn(
-            Connection(conn_id='kubernetes_default_kube_config', conn_type='kubernetes', extra=json.dumps({}))
-        )
-        db.merge_conn(
-            Connection(
-                conn_id='kubernetes_with_namespace',
-                conn_type='kubernetes',
-                extra=json.dumps({'extra__kubernetes__namespace': 'mock_namespace'}),
-            )
-        )
-        
-        db.merge_conn(
-            Connection(
-                conn_id='kubernetes_empty_kubeconfig_path',
-                conn_type='kubernetes',
-                extra=json.dumps({'extra__kubernetes__kube_config':'{"test": "kube"}','extra__kubernetes__kube_config_path':''}),
-            )
-        )
-=======
     def setup_class(cls) -> None:
         for conn_id, extra in [
             ('in_cluster', {'extra__kubernetes__in_cluster': True}),
@@ -93,9 +51,15 @@
             ('context', {'extra__kubernetes__cluster_context': 'my-context'}),
             ('with_namespace', {'extra__kubernetes__namespace': 'mock_namespace'}),
             ('default_kube_config', {}),
+            (
+                'empty_kubeconfig_path',
+                {
+                    'extra__kubernetes__kube_config': '{"test": "kube"}',
+                    'extra__kubernetes__kube_config_path': '',
+                },
+            ),
         ]:
             db.merge_conn(Connection(conn_type='kubernetes', conn_id=conn_id, extra=json.dumps(extra)))
->>>>>>> 69bf74f9
 
     @classmethod
     def teardown_class(cls) -> None:
@@ -239,7 +203,7 @@
         mock_kube_config_loader,
         mock_kube_config_merger,
     ):
-        kubernetes_hook = KubernetesHook(conn_id='kubernetes_empty_kubeconfig_path')
+        kubernetes_hook = KubernetesHook(conn_id='empty_kubeconfig_path')
         api_conn = kubernetes_hook.get_conn()
         mock_kube_config_loader.assert_called_once_with("")
         mock_kube_config_merger.assert_called_once()
