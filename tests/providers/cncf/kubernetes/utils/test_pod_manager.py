--- conflicted
+++ resolved
@@ -18,11 +18,8 @@
 
 import logging
 from datetime import datetime
-<<<<<<< HEAD
+from json.decoder import JSONDecodeError
 from types import SimpleNamespace
-=======
-from json.decoder import JSONDecodeError
->>>>>>> 2811ba71
 from unittest import mock
 from unittest.mock import MagicMock
 
