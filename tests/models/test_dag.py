--- conflicted
+++ resolved
@@ -1260,18 +1260,11 @@
             (datetime.timedelta(days=1), delta_timetable(datetime.timedelta(days=1)), None),
         ]
     )
-<<<<<<< HEAD
     def test_timetable(self, schedule_interval, expected_timetable, interval_description):
-=======
-    def test_timetable_from_schedule_interval(self, schedule_interval, expected_timetable):
->>>>>>> b486a0ed
         dag = DAG("test_schedule_interval", schedule_interval=schedule_interval)
         assert dag.timetable == expected_timetable
-<<<<<<< HEAD
         assert dag.schedule_interval == schedule_interval
         assert dag.timetable.interval_description == interval_description
-=======
->>>>>>> b486a0ed
 
     def test_create_dagrun_run_id_is_generated(self):
         dag = DAG(dag_id="run_id_is_generated")
