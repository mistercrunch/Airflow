--- conflicted
+++ resolved
@@ -249,7 +249,6 @@
         KubernetesRequestFactory.extract_resources(pod, self.input_req)
         self.assertEqual(self.input_req, self.expected)
 
-<<<<<<< HEAD
     def test_display_resources(self):
         resources_string = str(Resources('1Gi', 1))
         self.assertEqual(
@@ -257,7 +256,7 @@
             "{'request': {'memory': '1Gi', 'cpu': 1}, 'limit': {'memory': None}, 'cpu': None}")
 
     def test_extract_limits_resources(self):
-=======
+
     def test_extract_limits(self):
         # Test when resources is not empty
         resources = Resources(
@@ -275,7 +274,6 @@
         self.assertEqual(self.input_req, self.expected)
 
     def test_extract_all_resources(self):
->>>>>>> c7793945
         # Test when resources is not empty
         resources = Resources(
             request_memory='1Gi',
