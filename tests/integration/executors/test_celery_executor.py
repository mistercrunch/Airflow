--- conflicted
+++ resolved
@@ -208,18 +208,9 @@
                 dag=DAG(dag_id="dag_id"),
                 start_date=datetime.now(),
             )
-<<<<<<< HEAD
-            when = datetime.now()
-            value_tuple = (
-                ["command"],
-                1,
-                None,
-                SimpleTaskInstance.from_ti(ti=TaskInstance(task=task, run_id=None)),
-=======
             ti = TaskInstance(task=task, run_id="abc")
             workload = workloads.ExecuteTask.model_construct(
                 ti=workloads.TaskInstance.model_validate(ti, from_attributes=True),
->>>>>>> bef48242
             )
 
             key = (task.dag.dag_id, task.task_id, ti.run_id, 0, -1)
@@ -253,18 +244,9 @@
                 dag=DAG(dag_id="id"),
                 start_date=datetime.now(),
             )
-<<<<<<< HEAD
-            when = datetime.now()
-            value_tuple = (
-                ["command"],
-                1,
-                None,
-                SimpleTaskInstance.from_ti(ti=TaskInstance(task=task, run_id=None)),
-=======
             ti = TaskInstance(task=task, run_id="abc")
             workload = workloads.ExecuteTask.model_construct(
                 ti=workloads.TaskInstance.model_validate(ti, from_attributes=True),
->>>>>>> bef48242
             )
 
             key = (task.dag.dag_id, task.task_id, ti.run_id, 0, -1)
