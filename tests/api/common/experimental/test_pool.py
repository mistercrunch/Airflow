#
# Licensed to the Apache Software Foundation (ASF) under one
# or more contributor license agreements.  See the NOTICE file
# distributed with this work for additional information
# regarding copyright ownership.  The ASF licenses this file
# to you under the Apache License, Version 2.0 (the
# "License"); you may not use this file except in compliance
# with the License.  You may obtain a copy of the License at
#
#   http://www.apache.org/licenses/LICENSE-2.0
#
# Unless required by applicable law or agreed to in writing,
# software distributed under the License is distributed on an
# "AS IS" BASIS, WITHOUT WARRANTIES OR CONDITIONS OF ANY
# KIND, either express or implied.  See the License for the
# specific language governing permissions and limitations
# under the License.
<<<<<<< HEAD
import six
=======

import random
import string
import unittest
>>>>>>> d25854dd

import pytest

from airflow import models
<<<<<<< HEAD
from airflow.models.pool import Pool
from airflow.api.common.experimental import pool as pool_api
from airflow.exceptions import AirflowBadRequest, PoolNotFound
from airflow.utils.db import create_session
from tests.test_utils.db import clear_db_pools

if six.PY2:
    # Need `assertWarns` back-ported from unittest2
    import unittest2 as unittest
else:
    import unittest
=======
from airflow.api.common.experimental import pool as pool_api
from airflow.exceptions import AirflowBadRequest, PoolNotFound
from airflow.models.pool import Pool
from airflow.utils.session import create_session
from tests.test_utils.db import clear_db_pools
>>>>>>> d25854dd


class TestPool(unittest.TestCase):

    USER_POOL_COUNT = 2
    TOTAL_POOL_COUNT = USER_POOL_COUNT + 1  # including default_pool

    def setUp(self):
        clear_db_pools()
        self.pools = [Pool.get_default_pool()]
        for i in range(self.USER_POOL_COUNT):
<<<<<<< HEAD
            name = 'experimental_%s' % (i + 1)
=======
            name = f'experimental_{i + 1}'
>>>>>>> d25854dd
            pool = models.Pool(
                pool=name,
                slots=i,
                description=name,
            )
            self.pools.append(pool)
        with create_session() as session:
            session.add_all(self.pools)

    def test_get_pool(self):
        pool = pool_api.get_pool(name=self.pools[0].pool)
<<<<<<< HEAD
        self.assertEqual(pool.pool, self.pools[0].pool)

    def test_get_pool_non_existing(self):
        six.assertRaisesRegex(self, PoolNotFound,
                              "^Pool 'test' doesn't exist$",
                              pool_api.get_pool,
                              name='test')

    def test_get_pool_bad_name(self):
        for name in ('', '    '):
            six.assertRaisesRegex(self,
                                  AirflowBadRequest,
                                  "^Pool name shouldn't be empty$",
                                  pool_api.get_pool,
                                  name=name)

    def test_get_pools(self):
        pools = sorted(pool_api.get_pools(),
                       key=lambda p: p.pool)
        self.assertEqual(pools[0].pool, self.pools[0].pool)
        self.assertEqual(pools[1].pool, self.pools[1].pool)

    def test_create_pool(self):
        pool = pool_api.create_pool(name='foo',
                                    slots=5,
                                    description='')
        self.assertEqual(pool.pool, 'foo')
        self.assertEqual(pool.slots, 5)
        self.assertEqual(pool.description, '')
        with create_session() as session:
            self.assertEqual(session.query(models.Pool).count(), self.TOTAL_POOL_COUNT + 1)

    def test_create_pool_existing(self):
        pool = pool_api.create_pool(name=self.pools[0].pool,
                                    slots=5,
                                    description='')
        self.assertEqual(pool.pool, self.pools[0].pool)
        self.assertEqual(pool.slots, 5)
        self.assertEqual(pool.description, '')
        with create_session() as session:
            self.assertEqual(session.query(models.Pool).count(), self.TOTAL_POOL_COUNT)

    def test_create_pool_bad_name(self):
        for name in ('', '    '):
            six.assertRaisesRegex(self,
                                  AirflowBadRequest,
                                  "^Pool name shouldn't be empty$",
                                  pool_api.create_pool,
                                  name=name,
                                  slots=5,
                                  description='')

    def test_create_pool_bad_slots(self):
        six.assertRaisesRegex(self, AirflowBadRequest,
                              "^Bad value for `slots`: foo$",
                              pool_api.create_pool,
                              name='foo',
                              slots='foo',
                              description='')

    def test_delete_pool(self):
        pool = pool_api.delete_pool(name=self.pools[-1].pool)
        self.assertEqual(pool.pool, self.pools[-1].pool)
        with create_session() as session:
            self.assertEqual(session.query(models.Pool).count(), self.TOTAL_POOL_COUNT - 1)

    def test_delete_pool_non_existing(self):
        six.assertRaisesRegex(self, pool_api.PoolNotFound,
                              "^Pool 'test' doesn't exist$",
                              pool_api.delete_pool,
                              name='test')

    def test_delete_pool_bad_name(self):
        for name in ('', '    '):
            six.assertRaisesRegex(self,
                                  AirflowBadRequest,
                                  "^Pool name shouldn't be empty$",
                                  pool_api.delete_pool,
                                  name=name)

    def test_delete_default_pool_not_allowed(self):
        with six.assertRaisesRegex(self,
                                   AirflowBadRequest,
                                   "^default_pool cannot be deleted$"):
            pool_api.delete_pool(Pool.DEFAULT_POOL_NAME)

=======
        assert pool.pool == self.pools[0].pool

    def test_get_pool_non_existing(self):
        with pytest.raises(PoolNotFound, match="^Pool 'test' doesn't exist$"):
            pool_api.get_pool(name='test')

    def test_get_pool_bad_name(self):
        for name in ('', '    '):
            with pytest.raises(AirflowBadRequest, match="^Pool name shouldn't be empty$"):
                pool_api.get_pool(name=name)

    def test_get_pools(self):
        pools = sorted(pool_api.get_pools(), key=lambda p: p.pool)
        assert pools[0].pool == self.pools[0].pool
        assert pools[1].pool == self.pools[1].pool

    def test_create_pool(self):
        pool = pool_api.create_pool(name='foo', slots=5, description='')
        assert pool.pool == 'foo'
        assert pool.slots == 5
        assert pool.description == ''
        with create_session() as session:
            assert session.query(models.Pool).count() == self.TOTAL_POOL_COUNT + 1

    def test_create_pool_existing(self):
        pool = pool_api.create_pool(name=self.pools[0].pool, slots=5, description='')
        assert pool.pool == self.pools[0].pool
        assert pool.slots == 5
        assert pool.description == ''
        with create_session() as session:
            assert session.query(models.Pool).count() == self.TOTAL_POOL_COUNT

    def test_create_pool_bad_name(self):
        for name in ('', '    '):
            with pytest.raises(AirflowBadRequest, match="^Pool name shouldn't be empty$"):
                pool_api.create_pool(
                    name=name,
                    slots=5,
                    description='',
                )

    def test_create_pool_name_too_long(self):
        long_name = ''.join(random.choices(string.ascii_lowercase, k=300))
        column_length = models.Pool.pool.property.columns[0].type.length
        with pytest.raises(
            AirflowBadRequest, match="^Pool name can't be more than %d characters$" % column_length
        ):
            pool_api.create_pool(
                name=long_name,
                slots=5,
                description='',
            )

    def test_create_pool_bad_slots(self):
        with pytest.raises(AirflowBadRequest, match="^Bad value for `slots`: foo$"):
            pool_api.create_pool(
                name='foo',
                slots='foo',
                description='',
            )

    def test_delete_pool(self):
        pool = pool_api.delete_pool(name=self.pools[-1].pool)
        assert pool.pool == self.pools[-1].pool
        with create_session() as session:
            assert session.query(models.Pool).count() == self.TOTAL_POOL_COUNT - 1

    def test_delete_pool_non_existing(self):
        with pytest.raises(pool_api.PoolNotFound, match="^Pool 'test' doesn't exist$"):
            pool_api.delete_pool(name='test')

    def test_delete_pool_bad_name(self):
        for name in ('', '    '):
            with pytest.raises(AirflowBadRequest, match="^Pool name shouldn't be empty$"):
                pool_api.delete_pool(name=name)
>>>>>>> d25854dd

    def test_delete_default_pool_not_allowed(self):
        with pytest.raises(AirflowBadRequest, match="^default_pool cannot be deleted$"):
            pool_api.delete_pool(Pool.DEFAULT_POOL_NAME)<|MERGE_RESOLUTION|>--- conflicted
+++ resolved
@@ -15,37 +15,19 @@
 # KIND, either express or implied.  See the License for the
 # specific language governing permissions and limitations
 # under the License.
-<<<<<<< HEAD
-import six
-=======
 
 import random
 import string
 import unittest
->>>>>>> d25854dd
 
 import pytest
 
 from airflow import models
-<<<<<<< HEAD
-from airflow.models.pool import Pool
-from airflow.api.common.experimental import pool as pool_api
-from airflow.exceptions import AirflowBadRequest, PoolNotFound
-from airflow.utils.db import create_session
-from tests.test_utils.db import clear_db_pools
-
-if six.PY2:
-    # Need `assertWarns` back-ported from unittest2
-    import unittest2 as unittest
-else:
-    import unittest
-=======
 from airflow.api.common.experimental import pool as pool_api
 from airflow.exceptions import AirflowBadRequest, PoolNotFound
 from airflow.models.pool import Pool
 from airflow.utils.session import create_session
 from tests.test_utils.db import clear_db_pools
->>>>>>> d25854dd
 
 
 class TestPool(unittest.TestCase):
@@ -57,11 +39,7 @@
         clear_db_pools()
         self.pools = [Pool.get_default_pool()]
         for i in range(self.USER_POOL_COUNT):
-<<<<<<< HEAD
-            name = 'experimental_%s' % (i + 1)
-=======
             name = f'experimental_{i + 1}'
->>>>>>> d25854dd
             pool = models.Pool(
                 pool=name,
                 slots=i,
@@ -73,94 +51,6 @@
 
     def test_get_pool(self):
         pool = pool_api.get_pool(name=self.pools[0].pool)
-<<<<<<< HEAD
-        self.assertEqual(pool.pool, self.pools[0].pool)
-
-    def test_get_pool_non_existing(self):
-        six.assertRaisesRegex(self, PoolNotFound,
-                              "^Pool 'test' doesn't exist$",
-                              pool_api.get_pool,
-                              name='test')
-
-    def test_get_pool_bad_name(self):
-        for name in ('', '    '):
-            six.assertRaisesRegex(self,
-                                  AirflowBadRequest,
-                                  "^Pool name shouldn't be empty$",
-                                  pool_api.get_pool,
-                                  name=name)
-
-    def test_get_pools(self):
-        pools = sorted(pool_api.get_pools(),
-                       key=lambda p: p.pool)
-        self.assertEqual(pools[0].pool, self.pools[0].pool)
-        self.assertEqual(pools[1].pool, self.pools[1].pool)
-
-    def test_create_pool(self):
-        pool = pool_api.create_pool(name='foo',
-                                    slots=5,
-                                    description='')
-        self.assertEqual(pool.pool, 'foo')
-        self.assertEqual(pool.slots, 5)
-        self.assertEqual(pool.description, '')
-        with create_session() as session:
-            self.assertEqual(session.query(models.Pool).count(), self.TOTAL_POOL_COUNT + 1)
-
-    def test_create_pool_existing(self):
-        pool = pool_api.create_pool(name=self.pools[0].pool,
-                                    slots=5,
-                                    description='')
-        self.assertEqual(pool.pool, self.pools[0].pool)
-        self.assertEqual(pool.slots, 5)
-        self.assertEqual(pool.description, '')
-        with create_session() as session:
-            self.assertEqual(session.query(models.Pool).count(), self.TOTAL_POOL_COUNT)
-
-    def test_create_pool_bad_name(self):
-        for name in ('', '    '):
-            six.assertRaisesRegex(self,
-                                  AirflowBadRequest,
-                                  "^Pool name shouldn't be empty$",
-                                  pool_api.create_pool,
-                                  name=name,
-                                  slots=5,
-                                  description='')
-
-    def test_create_pool_bad_slots(self):
-        six.assertRaisesRegex(self, AirflowBadRequest,
-                              "^Bad value for `slots`: foo$",
-                              pool_api.create_pool,
-                              name='foo',
-                              slots='foo',
-                              description='')
-
-    def test_delete_pool(self):
-        pool = pool_api.delete_pool(name=self.pools[-1].pool)
-        self.assertEqual(pool.pool, self.pools[-1].pool)
-        with create_session() as session:
-            self.assertEqual(session.query(models.Pool).count(), self.TOTAL_POOL_COUNT - 1)
-
-    def test_delete_pool_non_existing(self):
-        six.assertRaisesRegex(self, pool_api.PoolNotFound,
-                              "^Pool 'test' doesn't exist$",
-                              pool_api.delete_pool,
-                              name='test')
-
-    def test_delete_pool_bad_name(self):
-        for name in ('', '    '):
-            six.assertRaisesRegex(self,
-                                  AirflowBadRequest,
-                                  "^Pool name shouldn't be empty$",
-                                  pool_api.delete_pool,
-                                  name=name)
-
-    def test_delete_default_pool_not_allowed(self):
-        with six.assertRaisesRegex(self,
-                                   AirflowBadRequest,
-                                   "^default_pool cannot be deleted$"):
-            pool_api.delete_pool(Pool.DEFAULT_POOL_NAME)
-
-=======
         assert pool.pool == self.pools[0].pool
 
     def test_get_pool_non_existing(self):
@@ -236,7 +126,6 @@
         for name in ('', '    '):
             with pytest.raises(AirflowBadRequest, match="^Pool name shouldn't be empty$"):
                 pool_api.delete_pool(name=name)
->>>>>>> d25854dd
 
     def test_delete_default_pool_not_allowed(self):
         with pytest.raises(AirflowBadRequest, match="^default_pool cannot be deleted$"):
