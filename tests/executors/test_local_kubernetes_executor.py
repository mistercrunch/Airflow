--- conflicted
+++ resolved
@@ -26,16 +26,14 @@
 
 
 class TestLocalKubernetesExecutor:
-<<<<<<< HEAD
     def test_supports_pickling(self):
         assert not LocalKubernetesExecutor.supports_pickling
 
     def test_supports_sentry(self):
         assert not LocalKubernetesExecutor.supports_sentry
-=======
+
     def test_is_local_default_value(self):
         assert not LocalKubernetesExecutor.is_local
->>>>>>> 797a1076
 
     def test_queued_tasks(self):
         local_executor_mock = mock.MagicMock()
