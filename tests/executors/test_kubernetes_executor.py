# Licensed to the Apache Software Foundation (ASF) under one
# or more contributor license agreements.  See the NOTICE file
# distributed with this work for additional information
# regarding copyright ownership.  The ASF licenses this file
# to you under the Apache License, Version 2.0 (the
# "License"); you may not use this file except in compliance
# with the License.  You may obtain a copy of the License at
#
#   http://www.apache.org/licenses/LICENSE-2.0
#
# Unless required by applicable law or agreed to in writing,
# software distributed under the License is distributed on an
# "AS IS" BASIS, WITHOUT WARRANTIES OR CONDITIONS OF ANY
# KIND, either express or implied.  See the License for the
# specific language governing permissions and limitations
# under the License.
#
import pathlib
import random
import re
import string
import unittest
from datetime import datetime, timedelta
from unittest import mock

import pytest
from kubernetes.client import models as k8s
from kubernetes.client.rest import ApiException
from urllib3 import HTTPResponse

from airflow import AirflowException
from airflow.models.taskinstance import TaskInstanceKey
from airflow.operators.bash import BashOperator
from airflow.utils import timezone
from tests.test_utils.config import conf_vars

try:
    from airflow.executors.kubernetes_executor import (
        AirflowKubernetesScheduler,
        KubernetesExecutor,
        KubernetesJobWatcher,
        create_pod_id,
        get_base_pod_from_template,
    )
    from airflow.kubernetes import pod_generator
    from airflow.kubernetes.kubernetes_helper_functions import annotations_to_key
    from airflow.kubernetes.pod_generator import PodGenerator
    from airflow.utils.state import State
except ImportError:
    AirflowKubernetesScheduler = None  # type: ignore


class TestAirflowKubernetesScheduler(unittest.TestCase):
    @staticmethod
    def _gen_random_string(seed, str_len):
        char_list = []
        for char_seed in range(str_len):
            random.seed(str(seed) * char_seed)
            char_list.append(random.choice(string.printable))
        return ''.join(char_list)

    def _cases(self):
        cases = [
            ("my_dag_id", "my-task-id"),
            ("my.dag.id", "my.task.id"),
            ("MYDAGID", "MYTASKID"),
            ("my_dag_id", "my_task_id"),
            ("mydagid" * 200, "my_task_id" * 200),
            ("my_dág_id", "my_tásk_id"),
            ("Компьютер", "niedołężność"),
            ("影師嗎", "中華民國;$"),
        ]

        cases.extend(
            [(self._gen_random_string(seed, 200), self._gen_random_string(seed, 200)) for seed in range(100)]
        )

        return cases

    @staticmethod
    def _is_valid_pod_id(name):
        regex = r"^[a-z0-9]([-a-z0-9]*[a-z0-9])?(\.[a-z0-9]([-a-z0-9]*[a-z0-9])?)*$"
        return len(name) <= 253 and all(ch.lower() == ch for ch in name) and re.match(regex, name)

    @staticmethod
    def _is_safe_label_value(value):
        regex = r'^[^a-z0-9A-Z]*|[^a-zA-Z0-9_\-\.]|[^a-z0-9A-Z]*$'
        return len(value) <= 63 and re.match(regex, value)

    @unittest.skipIf(AirflowKubernetesScheduler is None, 'kubernetes python package is not installed')
    def test_create_pod_id(self):
        for dag_id, task_id in self._cases():
            pod_name = PodGenerator.make_unique_pod_id(create_pod_id(dag_id, task_id))
            assert self._is_valid_pod_id(pod_name)

    @unittest.skipIf(AirflowKubernetesScheduler is None, 'kubernetes python package is not installed')
    @mock.patch("airflow.kubernetes.pod_generator.PodGenerator")
    @mock.patch("airflow.executors.kubernetes_executor.KubeConfig")
    def test_get_base_pod_from_template(self, mock_kubeconfig, mock_generator):
        pod_template_file_path = "/bar/biz"
        get_base_pod_from_template(pod_template_file_path, None)
        assert "deserialize_model_dict" == mock_generator.mock_calls[0][0]
        assert pod_template_file_path == mock_generator.mock_calls[0][1][0]
        mock_kubeconfig.pod_template_file = "/foo/bar"
        get_base_pod_from_template(None, mock_kubeconfig)
        assert "deserialize_model_dict" == mock_generator.mock_calls[1][0]
        assert "/foo/bar" == mock_generator.mock_calls[1][1][0]

    def test_make_safe_label_value(self):
        for dag_id, task_id in self._cases():
            safe_dag_id = pod_generator.make_safe_label_value(dag_id)
            assert self._is_safe_label_value(safe_dag_id)
            safe_task_id = pod_generator.make_safe_label_value(task_id)
            assert self._is_safe_label_value(safe_task_id)
            dag_id = "my_dag_id"
            assert dag_id == pod_generator.make_safe_label_value(dag_id)
            dag_id = "my_dag_id_" + "a" * 64
            assert "my_dag_id_" + "a" * 43 + "-0ce114c45" == pod_generator.make_safe_label_value(dag_id)

    def test_execution_date_serialize_deserialize(self):
        datetime_obj = datetime.now()
        serialized_datetime = pod_generator.datetime_to_label_safe_datestring(datetime_obj)
        new_datetime_obj = pod_generator.label_safe_datestring_to_datetime(serialized_datetime)

        assert datetime_obj == new_datetime_obj

    @unittest.skipIf(AirflowKubernetesScheduler is None, 'kubernetes python package is not installed')
    @mock.patch('airflow.executors.kubernetes_executor.get_kube_client')
    @mock.patch('airflow.executors.kubernetes_executor.client')
    @mock.patch('airflow.executors.kubernetes_executor.KubernetesJobWatcher')
    def test_delete_pod_successfully(self, mock_watcher, mock_client, mock_kube_client):
        pod_id = "my-pod-1"
        namespace = "my-namespace-1"

        mock_delete_namespace = mock.MagicMock()
        mock_kube_client.return_value.delete_namespaced_pod = mock_delete_namespace

        kube_executor = KubernetesExecutor()
        kube_executor.job_id = "test-job-id"
        kube_executor.start()
        kube_executor.kube_scheduler.delete_pod(pod_id, namespace)

        mock_delete_namespace.assert_called_with(pod_id, namespace, body=mock_client.V1DeleteOptions())

    @unittest.skipIf(AirflowKubernetesScheduler is None, 'kubernetes python package is not installed')
    @mock.patch('airflow.executors.kubernetes_executor.get_kube_client')
    @mock.patch('airflow.executors.kubernetes_executor.client')
    @mock.patch('airflow.executors.kubernetes_executor.KubernetesJobWatcher')
    def test_delete_pod_raises_404(self, mock_watcher, mock_client, mock_kube_client):
        pod_id = "my-pod-1"
        namespace = "my-namespace-2"

        mock_delete_namespace = mock.MagicMock()
        mock_kube_client.return_value.delete_namespaced_pod = mock_delete_namespace

        # ApiException is raised because status is not 404
        mock_kube_client.return_value.delete_namespaced_pod.side_effect = ApiException(status=400)
        kube_executor = KubernetesExecutor()
        kube_executor.job_id = "test-job-id"
        kube_executor.start()

        with pytest.raises(ApiException):
            kube_executor.kube_scheduler.delete_pod(pod_id, namespace)
            mock_delete_namespace.assert_called_with(pod_id, namespace, body=mock_client.V1DeleteOptions())

    @unittest.skipIf(AirflowKubernetesScheduler is None, 'kubernetes python package is not installed')
    @mock.patch('airflow.executors.kubernetes_executor.get_kube_client')
    @mock.patch('airflow.executors.kubernetes_executor.client')
    @mock.patch('airflow.executors.kubernetes_executor.KubernetesJobWatcher')
    def test_delete_pod_404_not_raised(self, mock_watcher, mock_client, mock_kube_client):
        pod_id = "my-pod-1"
        namespace = "my-namespace-3"

        mock_delete_namespace = mock.MagicMock()
        mock_kube_client.return_value.delete_namespaced_pod = mock_delete_namespace

        # ApiException not raised because the status is 404
        mock_kube_client.return_value.delete_namespaced_pod.side_effect = ApiException(status=404)
        kube_executor = KubernetesExecutor()
        kube_executor.job_id = "test-job-id"
        kube_executor.start()

        kube_executor.kube_scheduler.delete_pod(pod_id, namespace)
        mock_delete_namespace.assert_called_with(pod_id, namespace, body=mock_client.V1DeleteOptions())


class TestKubernetesExecutor:
    """
    Tests if an ApiException from the Kube Client will cause the task to
    be rescheduled.
    """

    def setup_method(self) -> None:
        self.kubernetes_executor = KubernetesExecutor()
        self.kubernetes_executor.job_id = 5

    @pytest.mark.skipif(
        AirflowKubernetesScheduler is None, reason='kubernetes python package is not installed'
    )
    @pytest.mark.parametrize(
        'status, should_requeue',
        [
            pytest.param(403, True, id='403 Forbidden'),
            pytest.param(12345, True, id='12345 fake-unhandled-reason'),
            pytest.param(422, False, id='422 Unprocessable Entity'),
            pytest.param(400, False, id='400 BadRequest'),
        ],
    )
    @mock.patch('airflow.executors.kubernetes_executor.KubernetesJobWatcher')
    @mock.patch('airflow.executors.kubernetes_executor.get_kube_client')
    def test_run_next_exception_requeue(
        self, mock_get_kube_client, mock_kubernetes_job_watcher, status, should_requeue
    ):
        """
        When pod scheduling fails with either reason 'Forbidden', or any reason not yet
        handled in the relevant try-except block, the task should stay in the ``task_queue``
        and be attempted on a subsequent executor sync.  When reason is 'Unprocessable Entity'
        or 'BadRequest', the task should be failed without being re-queued.

        Note on error scenarios:

        - 403 Forbidden will be returned when your request exceeds namespace quota.
        - 422 Unprocessable Entity is returned when your parameters are valid but unsupported
            e.g. limits lower than requests.
        - 400 BadRequest is returned when your parameters are invalid e.g. asking for cpu=100ABC123.

        """
        import sys

        path = sys.path[0] + '/tests/kubernetes/pod_generator_base_with_secrets.yaml'

        response = HTTPResponse(body='{"message": "any message"}', status=status)

        # A mock kube_client that throws errors when making a pod
        mock_kube_client = mock.patch('kubernetes.client.CoreV1Api', autospec=True)
        mock_kube_client.create_namespaced_pod = mock.MagicMock(side_effect=ApiException(http_resp=response))
        mock_get_kube_client.return_value = mock_kube_client
        mock_api_client = mock.MagicMock()
        mock_api_client.sanitize_for_serialization.return_value = {}
        mock_kube_client.api_client = mock_api_client
        config = {
            ('kubernetes', 'pod_template_file'): path,
        }
        with conf_vars(config):
            kubernetes_executor = self.kubernetes_executor
            kubernetes_executor.start()
            # Execute a task while the Api Throws errors
            try_number = 1
            task_instance_key = TaskInstanceKey('dag', 'task', 'run_id', try_number)
            kubernetes_executor.execute_async(
                key=task_instance_key,
                queue=None,
                command=['airflow', 'tasks', 'run', 'true', 'some_parameter'],
            )
            kubernetes_executor.sync()

            assert mock_kube_client.create_namespaced_pod.call_count == 1

            if should_requeue:
                assert not kubernetes_executor.task_queue.empty()

                # Disable the ApiException
                mock_kube_client.create_namespaced_pod.side_effect = None

                # Execute the task without errors should empty the queue
                mock_kube_client.create_namespaced_pod.reset_mock()
                kubernetes_executor.sync()
                assert mock_kube_client.create_namespaced_pod.called
                assert kubernetes_executor.task_queue.empty()
            else:
                assert kubernetes_executor.task_queue.empty()
                assert kubernetes_executor.event_buffer[task_instance_key][0] == State.FAILED

    @mock.patch('airflow.executors.kubernetes_executor.KubeConfig')
    @mock.patch('airflow.executors.kubernetes_executor.KubernetesExecutor.sync')
    @mock.patch('airflow.executors.base_executor.BaseExecutor.trigger_tasks')
    @mock.patch('airflow.executors.base_executor.Stats.gauge')
    def test_gauge_executor_metrics(self, mock_stats_gauge, mock_trigger_tasks, mock_sync, mock_kube_config):
        executor = self.kubernetes_executor
        executor.heartbeat()
        calls = [
            mock.call('executor.open_slots', mock.ANY),
            mock.call('executor.queued_tasks', mock.ANY),
            mock.call('executor.running_tasks', mock.ANY),
        ]
        mock_stats_gauge.assert_has_calls(calls)

    @mock.patch('airflow.executors.kubernetes_executor.KubernetesJobWatcher')
    @mock.patch('airflow.executors.kubernetes_executor.get_kube_client')
    def test_invalid_executor_config(self, mock_get_kube_client, mock_kubernetes_job_watcher):
        executor = self.kubernetes_executor
        executor.start()

        assert executor.event_buffer == {}
        executor.execute_async(
            key=('dag', 'task', datetime.utcnow(), 1),
            queue=None,
            command=['airflow', 'tasks', 'run', 'true', 'some_parameter'],
            executor_config=k8s.V1Pod(
                spec=k8s.V1PodSpec(
                    containers=[k8s.V1Container(name="base", image="myimage", image_pull_policy="Always")]
                )
            ),
        )

        assert list(executor.event_buffer.values())[0][1] == "Invalid executor_config passed"

    @pytest.mark.execution_timeout(10)
    @pytest.mark.skipif(
        AirflowKubernetesScheduler is None, reason='kubernetes python package is not installed'
    )
    @mock.patch('airflow.executors.kubernetes_executor.AirflowKubernetesScheduler.run_pod_async')
    @mock.patch('airflow.executors.kubernetes_executor.get_kube_client')
    def test_pod_template_file_override_in_executor_config(self, mock_get_kube_client, mock_run_pod_async):
        current_folder = pathlib.Path(__file__).parent.absolute()
        template_file = str(
            (current_folder / "kubernetes_executor_template_files" / "basic_template.yaml").absolute()
        )

        mock_kube_client = mock.patch('kubernetes.client.CoreV1Api', autospec=True)
        mock_get_kube_client.return_value = mock_kube_client

        with conf_vars({('kubernetes', 'pod_template_file'): ''}):
            executor = self.kubernetes_executor
            executor.start()

            assert executor.event_buffer == {}
            assert executor.task_queue.empty()

            executor.execute_async(
                key=TaskInstanceKey('dag', 'task', 'run_id', 1),
                queue=None,
                command=['airflow', 'tasks', 'run', 'true', 'some_parameter'],
                executor_config={
                    "pod_template_file": template_file,
                    "pod_override": k8s.V1Pod(
                        metadata=k8s.V1ObjectMeta(labels={"release": "stable"}),
                        spec=k8s.V1PodSpec(
                            containers=[k8s.V1Container(name="base", image="airflow:3.6")],
                        ),
                    ),
                },
            )

            assert not executor.task_queue.empty()
            task = executor.task_queue.get_nowait()
            _, _, expected_executor_config, expected_pod_template_file = task

            # Test that the correct values have been put to queue
            assert expected_executor_config.metadata.labels == {'release': 'stable'}
            assert expected_pod_template_file == template_file

            self.kubernetes_executor.kube_scheduler.run_next(task)
            mock_run_pod_async.assert_called_once_with(
                k8s.V1Pod(
                    api_version="v1",
                    kind="Pod",
                    metadata=k8s.V1ObjectMeta(
                        name=mock.ANY,
                        namespace="default",
                        annotations={
                            'dag_id': 'dag',
                            'run_id': 'run_id',
                            'task_id': 'task',
                            'try_number': '1',
                        },
                        labels={
                            'airflow-worker': '5',
                            'airflow_version': mock.ANY,
                            'dag_id': 'dag',
                            'run_id': 'run_id',
                            'kubernetes_executor': 'True',
                            'mylabel': 'foo',
                            'release': 'stable',
                            'task_id': 'task',
                            'try_number': '1',
                        },
                    ),
                    spec=k8s.V1PodSpec(
                        containers=[
                            k8s.V1Container(
                                name="base",
                                image="airflow:3.6",
                                args=['airflow', 'tasks', 'run', 'true', 'some_parameter'],
                                env=[k8s.V1EnvVar(name='AIRFLOW_IS_K8S_EXECUTOR_POD', value='True')],
                            )
                        ],
                        image_pull_secrets=[k8s.V1LocalObjectReference(name='airflow-registry')],
                        scheduler_name='default-scheduler',
                        security_context=k8s.V1PodSecurityContext(fs_group=50000, run_as_user=50000),
                    ),
                )
            )

    @mock.patch('airflow.executors.kubernetes_executor.KubernetesJobWatcher')
    @mock.patch('airflow.executors.kubernetes_executor.get_kube_client')
    def test_change_state_running(self, mock_get_kube_client, mock_kubernetes_job_watcher):
        executor = self.kubernetes_executor
        executor.start()
        key = ('dag_id', 'task_id', 'run_id', 'try_number1')
        executor._change_state(key, State.RUNNING, 'pod_id', 'default')
        assert executor.event_buffer[key][0] == State.RUNNING

    @mock.patch('airflow.executors.kubernetes_executor.KubernetesJobWatcher')
    @mock.patch('airflow.executors.kubernetes_executor.get_kube_client')
    @mock.patch('airflow.executors.kubernetes_executor.AirflowKubernetesScheduler.delete_pod')
    def test_change_state_success(self, mock_delete_pod, mock_get_kube_client, mock_kubernetes_job_watcher):
        executor = self.kubernetes_executor
        executor.start()
        key = ('dag_id', 'task_id', 'run_id', 'try_number2')
        executor._change_state(key, State.SUCCESS, 'pod_id', 'default')
        assert executor.event_buffer[key][0] == State.SUCCESS
        mock_delete_pod.assert_called_once_with('pod_id', 'default')

    @mock.patch('airflow.executors.kubernetes_executor.KubernetesJobWatcher')
    @mock.patch('airflow.executors.kubernetes_executor.get_kube_client')
    @mock.patch('airflow.executors.kubernetes_executor.AirflowKubernetesScheduler.delete_pod')
    def test_change_state_failed_no_deletion(
        self, mock_delete_pod, mock_get_kube_client, mock_kubernetes_job_watcher
    ):
        executor = self.kubernetes_executor
        executor.kube_config.delete_worker_pods = False
        executor.kube_config.delete_worker_pods_on_failure = False
        executor.start()
        key = ('dag_id', 'task_id', 'run_id', 'try_number3')
        executor._change_state(key, State.FAILED, 'pod_id', 'default')
        assert executor.event_buffer[key][0] == State.FAILED
        mock_delete_pod.assert_not_called()

    @mock.patch('airflow.executors.kubernetes_executor.KubernetesJobWatcher')
    @mock.patch('airflow.executors.kubernetes_executor.get_kube_client')
    @mock.patch('airflow.executors.kubernetes_executor.AirflowKubernetesScheduler.delete_pod')
    def test_change_state_skip_pod_deletion(
        self, mock_delete_pod, mock_get_kube_client, mock_kubernetes_job_watcher
    ):
        executor = self.kubernetes_executor
        executor.kube_config.delete_worker_pods = False
        executor.kube_config.delete_worker_pods_on_failure = False

        executor.start()
        key = ('dag_id', 'task_id', 'run_id', 'try_number2')
        executor._change_state(key, State.SUCCESS, 'pod_id', 'default')
        assert executor.event_buffer[key][0] == State.SUCCESS
        mock_delete_pod.assert_not_called()

    @mock.patch('airflow.executors.kubernetes_executor.KubernetesJobWatcher')
    @mock.patch('airflow.executors.kubernetes_executor.get_kube_client')
    @mock.patch('airflow.executors.kubernetes_executor.AirflowKubernetesScheduler.delete_pod')
    def test_change_state_failed_pod_deletion(
        self, mock_delete_pod, mock_get_kube_client, mock_kubernetes_job_watcher
    ):
        executor = self.kubernetes_executor
        executor.kube_config.delete_worker_pods_on_failure = True

        executor.start()
        key = ('dag_id', 'task_id', 'run_id', 'try_number2')
        executor._change_state(key, State.FAILED, 'pod_id', 'test-namespace')
        assert executor.event_buffer[key][0] == State.FAILED
        mock_delete_pod.assert_called_once_with('pod_id', 'test-namespace')

    @mock.patch('airflow.executors.kubernetes_executor.KubernetesExecutor.adopt_launched_task')
    @mock.patch('airflow.executors.kubernetes_executor.KubernetesExecutor._adopt_completed_pods')
    def test_try_adopt_task_instances(self, mock_adopt_completed_pods, mock_adopt_launched_task):
        executor = self.kubernetes_executor
        executor.scheduler_job_id = "10"
        ti_key = annotations_to_key(
            {
                'dag_id': 'dag',
                'run_id': 'run_id',
                'task_id': 'task',
                'try_number': '1',
            }
        )
        mock_ti = mock.MagicMock(queued_by_job_id="1", external_executor_id="1", key=ti_key)
        pod = k8s.V1Pod(metadata=k8s.V1ObjectMeta(name="foo"))
        mock_kube_client = mock.MagicMock()
        mock_kube_client.list_namespaced_pod.return_value.items = [pod]
        executor.kube_client = mock_kube_client

        # First adoption
        reset_tis = executor.try_adopt_task_instances([mock_ti])
        mock_kube_client.list_namespaced_pod.assert_called_once_with(
            namespace='default', label_selector='airflow-worker=1'
        )
        mock_adopt_launched_task.assert_called_once_with(mock_kube_client, pod, {ti_key: mock_ti})
        mock_adopt_completed_pods.assert_called_once()
        assert reset_tis == [mock_ti]  # assume failure adopting when checking return

        # Second adoption (queued_by_job_id and external_executor_id no longer match)
        mock_kube_client.reset_mock()
        mock_adopt_launched_task.reset_mock()
        mock_adopt_completed_pods.reset_mock()

        mock_ti.queued_by_job_id = "10"  # scheduler_job would have updated this after the first adoption
        executor.scheduler_job_id = "20"
        # assume success adopting when checking return, `adopt_launched_task` pops `ti_key` from `pod_ids`
        mock_adopt_launched_task.side_effect = lambda client, pod, pod_ids: pod_ids.pop(ti_key)

        reset_tis = executor.try_adopt_task_instances([mock_ti])
        mock_kube_client.list_namespaced_pod.assert_called_once_with(
            namespace='default', label_selector='airflow-worker=10'
        )
        mock_adopt_launched_task.assert_called_once()  # Won't check args this time around as they get mutated
        mock_adopt_completed_pods.assert_called_once()
        assert reset_tis == []  # This time our return is empty - no TIs to reset

    @mock.patch('airflow.executors.kubernetes_executor.KubernetesExecutor._adopt_completed_pods')
    def test_try_adopt_task_instances_multiple_scheduler_ids(self, mock_adopt_completed_pods):
        """We try to find pods only once per scheduler id"""
        executor = self.kubernetes_executor
        mock_kube_client = mock.MagicMock()
        executor.kube_client = mock_kube_client

        mock_tis = [
            mock.MagicMock(queued_by_job_id="10", external_executor_id="1", dag_id="dag", task_id="task"),
            mock.MagicMock(queued_by_job_id="40", external_executor_id="1", dag_id="dag", task_id="task2"),
            mock.MagicMock(queued_by_job_id="40", external_executor_id="1", dag_id="dag", task_id="task3"),
        ]

        executor.try_adopt_task_instances(mock_tis)
        assert mock_kube_client.list_namespaced_pod.call_count == 2
        mock_kube_client.list_namespaced_pod.assert_has_calls(
            [
                mock.call(namespace='default', label_selector='airflow-worker=10'),
                mock.call(namespace='default', label_selector='airflow-worker=40'),
            ],
            any_order=True,
        )

    @mock.patch('airflow.executors.kubernetes_executor.KubernetesExecutor.adopt_launched_task')
    @mock.patch('airflow.executors.kubernetes_executor.KubernetesExecutor._adopt_completed_pods')
    def test_try_adopt_task_instances_no_matching_pods(
        self, mock_adopt_completed_pods, mock_adopt_launched_task
    ):
        executor = self.kubernetes_executor
        mock_ti = mock.MagicMock(queued_by_job_id="1", external_executor_id="1", dag_id="dag", task_id="task")
        mock_kube_client = mock.MagicMock()
        mock_kube_client.list_namespaced_pod.return_value.items = []
        executor.kube_client = mock_kube_client

        tis_to_flush = executor.try_adopt_task_instances([mock_ti])
        assert tis_to_flush == [mock_ti]
        mock_adopt_launched_task.assert_not_called()
        mock_adopt_completed_pods.assert_called_once()

    @mock.patch('airflow.executors.kubernetes_executor.get_kube_client')
    def test_adopt_launched_task(self, mock_kube_client):
        executor = self.kubernetes_executor
        executor.scheduler_job_id = "modified"
        annotations = {
            'dag_id': 'dag',
            'run_id': 'run_id',
            'task_id': 'task',
            'try_number': '1',
        }
        ti_key = annotations_to_key(annotations)
        pod = k8s.V1Pod(
            metadata=k8s.V1ObjectMeta(name="foo", labels={"airflow-worker": "bar"}, annotations=annotations)
        )
        pod_ids = {ti_key: {}}

        executor.adopt_launched_task(mock_kube_client, pod=pod, pod_ids=pod_ids)
        assert mock_kube_client.patch_namespaced_pod.call_args[1] == {
            'body': {
                'metadata': {
                    'labels': {'airflow-worker': 'modified'},
                    'annotations': annotations,
                    'name': 'foo',
                }
            },
            'name': 'foo',
            'namespace': None,
        }
        assert pod_ids == {}
        assert executor.running == {ti_key}

    @mock.patch('airflow.executors.kubernetes_executor.get_kube_client')
    def test_not_adopt_unassigned_task(self, mock_kube_client):
        """
        We should not adopt any tasks that were not assigned by the scheduler.
        This ensures that there is no contention over pod management.
        """

        executor = self.kubernetes_executor
        executor.scheduler_job_id = "modified"
        pod_ids = {"foobar": {}}
        pod = k8s.V1Pod(
            metadata=k8s.V1ObjectMeta(
                name="foo",
                labels={"airflow-worker": "bar"},
                annotations={
                    'dag_id': 'dag',
                    'run_id': 'run_id',
                    'task_id': 'task',
                    'try_number': '1',
                },
            )
        )
        executor.adopt_launched_task(mock_kube_client, pod=pod, pod_ids=pod_ids)
        assert not mock_kube_client.patch_namespaced_pod.called
        assert pod_ids == {"foobar": {}}

    @mock.patch('airflow.executors.kubernetes_executor.KubernetesJobWatcher')
    @mock.patch('airflow.executors.kubernetes_executor.get_kube_client')
    @mock.patch('airflow.executors.kubernetes_executor.AirflowKubernetesScheduler')
    def test_pending_pod_timeout(self, mock_kubescheduler, mock_get_kube_client, mock_kubernetes_job_watcher):
        mock_delete_pod = mock_kubescheduler.return_value.delete_pod
        mock_kube_client = mock_get_kube_client.return_value
        now = timezone.utcnow()
        pending_pods = [
            k8s.V1Pod(
                metadata=k8s.V1ObjectMeta(
                    name="foo60",
                    labels={"airflow-worker": "123"},
                    creation_timestamp=now - timedelta(seconds=60),
                    namespace="mynamespace",
                )
            ),
            k8s.V1Pod(
                metadata=k8s.V1ObjectMeta(
                    name="foo90",
                    labels={"airflow-worker": "123"},
                    creation_timestamp=now - timedelta(seconds=90),
                    namespace="mynamespace",
                )
            ),
        ]
        mock_kube_client.list_namespaced_pod.return_value.items = pending_pods

        config = {
            ('kubernetes', 'namespace'): 'mynamespace',
            ('kubernetes', 'worker_pods_pending_timeout'): '75',
            ('kubernetes', 'worker_pods_pending_timeout_batch_size'): '5',
            ('kubernetes', 'kube_client_request_args'): '{"sentinel": "foo"}',
        }
        with conf_vars(config):
            executor = KubernetesExecutor()
            executor.job_id = "123"
            executor.start()
            assert 2 == len(executor.event_scheduler.queue)
            executor._check_worker_pods_pending_timeout()

        mock_kube_client.list_namespaced_pod.assert_called_once_with(
            'mynamespace',
            field_selector='status.phase=Pending',
            label_selector='airflow-worker=123',
            limit=5,
            sentinel='foo',
        )
        mock_delete_pod.assert_called_once_with('foo90', 'mynamespace')

    @mock.patch('airflow.executors.kubernetes_executor.KubernetesJobWatcher')
    @mock.patch('airflow.executors.kubernetes_executor.get_kube_client')
    @mock.patch('airflow.executors.kubernetes_executor.AirflowKubernetesScheduler')
    def test_pending_pod_timeout_multi_namespace_mode(
        self, mock_kubescheduler, mock_get_kube_client, mock_kubernetes_job_watcher
    ):
        mock_delete_pod = mock_kubescheduler.return_value.delete_pod
        mock_kube_client = mock_get_kube_client.return_value
        now = timezone.utcnow()
        pending_pods = [
            k8s.V1Pod(
                metadata=k8s.V1ObjectMeta(
                    name="foo90",
                    labels={"airflow-worker": "123"},
                    creation_timestamp=now - timedelta(seconds=500),
                    namespace="anothernamespace",
                )
            ),
        ]
        mock_kube_client.list_pod_for_all_namespaces.return_value.items = pending_pods

        config = {
            ('kubernetes', 'namespace'): 'mynamespace',
            ('kubernetes', 'multi_namespace_mode'): 'true',
            ('kubernetes', 'kube_client_request_args'): '{"sentinel": "foo"}',
        }
        with conf_vars(config):
            executor = KubernetesExecutor()
            executor.job_id = "123"
            executor.start()
            executor._check_worker_pods_pending_timeout()

        mock_kube_client.list_pod_for_all_namespaces.assert_called_once_with(
            field_selector='status.phase=Pending',
            label_selector='airflow-worker=123',
            limit=100,
            sentinel='foo',
        )
        mock_delete_pod.assert_called_once_with('foo90', 'anothernamespace')

    def test_clear_not_launched_queued_tasks_not_launched(self, dag_maker, create_dummy_dag, session):
        """If a pod isn't found for a TI, reset the state to scheduled"""
        mock_kube_client = mock.MagicMock()
        mock_kube_client.list_namespaced_pod.return_value = k8s.V1PodList(items=[])

        create_dummy_dag(dag_id="test_clear", task_id="task1", with_dagrun_type=None)
        dag_run = dag_maker.create_dagrun()

        ti = dag_run.task_instances[0]
        ti.state = State.QUEUED
        ti.queued_by_job_id = 1
        session.flush()

        executor = self.kubernetes_executor
        executor.kube_client = mock_kube_client
        executor.clear_not_launched_queued_tasks(session=session)

        ti.refresh_from_db()
        assert ti.state == State.SCHEDULED
        assert mock_kube_client.list_namespaced_pod.call_count == 2
        mock_kube_client.list_namespaced_pod.assert_any_call(
            "default", label_selector="dag_id=test_clear,task_id=task1,airflow-worker=1,run_id=test"
        )
        # also check that we fall back to execution_date if we didn't find the pod with run_id
        execution_date_label = pod_generator.datetime_to_label_safe_datestring(ti.execution_date)
        mock_kube_client.list_namespaced_pod.assert_called_with(
            "default",
            label_selector=(
                f"dag_id=test_clear,task_id=task1,airflow-worker=1,execution_date={execution_date_label}"
            ),
        )

    @pytest.mark.parametrize(
        'task_queue, kubernetes_queue',
        [
            pytest.param('default', None),
            pytest.param('kubernetes', None),
            pytest.param('kubernetes', 'kubernetes'),
        ],
    )
    def test_clear_not_launched_queued_tasks_launched(
        self, dag_maker, create_dummy_dag, session, task_queue, kubernetes_queue
    ):
        """Leave the state alone if a pod already exists"""
        mock_kube_client = mock.MagicMock()
        mock_kube_client.list_namespaced_pod.return_value = k8s.V1PodList(items=["something"])

        create_dummy_dag(dag_id="test_clear", task_id="task1", with_dagrun_type=None)
        dag_run = dag_maker.create_dagrun()

        ti = dag_run.task_instances[0]
        ti.state = State.QUEUED
        ti.queued_by_job_id = 1
        ti.queue = task_queue
        session.flush()

        executor = self.kubernetes_executor
        executor.kubernetes_queue = kubernetes_queue
        executor.kube_client = mock_kube_client
        executor.clear_not_launched_queued_tasks(session=session)

        ti.refresh_from_db()
        assert ti.state == State.QUEUED
        mock_kube_client.list_namespaced_pod.assert_called_once_with(
            "default", label_selector="dag_id=test_clear,task_id=task1,airflow-worker=1,run_id=test"
        )

<<<<<<< HEAD
    def test_clear_not_launched_queued_tasks_not_launched_other_queue(
        self, dag_maker, create_dummy_dag, session
    ):
        """Queued TI has no pod, but it is not queued for the k8s executor"""
        mock_kube_client = mock.MagicMock()
        mock_kube_client.list_namespaced_pod.return_value = k8s.V1PodList(items=[])

        create_dummy_dag(dag_id="test_clear", task_id="task1", with_dagrun_type=None)
        dag_run = dag_maker.create_dagrun()

        ti = dag_run.task_instances[0]
        ti.state = State.QUEUED
        ti.queued_by_job_id = 1
        session.flush()

        executor = self.kubernetes_executor
        executor.kubernetes_queue = 'kubernetes'
        executor.kube_client = mock_kube_client
        executor.clear_not_launched_queued_tasks(session=session)

        ti.refresh_from_db()
        assert ti.state == State.QUEUED
        assert mock_kube_client.list_namespaced_pod.call_count == 0
=======
    def test_clear_not_launched_queued_tasks_mapped_task(self, dag_maker, session):
        """One mapped task has a launched pod - other does not."""

        def list_namespaced_pod(*args, **kwargs):
            if 'map_index=0' in kwargs['label_selector']:
                return k8s.V1PodList(items=["something"])
            else:
                return k8s.V1PodList(items=[])

        mock_kube_client = mock.MagicMock()
        mock_kube_client.list_namespaced_pod.side_effect = list_namespaced_pod

        with dag_maker(dag_id='test_clear'):
            op = BashOperator.partial(task_id="bash").expand(bash_command=["echo 0", "echo 1"])

        dag_run = dag_maker.create_dagrun()
        ti0 = dag_run.get_task_instance(op.task_id, session, map_index=0)
        ti0.state = State.QUEUED
        ti0.queued_by_job_id = 1

        ti1 = dag_run.get_task_instance(op.task_id, session, map_index=1)
        ti1.state = State.QUEUED
        ti1.queued_by_job_id = 1

        session.flush()

        executor = self.kubernetes_executor
        executor.kube_client = mock_kube_client
        executor.clear_not_launched_queued_tasks(session=session)

        ti0.refresh_from_db()
        ti1.refresh_from_db()
        assert ti0.state == State.QUEUED
        assert ti1.state == State.SCHEDULED

        assert mock_kube_client.list_namespaced_pod.call_count == 3
        execution_date_label = pod_generator.datetime_to_label_safe_datestring(dag_run.execution_date)
        mock_kube_client.list_namespaced_pod.assert_has_calls(
            [
                mock.call(
                    "default",
                    label_selector="dag_id=test_clear,task_id=bash,airflow-worker=1,map_index=0,run_id=test",
                ),
                mock.call(
                    "default",
                    label_selector="dag_id=test_clear,task_id=bash,airflow-worker=1,map_index=1,run_id=test",
                ),
                mock.call(
                    "default",
                    label_selector=f"dag_id=test_clear,task_id=bash,airflow-worker=1,map_index=1,"
                    f"execution_date={execution_date_label}",
                ),
            ],
            any_order=True,
        )
>>>>>>> c8cea8e4


class TestKubernetesJobWatcher(unittest.TestCase):
    def setUp(self):
        self.watcher = KubernetesJobWatcher(
            namespace="airflow",
            multi_namespace_mode=False,
            watcher_queue=mock.MagicMock(),
            resource_version="0",
            scheduler_job_id="123",
            kube_config=mock.MagicMock(),
        )
        self.kube_client = mock.MagicMock()
        self.core_annotations = {
            "dag_id": "dag",
            "task_id": "task",
            "run_id": "run_id",
            "try_number": "1",
            "execution_date": None,
        }
        self.pod = k8s.V1Pod(
            metadata=k8s.V1ObjectMeta(
                name="foo",
                annotations={"airflow-worker": "bar", **self.core_annotations},
                namespace="airflow",
                resource_version="456",
            ),
            status=k8s.V1PodStatus(phase="Pending"),
        )
        self.events = []

    def _run(self):
        with mock.patch('airflow.executors.kubernetes_executor.watch') as mock_watch:
            mock_watch.Watch.return_value.stream.return_value = self.events
            latest_resource_version = self.watcher._run(
                self.kube_client,
                self.watcher.resource_version,
                self.watcher.scheduler_job_id,
                self.watcher.kube_config,
            )
            assert self.pod.metadata.resource_version == latest_resource_version

    def assert_watcher_queue_called_once_with_state(self, state):
        self.watcher.watcher_queue.put.assert_called_once_with(
            (
                self.pod.metadata.name,
                self.watcher.namespace,
                state,
                self.core_annotations,
                self.pod.metadata.resource_version,
            )
        )

    def test_process_status_pending(self):
        self.events.append({"type": 'MODIFIED', "object": self.pod})

        self._run()
        self.watcher.watcher_queue.put.assert_not_called()

    def test_process_status_pending_deleted(self):
        self.events.append({"type": 'DELETED', "object": self.pod})

        self._run()
        self.assert_watcher_queue_called_once_with_state(State.FAILED)

    def test_process_status_failed(self):
        self.pod.status.phase = "Failed"
        self.events.append({"type": 'MODIFIED', "object": self.pod})

        self._run()
        self.assert_watcher_queue_called_once_with_state(State.FAILED)

    def test_process_status_succeeded(self):
        self.pod.status.phase = "Succeeded"
        self.events.append({"type": 'MODIFIED', "object": self.pod})

        self._run()
        self.assert_watcher_queue_called_once_with_state(None)

    def test_process_status_running_deleted(self):
        self.pod.status.phase = "Running"
        self.events.append({"type": 'DELETED', "object": self.pod})

        self._run()
        self.assert_watcher_queue_called_once_with_state(State.FAILED)

    def test_process_status_running(self):
        self.pod.status.phase = "Running"
        self.events.append({"type": 'MODIFIED', "object": self.pod})

        self._run()
        self.watcher.watcher_queue.put.assert_not_called()

    def test_process_status_catchall(self):
        self.pod.status.phase = "Unknown"
        self.events.append({"type": 'MODIFIED', "object": self.pod})

        self._run()
        self.watcher.watcher_queue.put.assert_not_called()

    @mock.patch.object(KubernetesJobWatcher, 'process_error')
    def test_process_error_event_for_410(self, mock_process_error):
        message = "too old resource version: 27272 (43334)"
        self.pod.status.phase = 'Pending'
        self.pod.metadata.resource_version = '0'
        mock_process_error.return_value = '0'
        raw_object = {"code": 410, "message": message}
        self.events.append({"type": "ERROR", "object": self.pod, "raw_object": raw_object})
        self._run()
        mock_process_error.assert_called_once_with(self.events[0])

    def test_process_error_event_for_raise_if_not_410(self):
        message = "Failure message"
        self.pod.status.phase = 'Pending'
        raw_object = {"code": 422, "message": message, "reason": "Test"}
        self.events.append({"type": "ERROR", "object": self.pod, "raw_object": raw_object})
        with self.assertRaises(AirflowException) as e:
            self._run()
        assert str(e.exception) == 'Kubernetes failure for {} with code {} and message: {}'.format(
            raw_object['reason'],
            raw_object['code'],
            raw_object['message'],
        )<|MERGE_RESOLUTION|>--- conflicted
+++ resolved
@@ -756,31 +756,6 @@
             "default", label_selector="dag_id=test_clear,task_id=task1,airflow-worker=1,run_id=test"
         )
 
-<<<<<<< HEAD
-    def test_clear_not_launched_queued_tasks_not_launched_other_queue(
-        self, dag_maker, create_dummy_dag, session
-    ):
-        """Queued TI has no pod, but it is not queued for the k8s executor"""
-        mock_kube_client = mock.MagicMock()
-        mock_kube_client.list_namespaced_pod.return_value = k8s.V1PodList(items=[])
-
-        create_dummy_dag(dag_id="test_clear", task_id="task1", with_dagrun_type=None)
-        dag_run = dag_maker.create_dagrun()
-
-        ti = dag_run.task_instances[0]
-        ti.state = State.QUEUED
-        ti.queued_by_job_id = 1
-        session.flush()
-
-        executor = self.kubernetes_executor
-        executor.kubernetes_queue = 'kubernetes'
-        executor.kube_client = mock_kube_client
-        executor.clear_not_launched_queued_tasks(session=session)
-
-        ti.refresh_from_db()
-        assert ti.state == State.QUEUED
-        assert mock_kube_client.list_namespaced_pod.call_count == 0
-=======
     def test_clear_not_launched_queued_tasks_mapped_task(self, dag_maker, session):
         """One mapped task has a launched pod - other does not."""
 
@@ -836,7 +811,30 @@
             ],
             any_order=True,
         )
->>>>>>> c8cea8e4
+
+    def test_clear_not_launched_queued_tasks_not_launched_other_queue(
+        self, dag_maker, create_dummy_dag, session
+    ):
+        """Queued TI has no pod, but it is not queued for the k8s executor"""
+        mock_kube_client = mock.MagicMock()
+        mock_kube_client.list_namespaced_pod.return_value = k8s.V1PodList(items=[])
+
+        create_dummy_dag(dag_id="test_clear", task_id="task1", with_dagrun_type=None)
+        dag_run = dag_maker.create_dagrun()
+
+        ti = dag_run.task_instances[0]
+        ti.state = State.QUEUED
+        ti.queued_by_job_id = 1
+        session.flush()
+
+        executor = self.kubernetes_executor
+        executor.kubernetes_queue = 'kubernetes'
+        executor.kube_client = mock_kube_client
+        executor.clear_not_launched_queued_tasks(session=session)
+
+        ti.refresh_from_db()
+        assert ti.state == State.QUEUED
+        assert mock_kube_client.list_namespaced_pod.call_count == 0
 
 
 class TestKubernetesJobWatcher(unittest.TestCase):
