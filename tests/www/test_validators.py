--- conflicted
+++ resolved
@@ -20,8 +20,6 @@
 from unittest import mock
 
 import pytest
-
-import six
 
 from airflow.www import validators
 
@@ -47,20 +45,10 @@
         return validator(self.form_mock, self.form_field_mock)
 
     def test_field_not_found(self):
-<<<<<<< HEAD
-        six.assertRaisesRegex(
-            self,
-            validators.ValidationError,
-            "^Invalid field name 'some'.$",
-            self._validate,
-            fieldname='some',
-        )
-=======
         with pytest.raises(validators.ValidationError, match="^Invalid field name 'some'.$"):
             self._validate(
                 fieldname='some',
             )
->>>>>>> d25854dd
 
     def test_form_field_is_none(self):
         self.form_field_mock.data = None
@@ -84,32 +72,14 @@
     def test_validation_raises(self):
         self.form_field_mock.data = '2017-05-04'
 
-<<<<<<< HEAD
-        six.assertRaisesRegex(
-            self,
-            validators.ValidationError,
-            "^Field must be greater than or equal to other field.$",
-            self._validate,
-        )
-=======
         with pytest.raises(
             validators.ValidationError, match="^Field must be greater than or equal to other field.$"
         ):
             self._validate()
->>>>>>> d25854dd
 
     def test_validation_raises_custom_message(self):
         self.form_field_mock.data = '2017-05-04'
 
-<<<<<<< HEAD
-        six.assertRaisesRegex(
-            self,
-            validators.ValidationError,
-            "^This field must be greater than or equal to MyField.$",
-            self._validate,
-            message="This field must be greater than or equal to MyField.",
-        )
-=======
         with pytest.raises(
             validators.ValidationError, match="^This field must be greater than or equal to MyField.$"
         ):
@@ -124,7 +94,6 @@
         self.form_field_mock = mock.MagicMock(data='{"valid":"True"}')
         self.form_field_mock.gettext.side_effect = lambda msg: msg
         self.form_mock = mock.MagicMock(spec_set=dict)
->>>>>>> d25854dd
 
     def _validate(self, message=None):
 
@@ -132,10 +101,6 @@
 
         return validator(self.form_mock, self.form_field_mock)
 
-<<<<<<< HEAD
-if __name__ == '__main__':
-    unittest.main()
-=======
     def test_form_field_is_none(self):
         self.form_field_mock.data = None
 
@@ -156,5 +121,4 @@
         with pytest.raises(validators.ValidationError, match="Invalid JSON"):
             self._validate(
                 message="Invalid JSON: {}",
-            )
->>>>>>> d25854dd
+            )