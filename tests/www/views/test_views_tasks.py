--- conflicted
+++ resolved
@@ -395,11 +395,7 @@
 
 
 def test_tree_trigger_origin_tree_view(app, admin_client):
-<<<<<<< HEAD
-    triggered_by_kwargs = {"triggered_by": DagRunTriggeredByType.TEST} if AIRFLOW_V_3_0_PLUS else {}
     clear_db_runs()
-=======
->>>>>>> 3ec1ecd2
     app.dag_bag.get_dag("example_bash_operator").create_dagrun(
         run_id="test",
         run_type=DagRunType.SCHEDULED,
@@ -419,11 +415,7 @@
 
 
 def test_graph_trigger_origin_grid_view(app, admin_client):
-<<<<<<< HEAD
-    triggered_by_kwargs = {"triggered_by": DagRunTriggeredByType.TEST} if AIRFLOW_V_3_0_PLUS else {}
     clear_db_runs()
-=======
->>>>>>> 3ec1ecd2
     app.dag_bag.get_dag("example_bash_operator").create_dagrun(
         run_id="test",
         run_type=DagRunType.SCHEDULED,
@@ -443,11 +435,7 @@
 
 
 def test_gantt_trigger_origin_grid_view(app, admin_client):
-<<<<<<< HEAD
-    triggered_by_kwargs = {"triggered_by": DagRunTriggeredByType.TEST} if AIRFLOW_V_3_0_PLUS else {}
     clear_db_runs()
-=======
->>>>>>> 3ec1ecd2
     app.dag_bag.get_dag("example_bash_operator").create_dagrun(
         run_id="test",
         run_type=DagRunType.SCHEDULED,
