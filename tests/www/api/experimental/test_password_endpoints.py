--- conflicted
+++ resolved
@@ -1,173 +1,89 @@
-<<<<<<< HEAD
-# -*- coding: utf-8 -*-
-#
-# Licensed under the Apache License, Version 2.0 (the "License");
-# you may not use this file except in compliance with the License.
-# You may obtain a copy of the License at
-#
-# http://www.apache.org/licenses/LICENSE-2.0
-#
-# Unless required by applicable law or agreed to in writing, software
-# distributed under the License is distributed on an "AS IS" BASIS,
-# WITHOUT WARRANTIES OR CONDITIONS OF ANY KIND, either express or implied.
-# See the License for the specific language governing permissions and
-# limitations under the License.
-
-import json
-import unittest
-
-from datetime import datetime
-
-from airflow import models
-from airflow import configuration
-from airflow.www import app as application
-from airflow.settings import Session
-from airflow.contrib.auth.backends.password_auth import PasswordUser
-
-try:
-    from ConfigParser import DuplicateSectionError
-except ImportError:
-    from configparser import DuplicateSectionError
-
-
-class ApiPasswordTests(unittest.TestCase):
-    def setUp(self):
-        configuration.load_test_config()
-        try:
-            configuration.conf.add_section("api")
-        except DuplicateSectionError:
-            pass
-
-        configuration.conf.set("api",
-                               "auth_backend",
-                               "airflow.contrib.auth.backends.password_auth")
-
-        configuration.conf.set("webserver",
-                               "authenticate",
-                               "True")
-
-        configuration.conf.set("webserver",
-                               "auth_backend",
-                               "airflow.contrib.auth.backends.password_auth")
-
-        self.app = application.create_app(testing=True)
-
-        session = Session()
-        user = models.User()
-        password_user = PasswordUser(user)
-        password_user.username = 'hello'
-        password_user.password = 'world'
-        session.add(password_user)
-        session.commit()
-        session.close()
-
-    def test_authorized(self):
-        with self.app.test_client() as c:
-            url_template = '/api/experimental/dags/{}/dag_runs'
-            response = c.post(
-                url_template.format('example_bash_operator'),
-                data=json.dumps(dict(run_id='my_run' + datetime.now().isoformat())),
-                content_type="application/json",
-                headers={'Authorization': 'Basic aGVsbG86d29ybGQ='}  # hello:world
-            )
-            self.assertEqual(200, response.status_code)
-
-    def test_unauthorized(self):
-        with self.app.test_client() as c:
-            url_template = '/api/experimental/dags/{}/dag_runs'
-            response = c.post(
-                url_template.format('example_bash_operator'),
-                data=json.dumps(dict(run_id='my_run' + datetime.now().isoformat())),
-                content_type="application/json"
-            )
-
-            self.assertEqual(401, response.status_code)
-
-    def tearDown(self):
-        session = Session()
-        session.query(models.User).delete()
-        session.commit()
-        session.close()
-=======
-# -*- coding: utf-8 -*-
-#
-# Licensed under the Apache License, Version 2.0 (the "License");
-# you may not use this file except in compliance with the License.
-# You may obtain a copy of the License at
-#
-# http://www.apache.org/licenses/LICENSE-2.0
-#
-# Unless required by applicable law or agreed to in writing, software
-# distributed under the License is distributed on an "AS IS" BASIS,
-# WITHOUT WARRANTIES OR CONDITIONS OF ANY KIND, either express or implied.
-# See the License for the specific language governing permissions and
-# limitations under the License.
-
-import json
-import unittest
-
-from datetime import datetime
-
-from airflow import models
-from airflow import configuration
-from airflow.www import app as application
-from airflow.settings import Session
-from airflow.contrib.auth.backends.password_auth import PasswordUser
-
-try:
-    from ConfigParser import DuplicateSectionError
-except ImportError:
-    from configparser import DuplicateSectionError
-
-
-class ApiPasswordTests(unittest.TestCase):
-    def setUp(self):
-        configuration.load_test_config()
-        try:
-            configuration.conf.add_section("api")
-        except DuplicateSectionError:
-            pass
-
-        configuration.conf.set("api",
-                               "auth_backend",
-                               "airflow.contrib.auth.backends.password_auth")
-
-        self.app = application.create_app(testing=True)
-
-        session = Session()
-        user = models.User()
-        password_user = PasswordUser(user)
-        password_user.username = 'hello'
-        password_user.password = 'world'
-        session.add(password_user)
-        session.commit()
-        session.close()
-
-    def test_authorized(self):
-        with self.app.test_client() as c:
-            url_template = '/api/experimental/dags/{}/dag_runs'
-            response = c.post(
-                url_template.format('example_bash_operator'),
-                data=json.dumps(dict(run_id='my_run' + datetime.now().isoformat())),
-                content_type="application/json",
-                headers={'Authorization': 'Basic aGVsbG86d29ybGQ='}  # hello:world
-            )
-            self.assertEqual(200, response.status_code)
-
-    def test_unauthorized(self):
-        with self.app.test_client() as c:
-            url_template = '/api/experimental/dags/{}/dag_runs'
-            response = c.post(
-                url_template.format('example_bash_operator'),
-                data=json.dumps(dict(run_id='my_run' + datetime.now().isoformat())),
-                content_type="application/json"
-            )
-
-            self.assertEqual(401, response.status_code)
-
-    def tearDown(self):
-        session = Session()
-        session.query(models.User).delete()
-        session.commit()
-        session.close()
->>>>>>> 05e1861e
+# -*- coding: utf-8 -*-
+#
+# Licensed under the Apache License, Version 2.0 (the "License");
+# you may not use this file except in compliance with the License.
+# You may obtain a copy of the License at
+#
+# http://www.apache.org/licenses/LICENSE-2.0
+#
+# Unless required by applicable law or agreed to in writing, software
+# distributed under the License is distributed on an "AS IS" BASIS,
+# WITHOUT WARRANTIES OR CONDITIONS OF ANY KIND, either express or implied.
+# See the License for the specific language governing permissions and
+# limitations under the License.
+
+import json
+import unittest
+
+from datetime import datetime
+
+from airflow import models
+from airflow import configuration
+from airflow.www import app as application
+from airflow.settings import Session
+from airflow.contrib.auth.backends.password_auth import PasswordUser
+
+try:
+    from ConfigParser import DuplicateSectionError
+except ImportError:
+    from configparser import DuplicateSectionError
+
+
+class ApiPasswordTests(unittest.TestCase):
+    def setUp(self):
+        configuration.load_test_config()
+        try:
+            configuration.conf.add_section("api")
+        except DuplicateSectionError:
+            pass
+
+        configuration.conf.set("api",
+                               "auth_backend",
+                               "airflow.contrib.auth.backends.password_auth")
+        
+        configuration.conf.set("webserver",
+                               "authenticate",
+                               "True")
+
+        configuration.conf.set("webserver",
+                               "auth_backend",
+                               "airflow.contrib.auth.backends.password_auth")
+
+        self.app = application.create_app(testing=True)
+
+        session = Session()
+        user = models.User()
+        password_user = PasswordUser(user)
+        password_user.username = 'hello'
+        password_user.password = 'world'
+        session.add(password_user)
+        session.commit()
+        session.close()
+
+    def test_authorized(self):
+        with self.app.test_client() as c:
+            url_template = '/api/experimental/dags/{}/dag_runs'
+            response = c.post(
+                url_template.format('example_bash_operator'),
+                data=json.dumps(dict(run_id='my_run' + datetime.now().isoformat())),
+                content_type="application/json",
+                headers={'Authorization': 'Basic aGVsbG86d29ybGQ='}  # hello:world
+            )
+            self.assertEqual(200, response.status_code)
+
+    def test_unauthorized(self):
+        with self.app.test_client() as c:
+            url_template = '/api/experimental/dags/{}/dag_runs'
+            response = c.post(
+                url_template.format('example_bash_operator'),
+                data=json.dumps(dict(run_id='my_run' + datetime.now().isoformat())),
+                content_type="application/json"
+            )
+
+            self.assertEqual(401, response.status_code)
+
+    def tearDown(self):
+        session = Session()
+        session.query(models.User).delete()
+        session.commit()
+        session.close()