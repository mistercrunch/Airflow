# Licensed to the Apache Software Foundation (ASF) under one
# or more contributor license agreements.  See the NOTICE file
# distributed with this work for additional information
# regarding copyright ownership.  The ASF licenses this file
# to you under the Apache License, Version 2.0 (the
# "License"); you may not use this file except in compliance
# with the License.  You may obtain a copy of the License at
#
#   http://www.apache.org/licenses/LICENSE-2.0
#
# Unless required by applicable law or agreed to in writing,
# software distributed under the License is distributed on an
# "AS IS" BASIS, WITHOUT WARRANTIES OR CONDITIONS OF ANY
# KIND, either express or implied.  See the License for the
# specific language governing permissions and limitations
# under the License.
from __future__ import annotations

from typing import TYPE_CHECKING
from unittest.mock import MagicMock, Mock

import pytest
from flask import Flask

from airflow.auth.managers.base_auth_manager import BaseAuthManager, ResourceMethod
<<<<<<< HEAD
from airflow.exceptions import AirflowException
from airflow.security import permissions
from airflow.www.security_appless import ApplessAirflowSecurityManager
=======
from airflow.www.extensions.init_appbuilder import init_appbuilder
>>>>>>> 69938fd1
from airflow.www.security_manager import AirflowSecurityManagerV2

if TYPE_CHECKING:
    from airflow.auth.managers.models.base_user import BaseUser
    from airflow.auth.managers.models.resource_details import (
        AccessView,
        ConfigurationDetails,
        ConnectionDetails,
        DagAccessEntity,
        DagDetails,
        DatasetDetails,
        PoolDetails,
        VariableDetails,
    )


class EmptyAuthManager(BaseAuthManager):
    def get_user_display_name(self) -> str:
        raise NotImplementedError()

    def get_user_name(self) -> str:
        raise NotImplementedError()

    def get_user(self) -> BaseUser:
        raise NotImplementedError()

    def get_user_id(self) -> str:
        raise NotImplementedError()

    def is_authorized_configuration(
        self,
        *,
        method: ResourceMethod,
        details: ConfigurationDetails | None = None,
        user: BaseUser | None = None,
    ) -> bool:
        raise NotImplementedError()

    def is_authorized_cluster_activity(self, *, method: ResourceMethod, user: BaseUser | None = None) -> bool:
        raise NotImplementedError()

    def is_authorized_connection(
        self,
        *,
        method: ResourceMethod,
        details: ConnectionDetails | None = None,
        user: BaseUser | None = None,
    ) -> bool:
        raise NotImplementedError()

    def is_authorized_dag(
        self,
        *,
        method: ResourceMethod,
        access_entity: DagAccessEntity | None = None,
        details: DagDetails | None = None,
        user: BaseUser | None = None,
    ) -> bool:
        raise NotImplementedError()

    def is_authorized_dataset(
        self, *, method: ResourceMethod, details: DatasetDetails | None = None, user: BaseUser | None = None
    ) -> bool:
        raise NotImplementedError()

    def is_authorized_pool(
        self, *, method: ResourceMethod, details: PoolDetails | None = None, user: BaseUser | None = None
    ) -> bool:
        raise NotImplementedError()

    def is_authorized_variable(
        self, *, method: ResourceMethod, details: VariableDetails | None = None, user: BaseUser | None = None
    ) -> bool:
        raise NotImplementedError()

    def is_authorized_view(self, *, access_view: AccessView, user: BaseUser | None = None) -> bool:
        raise NotImplementedError()

    def is_logged_in(self) -> bool:
        raise NotImplementedError()

    def get_url_login(self, **kwargs) -> str:
        raise NotImplementedError()

    def get_url_logout(self) -> str:
        raise NotImplementedError()

    def get_url_user_profile(self) -> str | None:
        raise NotImplementedError()


@pytest.fixture
def auth_manager():
    return EmptyAuthManager(None, None)


@pytest.fixture
def auth_manager_with_appbuilder():
    flask_app = Flask(__name__)
    appbuilder = init_appbuilder(flask_app)
    return EmptyAuthManager(flask_app, appbuilder)


<<<<<<< HEAD
    def test_get_security_manager_defined(self, auth_manager):
        auth_manager.security_manager = ApplessAirflowSecurityManager()
        _security_manager = auth_manager.security_manager
        assert type(_security_manager) is ApplessAirflowSecurityManager

    def test_is_authorized_custom_view_throws_exception(self, auth_manager):
        with pytest.raises(AirflowException, match="The resource `.*` does not exist in the environment."):
            auth_manager.is_authorized_custom_view(
                fab_action_name=permissions.ACTION_CAN_READ,
                fab_resource_name=permissions.RESOURCE_MY_PASSWORD,
            )
=======
class TestBaseAuthManager:
    def test_get_cli_commands_return_empty_list(self, auth_manager):
        assert auth_manager.get_cli_commands() == []

    def test_get_api_endpoints_return_none(self, auth_manager):
        assert auth_manager.get_api_endpoints() is None

    @pytest.mark.db_test
    def test_security_manager_return_default_security_manager(self, auth_manager_with_appbuilder):
        assert isinstance(auth_manager_with_appbuilder.security_manager, AirflowSecurityManagerV2)

    @pytest.mark.parametrize(
        "access_all, access_per_dag, dag_ids, expected",
        [
            # Access to all dags
            (
                True,
                {},
                ["dag1", "dag2"],
                {"dag1", "dag2"},
            ),
            # No access to any dag
            (
                False,
                {},
                ["dag1", "dag2"],
                set(),
            ),
            # Access to specific dags
            (
                False,
                {"dag1": True},
                ["dag1", "dag2"],
                {"dag1"},
            ),
        ],
    )
    def test_get_permitted_dag_ids(
        self, auth_manager, access_all: bool, access_per_dag: dict, dag_ids: list, expected: set
    ):
        def side_effect_func(
            *,
            method: ResourceMethod,
            access_entity: DagAccessEntity | None = None,
            details: DagDetails | None = None,
            user: BaseUser | None = None,
        ):
            if not details:
                return access_all
            else:
                return access_per_dag.get(details.id, False)

        auth_manager.is_authorized_dag = MagicMock(side_effect=side_effect_func)
        user = Mock()
        session = Mock()
        dags = []
        for dag_id in dag_ids:
            mock = Mock()
            mock.dag_id = dag_id
            dags.append(mock)
        session.execute.return_value = dags
        result = auth_manager.get_permitted_dag_ids(user=user, session=session)
        assert result == expected
>>>>>>> 69938fd1
<|MERGE_RESOLUTION|>--- conflicted
+++ resolved
@@ -23,13 +23,9 @@
 from flask import Flask
 
 from airflow.auth.managers.base_auth_manager import BaseAuthManager, ResourceMethod
-<<<<<<< HEAD
 from airflow.exceptions import AirflowException
 from airflow.security import permissions
-from airflow.www.security_appless import ApplessAirflowSecurityManager
-=======
 from airflow.www.extensions.init_appbuilder import init_appbuilder
->>>>>>> 69938fd1
 from airflow.www.security_manager import AirflowSecurityManagerV2
 
 if TYPE_CHECKING:
@@ -133,11 +129,12 @@
     return EmptyAuthManager(flask_app, appbuilder)
 
 
-<<<<<<< HEAD
-    def test_get_security_manager_defined(self, auth_manager):
-        auth_manager.security_manager = ApplessAirflowSecurityManager()
-        _security_manager = auth_manager.security_manager
-        assert type(_security_manager) is ApplessAirflowSecurityManager
+class TestBaseAuthManager:
+    def test_get_cli_commands_return_empty_list(self, auth_manager):
+        assert auth_manager.get_cli_commands() == []
+
+    def test_get_api_endpoints_return_none(self, auth_manager):
+        assert auth_manager.get_api_endpoints() is None
 
     def test_is_authorized_custom_view_throws_exception(self, auth_manager):
         with pytest.raises(AirflowException, match="The resource `.*` does not exist in the environment."):
@@ -145,13 +142,6 @@
                 fab_action_name=permissions.ACTION_CAN_READ,
                 fab_resource_name=permissions.RESOURCE_MY_PASSWORD,
             )
-=======
-class TestBaseAuthManager:
-    def test_get_cli_commands_return_empty_list(self, auth_manager):
-        assert auth_manager.get_cli_commands() == []
-
-    def test_get_api_endpoints_return_none(self, auth_manager):
-        assert auth_manager.get_api_endpoints() is None
 
     @pytest.mark.db_test
     def test_security_manager_return_default_security_manager(self, auth_manager_with_appbuilder):
@@ -208,5 +198,4 @@
             dags.append(mock)
         session.execute.return_value = dags
         result = auth_manager.get_permitted_dag_ids(user=user, session=session)
-        assert result == expected
->>>>>>> 69938fd1
+        assert result == expected