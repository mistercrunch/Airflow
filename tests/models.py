--- conflicted
+++ resolved
@@ -43,24 +43,12 @@
 from airflow.jobs import BackfillJob
 from airflow.models import Connection
 from airflow.models import DAG, TaskInstance as TI
-<<<<<<< HEAD
-from airflow.models import State as ST
-=======
->>>>>>> cb8b2a1d
 from airflow.models import DagModel, DagRun, DagStat
 from airflow.models import KubeResourceVersion, KubeWorkerIdentifier
 from airflow.models import SkipMixin
 from airflow.models import State as ST
 from airflow.models import XCom
-<<<<<<< HEAD
-from airflow.models import Connection
-from airflow.models import SkipMixin
-from airflow.models import KubeResourceVersion, KubeWorkerIdentifier
-from airflow.jobs import LocalTaskJob
-from airflow.operators.dummy_operator import DummyOperator
-=======
 from airflow.models import clear_task_instances
->>>>>>> cb8b2a1d
 from airflow.operators.bash_operator import BashOperator
 from airflow.operators.dummy_operator import DummyOperator
 from airflow.operators.python_operator import PythonOperator
@@ -72,13 +60,7 @@
 from airflow.utils.db import create_session
 from airflow.utils.state import State
 from airflow.utils.trigger_rule import TriggerRule
-<<<<<<< HEAD
-from mock import patch, Mock, ANY
-from parameterized import parameterized
-from tempfile import mkdtemp, NamedTemporaryFile
-=======
 from airflow.utils.weight_rule import WeightRule
->>>>>>> cb8b2a1d
 
 DEFAULT_DATE = timezone.datetime(2016, 1, 1)
 TEST_DAGS_FOLDER = os.path.join(
@@ -649,8 +631,6 @@
         with self.assertRaises(AirflowDagCycleException):
             dag.test_cycle()
 
-<<<<<<< HEAD
-=======
     def test_following_previous_schedule(self):
         """
         Make sure DST transitions are properly observed
@@ -741,7 +721,6 @@
         self.assertEqual(prev_local.isoformat(), "2018-03-24T03:00:00+01:00")
         self.assertEqual(prev.isoformat(), "2018-03-24T02:00:00+00:00")
 
->>>>>>> cb8b2a1d
     @patch('airflow.models.timezone.utcnow')
     def test_sync_to_db(self, mock_now):
         dag = DAG(
@@ -1324,15 +1303,8 @@
         dag = DAG(
             dag_id='test_latest_runs_1',
             start_date=DEFAULT_DATE)
-<<<<<<< HEAD
-        dag_1_run_1 = self.create_dag_run(dag,
-                                          execution_date=timezone.datetime(2015, 1, 1))
-        dag_1_run_2 = self.create_dag_run(dag,
-                                          execution_date=timezone.datetime(2015, 1, 2))
-=======
         self.create_dag_run(dag, execution_date=timezone.datetime(2015, 1, 1))
         self.create_dag_run(dag, execution_date=timezone.datetime(2015, 1, 2))
->>>>>>> cb8b2a1d
         dagruns = models.DagRun.get_latest_runs(session)
         session.close()
         for dagrun in dagruns:
@@ -1456,11 +1428,7 @@
         as schedule interval can be identified
         """
         invalid_dag_files = ["test_invalid_cron.py", "test_zip_invalid_cron.zip"]
-<<<<<<< HEAD
-        dagbag = models.DagBag(dag_folder=self.empty_dir, include_examples=False)
-=======
         dagbag = models.DagBag(dag_folder=mkdtemp())
->>>>>>> cb8b2a1d
 
         self.assertEqual(len(dagbag.import_errors), 0)
         for d in invalid_dag_files:
@@ -2613,8 +2581,6 @@
 
         self.assertEqual(False, params["override"])
 
-<<<<<<< HEAD
-=======
     def test_success_callbak_no_race_condition(self):
         class CallbackWrapper(object):
             def wrap_task_instance(self, ti):
@@ -2649,7 +2615,6 @@
         ti.refresh_from_db()
         self.assertEqual(ti.state, State.SUCCESS)
 
->>>>>>> cb8b2a1d
     @patch('airflow.models.send_email')
     def test_email_alert(self, mock_send_email):
         task = DummyOperator(task_id='op', email='test@test.test')
@@ -3035,8 +3000,6 @@
         self.assertDictEqual(connection.extra_dejson, {'extra1': 'a value',
                                                        'extra2': '/path/'})
 
-<<<<<<< HEAD
-=======
     def test_connection_from_uri_with_colon_in_hostname(self):
         uri = 'scheme://user:password@host%2flocation%3ax%3ay:1234/schema?' \
               'extra1=a%20value&extra2=%2fpath%2f'
@@ -3090,7 +3053,6 @@
         self.assertEqual(connection.password, 'password with space')
         self.assertEqual(connection.port, 1234)
 
->>>>>>> cb8b2a1d
 
 class TestSkipMixin(unittest.TestCase):
 
