--- conflicted
+++ resolved
@@ -18,12 +18,9 @@
 from __future__ import annotations
 
 from datetime import datetime
-<<<<<<< HEAD
+from typing import Iterator
 from unittest import mock
 from unittest.mock import Mock
-=======
-from typing import Iterator
->>>>>>> 2242ea4e
 
 import pytest
 
@@ -407,70 +404,72 @@
         assert not dep_statuses[0].passed
         assert ti.state == expected_ti_state
 
-<<<<<<< HEAD
-    def test_all_success_tr_skip_flag_upstream_wait_for_past_depends_before_skipping(self, get_task_instance):
+    def test_all_success_tr_skip_wait_for_past_depends_before_skipping(self, session, get_task_instance):
         """
         All-success trigger rule fails when some upstream tasks are skipped. The state of the ti
         should not be set to SKIPPED when flag_upstream_failed is True and
         wait_for_past_depends_before_skipping is True and the past depends are not met.
         """
-        ti = get_task_instance(TriggerRule.ALL_SUCCESS, upstream_task_ids=["FakeTaskID", "OtherFakeTaskID"])
+        ti = get_task_instance(
+            TriggerRule.ALL_SUCCESS,
+            success=["FakeTaskID"],
+            skipped=["OtherFakeTaskID"],
+            failed=0,
+            removed=0,
+            upstream_failed=0,
+            done=2,
+        )
         ti.task.xcom_pull.return_value = None
         xcom_mock = Mock(return_value=None)
         with mock.patch("airflow.models.taskinstance.TaskInstance.xcom_pull", xcom_mock):
             dep_statuses = tuple(
                 TriggerRuleDep()._evaluate_trigger_rule(
                     ti=ti,
-                    successes=1,
-                    skipped=1,
-                    failed=0,
-                    removed=0,
-                    upstream_failed=0,
-                    done=2,
-                    flag_upstream_failed=True,
-                    dep_context=DepContext(wait_for_past_depends_before_skipping=True),
-                    session=Mock(),
+                    dep_context=DepContext(
+                        flag_upstream_failed=True, wait_for_past_depends_before_skipping=True
+                    ),
+                    session=session,
                 )
             )
             assert len(dep_statuses) == 1
             assert not dep_statuses[0].passed
-            assert ti.state == State.NONE
-
-    def test_all_success_tr_skip_flag_upstream_wait_for_past_depends_before_skipping_past_depends_met(
-        self, get_task_instance
+            assert ti.state is None
+
+    def test_all_success_tr_skip_wait_for_past_depends_before_skipping_past_depends_met(
+        self, session, get_task_instance
     ):
         """
         All-success trigger rule fails when some upstream tasks are skipped. The state of the ti
         should be set to SKIPPED when flag_upstream_failed is True and
         wait_for_past_depends_before_skipping is True and the past depends are met.
         """
-        ti = get_task_instance(TriggerRule.ALL_SUCCESS, upstream_task_ids=["FakeTaskID", "OtherFakeTaskID"])
+        ti = get_task_instance(
+            TriggerRule.ALL_SUCCESS,
+            success=["FakeTaskID"],
+            skipped=["OtherFakeTaskID"],
+            failed=0,
+            removed=0,
+            upstream_failed=0,
+            done=2,
+        )
         ti.task.xcom_pull.return_value = None
         xcom_mock = Mock(return_value=True)
         with mock.patch("airflow.models.taskinstance.TaskInstance.xcom_pull", xcom_mock):
             dep_statuses = tuple(
                 TriggerRuleDep()._evaluate_trigger_rule(
                     ti=ti,
-                    successes=1,
-                    skipped=1,
-                    failed=0,
-                    removed=0,
-                    upstream_failed=0,
-                    done=2,
-                    flag_upstream_failed=True,
-                    dep_context=DepContext(wait_for_past_depends_before_skipping=True),
-                    session=Mock(),
+                    dep_context=DepContext(
+                        flag_upstream_failed=True, wait_for_past_depends_before_skipping=True
+                    ),
+                    session=session,
                 )
             )
             assert len(dep_statuses) == 1
             assert not dep_statuses[0].passed
-            assert ti.state == State.SKIPPED
-
-    def test_none_failed_tr_success(self, get_task_instance):
-=======
+            assert ti.state == TaskInstanceState.SKIPPED
+
     @pytest.mark.parametrize("flag_upstream_failed", [True, False])
     def test_none_failed_tr_success(self, session, get_task_instance, flag_upstream_failed):
->>>>>>> 2242ea4e
         """
         All success including skip trigger rule success
         """
