--- conflicted
+++ resolved
@@ -21,10 +21,7 @@
 import logging.config
 import os
 import re
-<<<<<<< HEAD
-=======
 from http import HTTPStatus
->>>>>>> 17b792d8
 from importlib import reload
 from pathlib import Path
 from unittest import mock
@@ -360,19 +357,6 @@
                 {"end_of_log": True, "log_pos": 16},
             )
 
-<<<<<<< HEAD
-            # Previous try_number should return served logs when remote logs aren't implemented
-            fth._read_from_logs_server = mock.Mock()
-            fth._read_from_logs_server.return_value = ["served logs try_number=1"], ["this\nlog\ncontent"]
-            actual = fth._read(ti=ti, try_number=1)
-            fth._read_from_logs_server.assert_called_once()
-            assert actual == (
-                "*** served logs try_number=1\nthis\nlog\ncontent",
-                {"end_of_log": True, "log_pos": 16},
-            )
-
-=======
->>>>>>> 17b792d8
             # When remote_logs is implemented, previous try_number is from remote logs without reaching worker server
             fth._read_from_logs_server.reset_mock()
             fth._read_remote_logs = mock.Mock()
@@ -798,9 +782,6 @@
         assert log_dir.parent.stat().st_mode % 0o1000 == new_folder_permissions
         assert base_dir.stat().st_mode % 0o1000 == default_permissions
     finally:
-<<<<<<< HEAD
-        os.umask(old_umask)
-=======
         os.umask(old_umask)
 
 
@@ -844,5 +825,4 @@
     assert "proxies" in kwargs
     proxies = kwargs["proxies"]
     assert "http" not in proxies.keys()
-    assert "no" not in proxies.keys()
->>>>>>> 17b792d8
+    assert "no" not in proxies.keys()