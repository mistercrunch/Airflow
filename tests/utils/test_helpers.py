--- conflicted
+++ resolved
@@ -16,24 +16,6 @@
 # specific language governing permissions and limitations
 # under the License.
 
-<<<<<<< HEAD
-import logging
-import multiprocessing
-import os
-import signal
-import time
-import unittest
-from datetime import datetime
-
-import psutil
-import six
-
-from airflow import DAG
-from airflow.utils import helpers
-from airflow.models import TaskInstance
-from airflow.operators.dummy_operator import DummyOperator
-from airflow.exceptions import AirflowException
-=======
 import unittest
 from datetime import datetime
 
@@ -45,7 +27,6 @@
 from airflow.utils import helpers
 from airflow.utils.helpers import build_airflow_url_with_query, merge_dicts
 from tests.test_utils.config import conf_vars
->>>>>>> d25854dd
 
 
 class TestHelpers(unittest.TestCase):
@@ -55,42 +36,6 @@
         task_id = 'test_render_log_filename_task'
         execution_date = datetime(2016, 1, 1)
 
-<<<<<<< HEAD
-    @staticmethod
-    def _ignores_sigterm(child_pid, child_setup_done):
-        def signal_handler(signum, frame):
-            pass
-
-        signal.signal(signal.SIGTERM, signal_handler)
-        child_pid.value = os.getpid()
-        child_setup_done.release()
-        while True:
-            time.sleep(1)
-
-    @staticmethod
-    def _parent_of_ignores_sigterm(parent_pid, child_pid, setup_done):
-        def signal_handler(signum, frame):
-            pass
-        os.setsid()
-        signal.signal(signal.SIGTERM, signal_handler)
-        child_setup_done = multiprocessing.Semaphore(0)
-        child = multiprocessing.Process(target=TestHelpers._ignores_sigterm,
-                                        args=[child_pid, child_setup_done])
-        child.start()
-        child_setup_done.acquire(timeout=5.0)
-        parent_pid.value = os.getpid()
-        setup_done.release()
-        while True:
-            time.sleep(1)
-
-    def test_render_log_filename(self):
-        try_number = 1
-        dag_id = 'test_render_log_filename_dag'
-        task_id = 'test_render_log_filename_task'
-        execution_date = datetime(2016, 1, 1)
-
-=======
->>>>>>> d25854dd
         dag = DAG(dag_id, start_date=execution_date)
         task = DummyOperator(task_id=task_id, dag=dag)
         ti = TaskInstance(task=task, execution_date=execution_date)
@@ -98,51 +43,11 @@
         filename_template = "{{ ti.dag_id }}/{{ ti.task_id }}/{{ ts }}/{{ try_number }}.log"
 
         ts = ti.get_template_context()['ts']
-<<<<<<< HEAD
-        expected_filename = "{dag_id}/{task_id}/{ts}/{try_number}.log".format(dag_id=dag_id,
-                                                                              task_id=task_id,
-                                                                              ts=ts,
-                                                                              try_number=try_number)
-
-        rendered_filename = helpers.render_log_filename(ti, try_number, filename_template)
-
-        self.assertEqual(rendered_filename, expected_filename)
-
-    def test_reap_process_group(self):
-        """
-        Spin up a process that can't be killed by SIGTERM and make sure
-        it gets killed anyway.
-        """
-        parent_setup_done = multiprocessing.Semaphore(0)
-        parent_pid = multiprocessing.Value('i', 0)
-        child_pid = multiprocessing.Value('i', 0)
-        args = [parent_pid, child_pid, parent_setup_done]
-        parent = multiprocessing.Process(target=TestHelpers._parent_of_ignores_sigterm,
-                                         args=args)
-        try:
-            parent.start()
-            self.assertTrue(parent_setup_done.acquire(timeout=5.0))
-            self.assertTrue(psutil.pid_exists(parent_pid.value))
-            self.assertTrue(psutil.pid_exists(child_pid.value))
-
-            helpers.reap_process_group(parent_pid.value, logging.getLogger(),
-                                       timeout=1)
-
-            self.assertFalse(psutil.pid_exists(parent_pid.value))
-            self.assertFalse(psutil.pid_exists(child_pid.value))
-        finally:
-            try:
-                os.kill(parent_pid.value, signal.SIGKILL)  # terminate doesnt work here
-                os.kill(child_pid.value, signal.SIGKILL)  # terminate doesnt work here
-            except OSError:
-                pass
-=======
         expected_filename = f"{dag_id}/{task_id}/{ts}/{try_number}.log"
 
         rendered_filename = helpers.render_log_filename(ti, try_number, filename_template)
 
         assert rendered_filename == expected_filename
->>>>>>> d25854dd
 
     def test_chunks(self):
         with pytest.raises(ValueError):
@@ -156,46 +61,6 @@
         assert list(helpers.chunks([1, 2, 3], 2)) == [[1, 2], [3]]
 
     def test_reduce_in_chunks(self):
-<<<<<<< HEAD
-        self.assertEqual(helpers.reduce_in_chunks(lambda x, y: x + [y],
-                                                  [1, 2, 3, 4, 5],
-                                                  []),
-                         [[1, 2, 3, 4, 5]])
-
-        self.assertEqual(helpers.reduce_in_chunks(lambda x, y: x + [y],
-                                                  [1, 2, 3, 4, 5],
-                                                  [],
-                                                  2),
-                         [[1, 2], [3, 4], [5]])
-
-        self.assertEqual(helpers.reduce_in_chunks(lambda x, y: x + y[0] * y[1],
-                                                  [1, 2, 3, 4],
-                                                  0,
-                                                  2),
-                         14)
-
-    def test_is_container(self):
-        self.assertFalse(helpers.is_container("a string is not a container"))
-        self.assertTrue(helpers.is_container(["a", "list", "is", "a", "container"]))
-
-    def test_as_tuple(self):
-        self.assertEqual(
-            helpers.as_tuple("a string is not a container"),
-            ("a string is not a container",)
-        )
-
-        self.assertEqual(
-            helpers.as_tuple(["a", "list", "is", "a", "container"]),
-            ("a", "list", "is", "a", "container")
-        )
-
-
-class HelpersTest(unittest.TestCase):
-    def test_as_tuple_iter(self):
-        test_list = ['test_str']
-        as_tup = helpers.as_tuple(test_list)
-        self.assertTupleEqual(tuple(test_list), as_tup)
-=======
         assert helpers.reduce_in_chunks(lambda x, y: x + [y], [1, 2, 3, 4, 5], []) == [[1, 2, 3, 4, 5]]
 
         assert helpers.reduce_in_chunks(lambda x, y: x + [y], [1, 2, 3, 4, 5], [], 2) == [[1, 2], [3, 4], [5]]
@@ -226,61 +91,10 @@
         test_list = ['test_str']
         as_tup = helpers.as_tuple(test_list)
         assert tuple(test_list) == as_tup
->>>>>>> d25854dd
 
     def test_as_tuple_no_iter(self):
         test_str = 'test_str'
         as_tup = helpers.as_tuple(test_str)
-<<<<<<< HEAD
-        self.assertTupleEqual((test_str,), as_tup)
-
-    def test_is_container(self):
-        self.assertTrue(helpers.is_container(['test_list']))
-        self.assertFalse(helpers.is_container('test_str_not_iterable'))
-        # Pass an object that is not iter nor a string.
-        self.assertFalse(helpers.is_container(10))
-
-    def test_cross_downstream(self):
-        """Test if all dependencies between tasks are all set correctly."""
-        dag = DAG(dag_id="test_dag", start_date=datetime.now())
-        start_tasks = [DummyOperator(task_id="t{i}".format(i=i), dag=dag) for i in range(1, 4)]
-        end_tasks = [DummyOperator(task_id="t{i}".format(i=i), dag=dag) for i in range(4, 7)]
-        helpers.cross_downstream(from_tasks=start_tasks, to_tasks=end_tasks)
-
-        for start_task in start_tasks:
-            six.assertCountEqual(self, start_task.get_direct_relatives(upstream=False), end_tasks)
-
-    def test_chain(self):
-        dag = DAG(dag_id='test_chain', start_date=datetime.now())
-        [t1, t2, t3, t4, t5, t6] = [DummyOperator(task_id='t{i}'.format(i=i), dag=dag) for i in range(1, 7)]
-        helpers.chain(t1, [t2, t3], [t4, t5], t6)
-
-        six.assertCountEqual(self, [t2, t3], t1.get_direct_relatives(upstream=False))
-        self.assertEqual([t4], t2.get_direct_relatives(upstream=False))
-        self.assertEqual([t5], t3.get_direct_relatives(upstream=False))
-        six.assertCountEqual(self, [t4, t5], t6.get_direct_relatives(upstream=True))
-
-    def test_chain_not_support_type(self):
-        dag = DAG(dag_id='test_chain', start_date=datetime.now())
-        [t1, t2] = [DummyOperator(task_id='t{i}'.format(i=i), dag=dag) for i in range(1, 3)]
-        with self.assertRaises(TypeError):
-            helpers.chain([t1, t2], 1)
-
-    def test_chain_different_length_iterable(self):
-        dag = DAG(dag_id='test_chain', start_date=datetime.now())
-        [t1, t2, t3, t4, t5] = [DummyOperator(task_id='t{i}'.format(i=i), dag=dag) for i in range(1, 6)]
-        with self.assertRaises(AirflowException):
-            helpers.chain([t1, t2], [t3, t4, t5])
-
-    def test_convert_camel_to_snake(self):
-        self.assertEqual(helpers.convert_camel_to_snake('LocalTaskJob'), 'local_task_job')
-        self.assertEqual(helpers.convert_camel_to_snake('somethingVeryRandom'),
-                         'something_very_random')
-
-
-if __name__ == '__main__':
-    unittest.main()
-=======
         assert (test_str,) == as_tup
 
     def test_convert_camel_to_snake(self):
@@ -339,5 +153,4 @@
         from airflow.www.app import cached_app
 
         with cached_app(testing=True).test_request_context():
-            assert build_airflow_url_with_query(query) == expected_url
->>>>>>> d25854dd
+            assert build_airflow_url_with_query(query) == expected_url