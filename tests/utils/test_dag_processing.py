--- conflicted
+++ resolved
@@ -44,100 +44,6 @@
 
 DEFAULT_DATE = timezone.datetime(2016, 1, 1)
 
-<<<<<<< HEAD
-SETTINGS_FILE_VALID = """
-LOGGING_CONFIG = {
-    'version': 1,
-    'disable_existing_loggers': False,
-    'formatters': {
-        'airflow.task': {
-            'format': '[%(asctime)s] {%(process)d %(filename)s:%(lineno)d} %(levelname)s - %(message)s'
-        },
-    },
-    'handlers': {
-        'console': {
-            'class': 'logging.StreamHandler',
-            'formatter': 'airflow.task',
-            'stream': 'ext://sys.stdout'
-        },
-        'task': {
-            'class': 'logging.StreamHandler',
-            'formatter': 'airflow.task',
-            'stream': 'ext://sys.stdout'
-        },
-    },
-    'loggers': {
-        'airflow': {
-            'handlers': ['console'],
-            'level': 'INFO',
-            'propagate': False
-        },
-        'airflow.task': {
-            'handlers': ['task'],
-            'level': 'INFO',
-            'propagate': False,
-        },
-    }
-}
-"""
-
-SETTINGS_DEFAULT_NAME = 'custom_airflow_local_settings'
-
-
-class settings_context:  # pylint: disable=invalid-name
-    """
-    Sets a settings file and puts it in the Python classpath
-
-    :param content:
-          The content of the settings file
-    """
-
-    def __init__(self, content, directory=None, name='LOGGING_CONFIG'):
-        self.content = content
-        self.settings_root = tempfile.mkdtemp()
-        filename = "{}.py".format(SETTINGS_DEFAULT_NAME)
-
-        if directory:
-            # Replace slashes by dots
-            self.module = directory.replace('/', '.') + '.' + SETTINGS_DEFAULT_NAME + '.' + name
-
-            # Create the directory structure
-            dir_path = os.path.join(self.settings_root, directory)
-            pathlib.Path(dir_path).mkdir(parents=True, exist_ok=True)
-
-            # Add the __init__ for the directories
-            # This is required for Python 2.7
-            basedir = self.settings_root
-            for part in directory.split('/'):
-                open(os.path.join(basedir, '__init__.py'), 'w').close()
-                basedir = os.path.join(basedir, part)
-            open(os.path.join(basedir, '__init__.py'), 'w').close()
-
-            self.settings_file = os.path.join(dir_path, filename)
-        else:
-            self.module = SETTINGS_DEFAULT_NAME + '.' + name
-            self.settings_file = os.path.join(self.settings_root, filename)
-
-    def __enter__(self):
-        with open(self.settings_file, 'w') as handle:
-            handle.writelines(self.content)
-        sys.path.append(self.settings_root)
-        conf.set(
-            'logging',
-            'logging_config_class',
-            self.module
-        )
-        return self.settings_file
-
-    def __exit__(self, *exc_info):
-        # shutil.rmtree(self.settings_root)
-        # Reset config
-
-        conf.set('logging', 'logging_config_class', '')
-        sys.path.remove(self.settings_root)
-
-=======
->>>>>>> caa60b11
 
 class FakeDagFileProcessorRunner(DagFileProcessorProcess):
     # This fake processor will return the zombies it received in constructor
