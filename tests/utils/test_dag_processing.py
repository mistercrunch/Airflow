# -*- coding: utf-8 -*-
#
# Licensed to the Apache Software Foundation (ASF) under one
# or more contributor license agreements.  See the NOTICE file
# distributed with this work for additional information
# regarding copyright ownership.  The ASF licenses this file
# to you under the Apache License, Version 2.0 (the
# "License"); you may not use this file except in compliance
# with the License.  You may obtain a copy of the License at
#
#   http://www.apache.org/licenses/LICENSE-2.0
#
# Unless required by applicable law or agreed to in writing,
# software distributed under the License is distributed on an
# "AS IS" BASIS, WITHOUT WARRANTIES OR CONDITIONS OF ANY
# KIND, either express or implied.  See the License for the
# specific language governing permissions and limitations
# under the License.

import os
import sys
import tempfile
import unittest
from datetime import timedelta

from mock import MagicMock

from airflow import configuration as conf
from airflow.configuration import mkdir_p
from airflow.jobs import DagFileProcessor
from airflow.jobs import LocalTaskJob as LJ
from airflow.models import DagBag, TaskInstance as TI
from airflow.utils import timezone
from airflow.utils.dag_processing import (DagFileProcessorAgent, DagFileProcessorManager,
                                          SimpleTaskInstance)
from airflow.utils.db import create_session
from airflow.utils.state import State

TEST_DAG_FOLDER = os.path.join(
    os.path.dirname(os.path.realpath(__file__)), os.pardir, 'dags')

DEFAULT_DATE = timezone.datetime(2016, 1, 1)

SETTINGS_FILE_VALID = """
LOGGING_CONFIG = {
    'version': 1,
    'disable_existing_loggers': False,
    'formatters': {
        'airflow.task': {
            'format': '[%%(asctime)s] {{%%(filename)s:%%(lineno)d}} %%(levelname)s - %%(message)s'
        },
    },
    'handlers': {
        'console': {
            'class': 'logging.StreamHandler',
            'formatter': 'airflow.task',
            'stream': 'ext://sys.stdout'
        },
        'task': {
            'class': 'logging.StreamHandler',
            'formatter': 'airflow.task',
            'stream': 'ext://sys.stdout'
        },
    },
    'loggers': {
        'airflow': {
            'handlers': ['console'],
            'level': 'INFO',
            'propagate': False
        },
        'airflow.task': {
            'handlers': ['task'],
            'level': 'INFO',
            'propagate': False,
        },
    }
}
"""

SETTINGS_DEFAULT_NAME = 'custom_airflow_local_settings'


class settings_context(object):
    """
    Sets a settings file and puts it in the Python classpath

    :param content:
          The content of the settings file
    """

    def __init__(self, content, dir=None, name='LOGGING_CONFIG'):
        self.content = content
        self.settings_root = tempfile.mkdtemp()
        filename = "{}.py".format(SETTINGS_DEFAULT_NAME)

        if dir:
            # Replace slashes by dots
            self.module = dir.replace('/', '.') + '.' + SETTINGS_DEFAULT_NAME + '.' + name

            # Create the directory structure
            dir_path = os.path.join(self.settings_root, dir)
            mkdir_p(dir_path)

            # Add the __init__ for the directories
            # This is required for Python 2.7
            basedir = self.settings_root
            for part in dir.split('/'):
                open(os.path.join(basedir, '__init__.py'), 'w').close()
                basedir = os.path.join(basedir, part)
            open(os.path.join(basedir, '__init__.py'), 'w').close()

            self.settings_file = os.path.join(dir_path, filename)
        else:
            self.module = SETTINGS_DEFAULT_NAME + '.' + name
            self.settings_file = os.path.join(self.settings_root, filename)

    def __enter__(self):
        with open(self.settings_file, 'w') as handle:
            handle.writelines(self.content)
        sys.path.append(self.settings_root)
        conf.set(
            'core',
            'logging_config_class',
            self.module
        )
        return self.settings_file

    def __exit__(self, *exc_info):
        # shutil.rmtree(self.settings_root)
        # Reset config
        conf.set('core', 'logging_config_class', '')
        sys.path.remove(self.settings_root)


class TestDagFileProcessorManager(unittest.TestCase):
    def test_set_file_paths_when_processor_file_path_not_in_new_file_paths(self):
        manager = DagFileProcessorManager(
            dag_directory='directory',
            file_paths=['abc.txt'],
            max_runs=1,
<<<<<<< HEAD
            processor_factory=MagicMock().return_value)
=======
            processor_factory=MagicMock().return_value,
            signal_conn=MagicMock(),
            stat_queue=MagicMock(),
            result_queue=MagicMock,
            async_mode=True)
>>>>>>> cb8b2a1d

        mock_processor = MagicMock()
        mock_processor.stop.side_effect = AttributeError(
            'DagFileProcessor object has no attribute stop')
        mock_processor.terminate.side_effect = None

        manager._processors['missing_file.txt'] = mock_processor

        manager.set_file_paths(['abc.txt'])
        self.assertDictEqual(manager._processors, {})

    def test_set_file_paths_when_processor_file_path_is_in_new_file_paths(self):
        manager = DagFileProcessorManager(
            dag_directory='directory',
            file_paths=['abc.txt'],
            max_runs=1,
<<<<<<< HEAD
            processor_factory=MagicMock().return_value)
=======
            processor_factory=MagicMock().return_value,
            signal_conn=MagicMock(),
            stat_queue=MagicMock(),
            result_queue=MagicMock,
            async_mode=True)
>>>>>>> cb8b2a1d

        mock_processor = MagicMock()
        mock_processor.stop.side_effect = AttributeError(
            'DagFileProcessor object has no attribute stop')
        mock_processor.terminate.side_effect = None

        manager._processors['abc.txt'] = mock_processor

        manager.set_file_paths(['abc.txt'])
        self.assertDictEqual(manager._processors, {'abc.txt': mock_processor})

    def test_find_zombies(self):
        manager = DagFileProcessorManager(
            dag_directory='directory',
            file_paths=['abc.txt'],
            max_runs=1,
            processor_factory=MagicMock().return_value,
            signal_conn=MagicMock(),
            stat_queue=MagicMock(),
            result_queue=MagicMock,
            async_mode=True)

        dagbag = DagBag(TEST_DAG_FOLDER)
        with create_session() as session:
            session.query(LJ).delete()
            dag = dagbag.get_dag('example_branch_operator')
            task = dag.get_task(task_id='run_this_first')

            ti = TI(task, DEFAULT_DATE, State.RUNNING)
            lj = LJ(ti)
            lj.state = State.SHUTDOWN
            lj.id = 1
            ti.job_id = lj.id

            session.add(lj)
            session.add(ti)
            session.commit()

            manager._last_zombie_query_time = timezone.utcnow() - timedelta(
                seconds=manager._zombie_threshold_secs + 1)
            zombies = manager._find_zombies()
            self.assertEquals(1, len(zombies))
            self.assertIsInstance(zombies[0], SimpleTaskInstance)
            self.assertEquals(ti.dag_id, zombies[0].dag_id)
            self.assertEquals(ti.task_id, zombies[0].task_id)
            self.assertEquals(ti.execution_date, zombies[0].execution_date)

            session.query(TI).delete()
            session.query(LJ).delete()


class TestDagFileProcessorAgent(unittest.TestCase):
    def test_reload_module(self):
        """
        Configure the context to have core.logging_config_class set to a fake logging
        class path, thus when reloading logging module the airflow.processor_manager
        logger should not be configured.
        """
        with settings_context(SETTINGS_FILE_VALID):
            # Launch a process through DagFileProcessorAgent, which will try
            # reload the logging module.
            def processor_factory(file_path, zombies):
                return DagFileProcessor(file_path,
                                        False,
                                        [],
                                        zombies)

            test_dag_path = os.path.join(TEST_DAG_FOLDER, 'test_scheduler_dags.py')
            async_mode = 'sqlite' not in conf.get('core', 'sql_alchemy_conn')

            log_file_loc = conf.get('core', 'DAG_PROCESSOR_MANAGER_LOG_LOCATION')
            try:
                os.remove(log_file_loc)
            except OSError:
                pass

            # Starting dag processing with 0 max_runs to avoid redundant operations.
            processor_agent = DagFileProcessorAgent(test_dag_path,
                                                    [],
                                                    0,
                                                    processor_factory,
                                                    async_mode)
            manager_process = \
                processor_agent._launch_process(processor_agent._dag_directory,
                                                processor_agent._file_paths,
                                                processor_agent._max_runs,
                                                processor_agent._processor_factory,
                                                processor_agent._child_signal_conn,
                                                processor_agent._stat_queue,
                                                processor_agent._result_queue,
                                                processor_agent._async_mode)
            if not async_mode:
                processor_agent.heartbeat()

            manager_process.join()

            # Since we are reloading logging config not creating this file,
            # we should expect it to be nonexistent.
            self.assertFalse(os.path.isfile(log_file_loc))

    def test_parse_once(self):
        def processor_factory(file_path, zombies):
            return DagFileProcessor(file_path,
                                    False,
                                    [],
                                    zombies)

        test_dag_path = os.path.join(TEST_DAG_FOLDER, 'test_scheduler_dags.py')
        async_mode = 'sqlite' not in conf.get('core', 'sql_alchemy_conn')
        processor_agent = DagFileProcessorAgent(test_dag_path,
                                                [test_dag_path],
                                                1,
                                                processor_factory,
                                                async_mode)
        processor_agent.start()
        parsing_result = []
        while not processor_agent.done:
            if not async_mode:
                processor_agent.heartbeat()
                processor_agent.wait_until_finished()
            parsing_result.extend(processor_agent.harvest_simple_dags())

        dag_ids = [result.dag_id for result in parsing_result]
        self.assertEqual(dag_ids.count('test_start_date_scheduling'), 1)

    def test_launch_process(self):
        def processor_factory(file_path, zombies):
            return DagFileProcessor(file_path,
                                    False,
                                    [],
                                    zombies)

        test_dag_path = os.path.join(TEST_DAG_FOLDER, 'test_scheduler_dags.py')
        async_mode = 'sqlite' not in conf.get('core', 'sql_alchemy_conn')

        log_file_loc = conf.get('core', 'DAG_PROCESSOR_MANAGER_LOG_LOCATION')
        try:
            os.remove(log_file_loc)
        except OSError:
            pass

        # Starting dag processing with 0 max_runs to avoid redundant operations.
        processor_agent = DagFileProcessorAgent(test_dag_path,
                                                [],
                                                0,
                                                processor_factory,
                                                async_mode)
        manager_process = \
            processor_agent._launch_process(processor_agent._dag_directory,
                                            processor_agent._file_paths,
                                            processor_agent._max_runs,
                                            processor_agent._processor_factory,
                                            processor_agent._child_signal_conn,
                                            processor_agent._stat_queue,
                                            processor_agent._result_queue,
                                            processor_agent._async_mode)
        if not async_mode:
            processor_agent.heartbeat()

        manager_process.join()

        self.assertTrue(os.path.isfile(log_file_loc))<|MERGE_RESOLUTION|>--- conflicted
+++ resolved
@@ -138,15 +138,11 @@
             dag_directory='directory',
             file_paths=['abc.txt'],
             max_runs=1,
-<<<<<<< HEAD
-            processor_factory=MagicMock().return_value)
-=======
             processor_factory=MagicMock().return_value,
             signal_conn=MagicMock(),
             stat_queue=MagicMock(),
             result_queue=MagicMock,
             async_mode=True)
->>>>>>> cb8b2a1d
 
         mock_processor = MagicMock()
         mock_processor.stop.side_effect = AttributeError(
@@ -163,15 +159,11 @@
             dag_directory='directory',
             file_paths=['abc.txt'],
             max_runs=1,
-<<<<<<< HEAD
-            processor_factory=MagicMock().return_value)
-=======
             processor_factory=MagicMock().return_value,
             signal_conn=MagicMock(),
             stat_queue=MagicMock(),
             result_queue=MagicMock,
             async_mode=True)
->>>>>>> cb8b2a1d
 
         mock_processor = MagicMock()
         mock_processor.stop.side_effect = AttributeError(
