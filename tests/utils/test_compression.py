#
# Licensed to the Apache Software Foundation (ASF) under one
# or more contributor license agreements.  See the NOTICE file
# distributed with this work for additional information
# regarding copyright ownership.  The ASF licenses this file
# to you under the Apache License, Version 2.0 (the
# "License"); you may not use this file except in compliance
# with the License.  You may obtain a copy of the License at
#
#   http://www.apache.org/licenses/LICENSE-2.0
#
# Unless required by applicable law or agreed to in writing,
# software distributed under the License is distributed on an
# "AS IS" BASIS, WITHOUT WARRANTIES OR CONDITIONS OF ANY
# KIND, either express or implied.  See the License for the
# specific language governing permissions and limitations
# under the License.

import bz2
import errno
import filecmp
import gzip
import logging
import shutil
import tempfile
import unittest

<<<<<<< HEAD
import six

from airflow.utils import compression
=======
import pytest
>>>>>>> d25854dd

from airflow.utils import compression


class TestCompression(unittest.TestCase):
    def setUp(self):
        self.file_names = {}
        try:
            header = b"Sno\tSome,Text \n"
            line1 = b"1\tAirflow Test\n"
            line2 = b"2\tCompressionUtil\n"
            self.tmp_dir = tempfile.mkdtemp(prefix='test_utils_compression_')
            # create sample txt, gz and bz2 files
            with tempfile.NamedTemporaryFile(mode='wb+', dir=self.tmp_dir, delete=False) as f_txt:
                self._set_fn(f_txt.name, '.txt')
                f_txt.writelines([header, line1, line2])

            fn_gz = self._get_fn('.txt') + ".gz"
            with gzip.GzipFile(filename=fn_gz, mode="wb") as f_gz:
                self._set_fn(fn_gz, '.gz')
                f_gz.writelines([header, line1, line2])

            fn_bz2 = self._get_fn('.txt') + '.bz2'
            with bz2.BZ2File(filename=fn_bz2, mode="wb") as f_bz2:
                self._set_fn(fn_bz2, '.bz2')
                f_bz2.writelines([header, line1, line2])

        # Base Exception so it catches Keyboard Interrupt
        except BaseException as e:
            logging.error(e)
            self.tearDown()

    def tearDown(self):
        try:
            shutil.rmtree(self.tmp_dir)
        except OSError as e:
            # ENOENT - no such file or directory
            if e.errno != errno.ENOENT:
                raise e

    # Helper method to create a dictionary of file names and
    # file extension
    def _set_fn(self, fn, ext):
        self.file_names[ext] = fn

    # Helper method to fetch a file of a
    # certain extension
    def _get_fn(self, ext):
        return self.file_names[ext]

    def test_uncompress_file(self):
        # Testing txt file type
<<<<<<< HEAD
        six.assertRaisesRegex(self, NotImplementedError,
                              "^Received .txt format. Only gz and bz2.*",
                              compression.uncompress_file,
                              **{'input_file_name': None,
                                 'file_extension': '.txt',
                                 'dest_dir': None
                                 })
=======
        with pytest.raises(NotImplementedError, match="^Received .txt format. Only gz and bz2.*"):
            compression.uncompress_file(
                **{'input_file_name': None, 'file_extension': '.txt', 'dest_dir': None},
            )
>>>>>>> d25854dd
        # Testing gz file type
        fn_txt = self._get_fn('.txt')
        fn_gz = self._get_fn('.gz')
        txt_gz = compression.uncompress_file(fn_gz, '.gz', self.tmp_dir)
        assert filecmp.cmp(txt_gz, fn_txt, shallow=False), "Uncompressed file doest match original"
        # Testing bz2 file type
        fn_bz2 = self._get_fn('.bz2')
        txt_bz2 = compression.uncompress_file(fn_bz2, '.bz2', self.tmp_dir)
        assert filecmp.cmp(txt_bz2, fn_txt, shallow=False), "Uncompressed file doest match original"<|MERGE_RESOLUTION|>--- conflicted
+++ resolved
@@ -25,13 +25,7 @@
 import tempfile
 import unittest
 
-<<<<<<< HEAD
-import six
-
-from airflow.utils import compression
-=======
 import pytest
->>>>>>> d25854dd
 
 from airflow.utils import compression
 
@@ -84,20 +78,10 @@
 
     def test_uncompress_file(self):
         # Testing txt file type
-<<<<<<< HEAD
-        six.assertRaisesRegex(self, NotImplementedError,
-                              "^Received .txt format. Only gz and bz2.*",
-                              compression.uncompress_file,
-                              **{'input_file_name': None,
-                                 'file_extension': '.txt',
-                                 'dest_dir': None
-                                 })
-=======
         with pytest.raises(NotImplementedError, match="^Received .txt format. Only gz and bz2.*"):
             compression.uncompress_file(
                 **{'input_file_name': None, 'file_extension': '.txt', 'dest_dir': None},
             )
->>>>>>> d25854dd
         # Testing gz file type
         fn_txt = self._get_fn('.txt')
         fn_gz = self._get_fn('.gz')
