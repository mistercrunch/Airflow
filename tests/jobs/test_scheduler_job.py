--- conflicted
+++ resolved
@@ -4554,26 +4554,18 @@
         model: DagModel = session.get(DagModel, dag.dag_id)
 
         # Pre-condition
-<<<<<<< HEAD
-        assert DagRun.active_runs_of_dags(dag_ids=["test_dag"], session=session) == {"test_dag": 3}
-=======
         assert DagRun.active_runs_of_dags(dag_ids=["test_dag"], exclude_backfill=True, session=session) == {
             "test_dag": 3
         }
->>>>>>> 8b15840b
 
         assert model.next_dagrun == timezone.DateTime(2016, 1, 3, tzinfo=UTC)
         assert model.next_dagrun_create_after is None
 
         complete_one_dagrun()
 
-<<<<<<< HEAD
-        assert DagRun.active_runs_of_dags(dag_ids=["test_dag"], session=session) == {"test_dag": 3}
-=======
         assert DagRun.active_runs_of_dags(dag_ids=["test_dag"], exclude_backfill=True, session=session) == {
             "test_dag": 3
         }
->>>>>>> 8b15840b
 
         for _ in range(5):
             self.job_runner._do_scheduling(session)
