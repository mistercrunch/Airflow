--- conflicted
+++ resolved
@@ -295,7 +295,6 @@
 
             self.assertEqual(body, b'Content')
 
-<<<<<<< HEAD
     @mock_s3
     def test_get_object_permission(self):
         hook = S3Hook(aws_conn_id=None)
@@ -310,7 +309,7 @@
             permission = hook.get_object_permission('mybucket', 'my_key')
 
             self.assertEqual(permission, 'FULL_CONTROL')
-=======
+
     @mock.patch.object(S3Hook, 'get_connection', return_value=Connection(schema='test_bucket'))
     def test_provide_bucket_name(self, mock_get_connection):
 
@@ -338,7 +337,6 @@
         self.assertEqual(test_bucket_name, mock_get_connection.return_value.schema)
         self.assertIsNone(test_bucket_name_with_key)
         self.assertIsNone(test_bucket_name_with_wildcard_key)
->>>>>>> b6e2d413
 
 
 if __name__ == '__main__':
