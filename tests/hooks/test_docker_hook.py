# -*- coding: utf-8 -*-
#
# Licensed to the Apache Software Foundation (ASF) under one
# or more contributor license agreements.  See the NOTICE file
# distributed with this work for additional information
# regarding copyright ownership.  The ASF licenses this file
# to you under the Apache License, Version 2.0 (the
# "License"); you may not use this file except in compliance
# with the License.  You may obtain a copy of the License at
#
#   http://www.apache.org/licenses/LICENSE-2.0
#
# Unless required by applicable law or agreed to in writing,
# software distributed under the License is distributed on an
# "AS IS" BASIS, WITHOUT WARRANTIES OR CONDITIONS OF ANY
# KIND, either express or implied.  See the License for the
# specific language governing permissions and limitations
# under the License.

import unittest

<<<<<<< HEAD
from airflow import configuration
from airflow.exceptions import AirflowException
from airflow.models.connection import Connection
=======
from airflow.exceptions import AirflowException
from airflow.models import Connection
>>>>>>> 4311c1f0
from airflow.utils import db
from tests.compat import mock

try:
    from airflow.hooks.docker_hook import DockerHook
except ImportError:
    pass


@mock.patch('airflow.hooks.docker_hook.APIClient', autospec=True)
class TestDockerHook(unittest.TestCase):
    def setUp(self):
        db.merge_conn(
            Connection(
                conn_id='docker_default',
                conn_type='docker',
                host='some.docker.registry.com',
                login='some_user',
                password='some_p4$$w0rd'
            )
        )
        db.merge_conn(
            Connection(
                conn_id='docker_with_extras',
                conn_type='docker',
                host='another.docker.registry.com',
                port=9876,
                login='some_user',
                password='some_p4$$w0rd',
                extra='{"email": "some@example.com", "reauth": "no"}'
            )
        )

    def test_init_fails_when_no_base_url_given(self, _):
        with self.assertRaises(AirflowException):
            DockerHook(
                docker_conn_id='docker_default',
                version='auto',
                tls=None
            )

    def test_init_fails_when_no_api_version_given(self, _):
        with self.assertRaises(AirflowException):
            DockerHook(
                docker_conn_id='docker_default',
                base_url='unix://var/run/docker.sock',
                tls=None
            )

    def test_get_conn_override_defaults(self, docker_client_mock):
        hook = DockerHook(
            docker_conn_id='docker_default',
            base_url='https://index.docker.io/v1/',
            version='1.23',
            tls='someconfig'
        )
        hook.get_conn()
        docker_client_mock.assert_called_once_with(
            base_url='https://index.docker.io/v1/',
            version='1.23',
            tls='someconfig'
        )

    def test_get_conn_with_standard_config(self, _):
        try:
            hook = DockerHook(
                docker_conn_id='docker_default',
                base_url='unix://var/run/docker.sock',
                version='auto'
            )
            client = hook.get_conn()
            self.assertIsNotNone(client)
        except Exception:
            self.fail('Could not get connection from Airflow')

    def test_get_conn_with_extra_config(self, _):
        try:
            hook = DockerHook(
                docker_conn_id='docker_with_extras',
                base_url='unix://var/run/docker.sock',
                version='auto'
            )
            client = hook.get_conn()
            self.assertIsNotNone(client)
        except Exception:
            self.fail('Could not get connection from Airflow')

    def test_conn_with_standard_config_passes_parameters(self, _):
        hook = DockerHook(
            docker_conn_id='docker_default',
            base_url='unix://var/run/docker.sock',
            version='auto'
        )
        client = hook.get_conn()
        client.login.assert_called_once_with(
            username='some_user',
            password='some_p4$$w0rd',
            registry='some.docker.registry.com',
            reauth=True,
            email=None
        )

    def test_conn_with_extra_config_passes_parameters(self, _):
        hook = DockerHook(
            docker_conn_id='docker_with_extras',
            base_url='unix://var/run/docker.sock',
            version='auto'
        )
        client = hook.get_conn()
        client.login.assert_called_once_with(
            username='some_user',
            password='some_p4$$w0rd',
            registry='another.docker.registry.com:9876',
            reauth=False,
            email='some@example.com'
        )

    def test_conn_with_broken_config_missing_username_fails(self, _):
        db.merge_conn(
            Connection(
                conn_id='docker_without_username',
                conn_type='docker',
                host='some.docker.registry.com',
                password='some_p4$$w0rd',
                extra='{"email": "some@example.com"}'
            )
        )
        with self.assertRaises(AirflowException):
            DockerHook(
                docker_conn_id='docker_without_username',
                base_url='unix://var/run/docker.sock',
                version='auto'
            )

    def test_conn_with_broken_config_missing_host_fails(self, _):
        db.merge_conn(
            Connection(
                conn_id='docker_without_host',
                conn_type='docker',
                login='some_user',
                password='some_p4$$w0rd'
            )
        )
        with self.assertRaises(AirflowException):
            DockerHook(
                docker_conn_id='docker_without_host',
                base_url='unix://var/run/docker.sock',
                version='auto'
            )<|MERGE_RESOLUTION|>--- conflicted
+++ resolved
@@ -19,14 +19,8 @@
 
 import unittest
 
-<<<<<<< HEAD
-from airflow import configuration
-from airflow.exceptions import AirflowException
-from airflow.models.connection import Connection
-=======
 from airflow.exceptions import AirflowException
 from airflow.models import Connection
->>>>>>> 4311c1f0
 from airflow.utils import db
 from tests.compat import mock
 
