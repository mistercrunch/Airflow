# Licensed to the Apache Software Foundation (ASF) under one
# or more contributor license agreements.  See the NOTICE file
# distributed with this work for additional information
# regarding copyright ownership.  The ASF licenses this file
# to you under the Apache License, Version 2.0 (the
# "License"); you may not use this file except in compliance
# with the License.  You may obtain a copy of the License at
#
#   http://www.apache.org/licenses/LICENSE-2.0
#
# Unless required by applicable law or agreed to in writing,
# software distributed under the License is distributed on an
# "AS IS" BASIS, WITHOUT WARRANTIES OR CONDITIONS OF ANY
# KIND, either express or implied.  See the License for the
# specific language governing permissions and limitations
# under the License.
from __future__ import annotations

import urllib
from typing import Generator
from unittest.mock import ANY

import pytest
import time_machine

from airflow.api_connexion.exceptions import EXCEPTIONS_LINK_MAP
from airflow.models import DagModel
from airflow.models.asset import (
    AssetDagRunQueue,
    AssetEvent,
    AssetModel,
    DagScheduleAssetReference,
    TaskOutletAssetReference,
)
<<<<<<< HEAD
=======
from airflow.models.dagrun import DagRun
from airflow.security import permissions
>>>>>>> 8f7616c4
from airflow.utils import timezone
from airflow.utils.session import provide_session
from airflow.utils.types import DagRunType
from tests.test_utils.api_connexion_utils import assert_401, create_user, delete_user
from tests.test_utils.asserts import assert_queries_count
from tests.test_utils.config import conf_vars
from tests.test_utils.db import clear_db_assets, clear_db_runs
from tests.test_utils.www import _check_last_log

pytestmark = [pytest.mark.db_test, pytest.mark.skip_if_database_isolation_mode]


@pytest.fixture(scope="module")
def configured_app(minimal_app_for_api):
    app = minimal_app_for_api
    create_user(
        app,
        username="test",
<<<<<<< HEAD
        role_name="admin",
=======
        role_name="Test",
        permissions=[
            (permissions.ACTION_CAN_READ, permissions.RESOURCE_ASSET),
            (permissions.ACTION_CAN_CREATE, permissions.RESOURCE_ASSET),
        ],
    )
    create_user(app, username="test_no_permissions", role_name="TestNoPermissions")  # type: ignore
    create_user(
        app,  # type: ignore
        username="test_queued_event",
        role_name="TestQueuedEvent",
        permissions=[
            (permissions.ACTION_CAN_READ, permissions.RESOURCE_DAG),
            (permissions.ACTION_CAN_READ, permissions.RESOURCE_ASSET),
            (permissions.ACTION_CAN_DELETE, permissions.RESOURCE_ASSET),
        ],
>>>>>>> 8f7616c4
    )
    create_user(app, username="test_no_permissions", role_name=None)

    yield app

    delete_user(app, username="test")
    delete_user(app, username="test_no_permissions")


class TestDatasetEndpoint:
    default_time = "2020-06-11T18:00:00+00:00"

    @pytest.fixture(autouse=True)
    def setup_attrs(self, configured_app) -> None:
        self.app = configured_app
        self.client = self.app.test_client()
        clear_db_assets()
        clear_db_runs()

    def teardown_method(self) -> None:
        clear_db_assets()
        clear_db_runs()

    def _create_dataset(self, session):
        asset_model = AssetModel(
            id=1,
            uri="s3://bucket/key",
            extra={"foo": "bar"},
            created_at=timezone.parse(self.default_time),
            updated_at=timezone.parse(self.default_time),
        )
        session.add(asset_model)
        session.commit()
        return asset_model


class TestGetDatasetEndpoint(TestDatasetEndpoint):
    def test_should_respond_200(self, session):
        self._create_dataset(session)
        assert session.query(AssetModel).count() == 1

        with assert_queries_count(6):
            response = self.client.get(
                f"/api/v1/datasets/{urllib.parse.quote('s3://bucket/key', safe='')}",
                environ_overrides={"REMOTE_USER": "test"},
            )
        assert response.status_code == 200
        assert response.json == {
            "id": 1,
            "uri": "s3://bucket/key",
            "extra": {"foo": "bar"},
            "created_at": self.default_time,
            "updated_at": self.default_time,
            "consuming_dags": [],
            "producing_tasks": [],
            "aliases": [],
        }

    def test_should_respond_404(self):
        response = self.client.get(
            f"/api/v1/datasets/{urllib.parse.quote('s3://bucket/key', safe='')}",
            environ_overrides={"REMOTE_USER": "test"},
        )
        assert response.status_code == 404
        assert {
            "detail": "The Asset with uri: `s3://bucket/key` was not found",
            "status": 404,
            "title": "Asset not found",
            "type": EXCEPTIONS_LINK_MAP[404],
        } == response.json

    def test_should_raises_401_unauthenticated(self, session):
        self._create_dataset(session)
        response = self.client.get(f"/api/v1/datasets/{urllib.parse.quote('s3://bucket/key', safe='')}")
        assert_401(response)


class TestGetDatasets(TestDatasetEndpoint):
    def test_should_respond_200(self, session):
        assets = [
            AssetModel(
                id=i,
                uri=f"s3://bucket/key/{i}",
                extra={"foo": "bar"},
                created_at=timezone.parse(self.default_time),
                updated_at=timezone.parse(self.default_time),
            )
            for i in [1, 2]
        ]
        session.add_all(assets)
        session.commit()
        assert session.query(AssetModel).count() == 2

        with assert_queries_count(10):
            response = self.client.get("/api/v1/datasets", environ_overrides={"REMOTE_USER": "test"})

        assert response.status_code == 200
        response_data = response.json
        assert response_data == {
            "datasets": [
                {
                    "id": 1,
                    "uri": "s3://bucket/key/1",
                    "extra": {"foo": "bar"},
                    "created_at": self.default_time,
                    "updated_at": self.default_time,
                    "consuming_dags": [],
                    "producing_tasks": [],
                    "aliases": [],
                },
                {
                    "id": 2,
                    "uri": "s3://bucket/key/2",
                    "extra": {"foo": "bar"},
                    "created_at": self.default_time,
                    "updated_at": self.default_time,
                    "consuming_dags": [],
                    "producing_tasks": [],
                    "aliases": [],
                },
            ],
            "total_entries": 2,
        }

    def test_order_by_raises_400_for_invalid_attr(self, session):
        assets = [
            AssetModel(
                uri=f"s3://bucket/key/{i}",
                extra={"foo": "bar"},
                created_at=timezone.parse(self.default_time),
                updated_at=timezone.parse(self.default_time),
            )
            for i in [1, 2]
        ]
        session.add_all(assets)
        session.commit()
        assert session.query(AssetModel).count() == 2

        response = self.client.get(
            "/api/v1/datasets?order_by=fake", environ_overrides={"REMOTE_USER": "test"}
        )  # missing attr

        assert response.status_code == 400
        msg = "Ordering with 'fake' is disallowed or the attribute does not exist on the model"
        assert response.json["detail"] == msg

    def test_should_raises_401_unauthenticated(self, session):
        assets = [
            AssetModel(
                uri=f"s3://bucket/key/{i}",
                extra={"foo": "bar"},
                created_at=timezone.parse(self.default_time),
                updated_at=timezone.parse(self.default_time),
            )
            for i in [1, 2]
        ]
        session.add_all(assets)
        session.commit()
        assert session.query(AssetModel).count() == 2

        response = self.client.get("/api/v1/datasets")

        assert_401(response)

    @pytest.mark.parametrize(
        "url, expected_datasets",
        [
            ("api/v1/datasets?uri_pattern=s3", {"s3://folder/key"}),
            ("api/v1/datasets?uri_pattern=bucket", {"gcp://bucket/key", "wasb://some_dataset_bucket_/key"}),
            (
                "api/v1/datasets?uri_pattern=dataset",
                {"somescheme://dataset/key", "wasb://some_dataset_bucket_/key"},
            ),
            (
                "api/v1/datasets?uri_pattern=",
                {
                    "gcp://bucket/key",
                    "s3://folder/key",
                    "somescheme://dataset/key",
                    "wasb://some_dataset_bucket_/key",
                },
            ),
        ],
    )
    @provide_session
    def test_filter_datasets_by_uri_pattern_works(self, url, expected_datasets, session):
        asset1 = AssetModel("s3://folder/key")
        asset2 = AssetModel("gcp://bucket/key")
        asset3 = AssetModel("somescheme://dataset/key")
        asset4 = AssetModel("wasb://some_dataset_bucket_/key")
        session.add_all([asset1, asset2, asset3, asset4])
        session.commit()
        response = self.client.get(url, environ_overrides={"REMOTE_USER": "test"})
        assert response.status_code == 200
        dataset_urls = {dataset["uri"] for dataset in response.json["datasets"]}
        assert expected_datasets == dataset_urls

    @pytest.mark.parametrize("dag_ids, expected_num", [("dag1,dag2", 2), ("dag3", 1), ("dag2,dag3", 2)])
    @provide_session
    def test_filter_datasets_by_dag_ids_works(self, dag_ids, expected_num, session):
        session.query(DagModel).delete()
        session.commit()
        dag1 = DagModel(dag_id="dag1")
        dag2 = DagModel(dag_id="dag2")
        dag3 = DagModel(dag_id="dag3")
        dataset1 = AssetModel("s3://folder/key")
        dataset2 = AssetModel("gcp://bucket/key")
        dataset3 = AssetModel("somescheme://dataset/key")
        dag_ref1 = DagScheduleAssetReference(dag_id="dag1", dataset=dataset1)
        dag_ref2 = DagScheduleAssetReference(dag_id="dag2", dataset=dataset2)
        task_ref1 = TaskOutletAssetReference(dag_id="dag3", task_id="task1", dataset=dataset3)
        session.add_all([dataset1, dataset2, dataset3, dag1, dag2, dag3, dag_ref1, dag_ref2, task_ref1])
        session.commit()
        response = self.client.get(
            f"/api/v1/datasets?dag_ids={dag_ids}", environ_overrides={"REMOTE_USER": "test"}
        )
        assert response.status_code == 200
        response_data = response.json
        assert len(response_data["datasets"]) == expected_num

    @pytest.mark.parametrize(
        "dag_ids, uri_pattern,expected_num",
        [("dag1,dag2", "folder", 1), ("dag3", "nothing", 0), ("dag2,dag3", "key", 2)],
    )
    def test_filter_datasets_by_dag_ids_and_uri_pattern_works(
        self, dag_ids, uri_pattern, expected_num, session
    ):
        session.query(DagModel).delete()
        session.commit()
        dag1 = DagModel(dag_id="dag1")
        dag2 = DagModel(dag_id="dag2")
        dag3 = DagModel(dag_id="dag3")
        asset1 = AssetModel("s3://folder/key")
        asset2 = AssetModel("gcp://bucket/key")
        asset3 = AssetModel("somescheme://dataset/key")
        dag_ref1 = DagScheduleAssetReference(dag_id="dag1", dataset=asset1)
        dag_ref2 = DagScheduleAssetReference(dag_id="dag2", dataset=asset2)
        task_ref1 = TaskOutletAssetReference(dag_id="dag3", task_id="task1", dataset=asset3)
        session.add_all([asset1, asset2, asset3, dag1, dag2, dag3, dag_ref1, dag_ref2, task_ref1])
        session.commit()
        response = self.client.get(
            f"/api/v1/datasets?dag_ids={dag_ids}&uri_pattern={uri_pattern}",
            environ_overrides={"REMOTE_USER": "test"},
        )
        assert response.status_code == 200
        response_data = response.json
        assert len(response_data["datasets"]) == expected_num


class TestGetDatasetsEndpointPagination(TestDatasetEndpoint):
    @pytest.mark.parametrize(
        "url, expected_dataset_uris",
        [
            # Limit test data
            ("/api/v1/datasets?limit=1", ["s3://bucket/key/1"]),
            ("/api/v1/datasets?limit=100", [f"s3://bucket/key/{i}" for i in range(1, 101)]),
            # Offset test data
            ("/api/v1/datasets?offset=1", [f"s3://bucket/key/{i}" for i in range(2, 102)]),
            ("/api/v1/datasets?offset=3", [f"s3://bucket/key/{i}" for i in range(4, 104)]),
            # Limit and offset test data
            ("/api/v1/datasets?offset=3&limit=3", [f"s3://bucket/key/{i}" for i in [4, 5, 6]]),
        ],
    )
    @provide_session
    def test_limit_and_offset(self, url, expected_dataset_uris, session):
        assets = [
            AssetModel(
                uri=f"s3://bucket/key/{i}",
                extra={"foo": "bar"},
                created_at=timezone.parse(self.default_time),
                updated_at=timezone.parse(self.default_time),
            )
            for i in range(1, 110)
        ]
        session.add_all(assets)
        session.commit()

        response = self.client.get(url, environ_overrides={"REMOTE_USER": "test"})

        assert response.status_code == 200
        dataset_uris = [dataset["uri"] for dataset in response.json["datasets"]]
        assert dataset_uris == expected_dataset_uris

    def test_should_respect_page_size_limit_default(self, session):
        assets = [
            AssetModel(
                uri=f"s3://bucket/key/{i}",
                extra={"foo": "bar"},
                created_at=timezone.parse(self.default_time),
                updated_at=timezone.parse(self.default_time),
            )
            for i in range(1, 110)
        ]
        session.add_all(assets)
        session.commit()

        response = self.client.get("/api/v1/datasets", environ_overrides={"REMOTE_USER": "test"})

        assert response.status_code == 200
        assert len(response.json["datasets"]) == 100

    @conf_vars({("api", "maximum_page_limit"): "150"})
    def test_should_return_conf_max_if_req_max_above_conf(self, session):
        assets = [
            AssetModel(
                uri=f"s3://bucket/key/{i}",
                extra={"foo": "bar"},
                created_at=timezone.parse(self.default_time),
                updated_at=timezone.parse(self.default_time),
            )
            for i in range(1, 200)
        ]
        session.add_all(assets)
        session.commit()

        response = self.client.get("/api/v1/datasets?limit=180", environ_overrides={"REMOTE_USER": "test"})

        assert response.status_code == 200
        assert len(response.json["datasets"]) == 150


class TestGetDatasetEvents(TestDatasetEndpoint):
    def test_should_respond_200(self, session):
        d = self._create_dataset(session)
        common = {
            "dataset_id": 1,
            "extra": {"foo": "bar"},
            "source_dag_id": "foo",
            "source_task_id": "bar",
            "source_run_id": "custom",
            "source_map_index": -1,
            "created_dagruns": [],
        }

        events = [AssetEvent(id=i, timestamp=timezone.parse(self.default_time), **common) for i in [1, 2]]
        session.add_all(events)
        session.commit()
        assert session.query(AssetEvent).count() == 2

        response = self.client.get("/api/v1/datasets/events", environ_overrides={"REMOTE_USER": "test"})

        assert response.status_code == 200
        response_data = response.json
        assert response_data == {
            "dataset_events": [
                {
                    "id": 1,
                    "timestamp": self.default_time,
                    **common,
                    "dataset_uri": d.uri,
                },
                {
                    "id": 2,
                    "timestamp": self.default_time,
                    **common,
                    "dataset_uri": d.uri,
                },
            ],
            "total_entries": 2,
        }

    @pytest.mark.parametrize(
        "attr, value",
        [
            ("dataset_id", "2"),
            ("source_dag_id", "dag2"),
            ("source_task_id", "task2"),
            ("source_run_id", "run2"),
            ("source_map_index", "2"),
        ],
    )
    @provide_session
    def test_filtering(self, attr, value, session):
        assets = [
            AssetModel(
                id=i,
                uri=f"s3://bucket/key/{i}",
                extra={"foo": "bar"},
                created_at=timezone.parse(self.default_time),
                updated_at=timezone.parse(self.default_time),
            )
            for i in [1, 2, 3]
        ]
        session.add_all(assets)
        session.commit()
        events = [
            AssetEvent(
                id=i,
                dataset_id=i,
                source_dag_id=f"dag{i}",
                source_task_id=f"task{i}",
                source_run_id=f"run{i}",
                source_map_index=i,
                timestamp=timezone.parse(self.default_time),
            )
            for i in [1, 2, 3]
        ]
        session.add_all(events)
        session.commit()
        assert session.query(AssetEvent).count() == 3

        response = self.client.get(
            f"/api/v1/datasets/events?{attr}={value}", environ_overrides={"REMOTE_USER": "test"}
        )

        assert response.status_code == 200
        response_data = response.json
        assert response_data == {
            "dataset_events": [
                {
                    "id": 2,
                    "dataset_id": 2,
                    "dataset_uri": assets[1].uri,
                    "extra": {},
                    "source_dag_id": "dag2",
                    "source_task_id": "task2",
                    "source_run_id": "run2",
                    "source_map_index": 2,
                    "timestamp": self.default_time,
                    "created_dagruns": [],
                }
            ],
            "total_entries": 1,
        }

    def test_order_by_raises_400_for_invalid_attr(self, session):
        self._create_dataset(session)
        events = [
            AssetEvent(
                dataset_id=1,
                extra="{'foo': 'bar'}",
                source_dag_id="foo",
                source_task_id="bar",
                source_run_id="custom",
                source_map_index=-1,
                timestamp=timezone.parse(self.default_time),
            )
            for i in [1, 2]
        ]
        session.add_all(events)
        session.commit()
        assert session.query(AssetEvent).count() == 2

        response = self.client.get(
            "/api/v1/datasets/events?order_by=fake", environ_overrides={"REMOTE_USER": "test"}
        )  # missing attr

        assert response.status_code == 400
        msg = "Ordering with 'fake' is disallowed or the attribute does not exist on the model"
        assert response.json["detail"] == msg

    def test_should_raises_401_unauthenticated(self, session):
        response = self.client.get("/api/v1/datasets/events")
        assert_401(response)

    def test_includes_created_dagrun(self, session):
        self._create_dataset(session)
        event = AssetEvent(
            id=1,
            dataset_id=1,
            timestamp=timezone.parse(self.default_time),
        )
        session.add(event)
        session.commit()

        dagrun = DagRun(
            dag_id="TEST_DAG_ID",
            run_id="TEST_DAG_RUN_ID",
            run_type=DagRunType.DATASET_TRIGGERED,
            execution_date=timezone.parse(self.default_time),
            start_date=timezone.parse(self.default_time),
            external_trigger=True,
            state="success",
        )
        dagrun.end_date = timezone.parse(self.default_time)
        session.add(dagrun)
        session.commit()

        event.created_dagruns.append(dagrun)
        session.commit()

        response = self.client.get("/api/v1/datasets/events", environ_overrides={"REMOTE_USER": "test"})

        assert response.status_code == 200
        response_data = response.json
        assert response_data == {
            "dataset_events": [
                {
                    "id": 1,
                    "dataset_id": 1,
                    "dataset_uri": "s3://bucket/key",
                    "extra": {},
                    "source_dag_id": None,
                    "source_task_id": None,
                    "source_run_id": None,
                    "source_map_index": -1,
                    "timestamp": self.default_time,
                    "created_dagruns": [
                        {
                            "dag_id": "TEST_DAG_ID",
                            "dag_run_id": "TEST_DAG_RUN_ID",
                            "data_interval_end": None,
                            "data_interval_start": None,
                            "end_date": self.default_time,
                            "logical_date": self.default_time,
                            "start_date": self.default_time,
                            "state": "success",
                        },
                    ],
                }
            ],
            "total_entries": 1,
        }


class TestPostDatasetEvents(TestDatasetEndpoint):
    @pytest.fixture
    def time_freezer(self) -> Generator:
        freezer = time_machine.travel(self.default_time, tick=False)
        freezer.start()

        yield

        freezer.stop()

    @pytest.mark.usefixtures("time_freezer")
    def test_should_respond_200(self, session):
        self._create_dataset(session)
        event_payload = {"dataset_uri": "s3://bucket/key", "extra": {"foo": "bar"}}
        response = self.client.post(
            "/api/v1/datasets/events", json=event_payload, environ_overrides={"REMOTE_USER": "test"}
        )

        assert response.status_code == 200
        response_data = response.json
        assert response_data == {
            "id": ANY,
            "created_dagruns": [],
            "dataset_uri": event_payload["dataset_uri"],
            "dataset_id": ANY,
            "extra": {"foo": "bar", "from_rest_api": True},
            "source_dag_id": None,
            "source_task_id": None,
            "source_run_id": None,
            "source_map_index": -1,
            "timestamp": self.default_time,
        }
        _check_last_log(
            session,
            dag_id=None,
            event="api.create_dataset_event",
            execution_date=None,
            expected_extra=event_payload,
        )

    @pytest.mark.enable_redact
    def test_should_mask_sensitive_extra_logs(self, session):
        self._create_dataset(session)
        event_payload = {"dataset_uri": "s3://bucket/key", "extra": {"password": "bar"}}
        response = self.client.post(
            "/api/v1/datasets/events", json=event_payload, environ_overrides={"REMOTE_USER": "test"}
        )

        assert response.status_code == 200
        expected_extra = {**event_payload, "extra": {"password": "***"}}
        _check_last_log(
            session,
            dag_id=None,
            event="api.create_dataset_event",
            execution_date=None,
            expected_extra=expected_extra,
        )

    def test_order_by_raises_400_for_invalid_attr(self, session):
        self._create_dataset(session)
        event_invalid_payload = {"dataset_uri": "TEST_DATASET_URI", "extra": {"foo": "bar"}, "fake": {}}
        response = self.client.post(
            "/api/v1/datasets/events", json=event_invalid_payload, environ_overrides={"REMOTE_USER": "test"}
        )
        assert response.status_code == 400

    def test_should_raises_401_unauthenticated(self, session):
        self._create_dataset(session)
        response = self.client.post("/api/v1/datasets/events", json={"dataset_uri": "TEST_DATASET_URI"})
        assert_401(response)


class TestGetDatasetEventsEndpointPagination(TestDatasetEndpoint):
    @pytest.mark.parametrize(
        "url, expected_event_runids",
        [
            # Limit test data
            ("/api/v1/datasets/events?limit=1&order_by=source_run_id", ["run1"]),
            (
                "/api/v1/datasets/events?limit=3&order_by=source_run_id",
                [f"run{i}" for i in range(1, 4)],
            ),
            # Offset test data
            (
                "/api/v1/datasets/events?offset=1&order_by=source_run_id",
                [f"run{i}" for i in range(2, 10)],
            ),
            (
                "/api/v1/datasets/events?offset=3&order_by=source_run_id",
                [f"run{i}" for i in range(4, 10)],
            ),
            # Limit and offset test data
            (
                "/api/v1/datasets/events?offset=3&limit=3&order_by=source_run_id",
                [f"run{i}" for i in [4, 5, 6]],
            ),
        ],
    )
    @provide_session
    def test_limit_and_offset(self, url, expected_event_runids, session):
        self._create_dataset(session)
        events = [
            AssetEvent(
                dataset_id=1,
                source_dag_id="foo",
                source_task_id="bar",
                source_run_id=f"run{i}",
                source_map_index=-1,
                timestamp=timezone.parse(self.default_time),
            )
            for i in range(1, 10)
        ]
        session.add_all(events)
        session.commit()

        response = self.client.get(url, environ_overrides={"REMOTE_USER": "test"})

        assert response.status_code == 200
        event_runids = [event["source_run_id"] for event in response.json["dataset_events"]]
        assert event_runids == expected_event_runids

    def test_should_respect_page_size_limit_default(self, session):
        self._create_dataset(session)
        events = [
            AssetEvent(
                dataset_id=1,
                source_dag_id="foo",
                source_task_id="bar",
                source_run_id=f"run{i}",
                source_map_index=-1,
                timestamp=timezone.parse(self.default_time),
            )
            for i in range(1, 110)
        ]
        session.add_all(events)
        session.commit()

        response = self.client.get("/api/v1/datasets/events", environ_overrides={"REMOTE_USER": "test"})

        assert response.status_code == 200
        assert len(response.json["dataset_events"]) == 100

    @conf_vars({("api", "maximum_page_limit"): "150"})
    def test_should_return_conf_max_if_req_max_above_conf(self, session):
        self._create_dataset(session)
        events = [
            AssetEvent(
                dataset_id=1,
                source_dag_id="foo",
                source_task_id="bar",
                source_run_id=f"run{i}",
                source_map_index=-1,
                timestamp=timezone.parse(self.default_time),
            )
            for i in range(1, 200)
        ]
        session.add_all(events)
        session.commit()

        response = self.client.get(
            "/api/v1/datasets/events?limit=180", environ_overrides={"REMOTE_USER": "test"}
        )

        assert response.status_code == 200
        assert len(response.json["dataset_events"]) == 150


class TestQueuedEventEndpoint(TestDatasetEndpoint):
    @pytest.fixture
    def time_freezer(self) -> Generator:
        freezer = time_machine.travel(self.default_time, tick=False)
        freezer.start()

        yield

        freezer.stop()

    def _create_dataset_dag_run_queues(self, dag_id, dataset_id, session):
        adrq = AssetDagRunQueue(target_dag_id=dag_id, dataset_id=dataset_id)
        session.add(adrq)
        session.commit()
        return adrq


class TestGetDagDatasetQueuedEvent(TestQueuedEventEndpoint):
<<<<<<< HEAD
=======
    @pytest.mark.usefixtures("time_freezer")
    def test_should_respond_200(self, session, create_dummy_dag):
        dag, _ = create_dummy_dag()
        dag_id = dag.dag_id
        dataset_id = self._create_dataset(session).id
        self._create_dataset_dag_run_queues(dag_id, dataset_id, session)
        dataset_uri = "s3://bucket/key"

        response = self.client.get(
            f"/api/v1/dags/{dag_id}/datasets/queuedEvent/{dataset_uri}",
            environ_overrides={"REMOTE_USER": "test_queued_event"},
        )

        assert response.status_code == 200
        assert response.json == {
            "created_at": self.default_time,
            "uri": "s3://bucket/key",
            "dag_id": "dag",
        }

    def test_should_respond_404(self):
        dag_id = "not_exists"
        dataset_uri = "not_exists"

        response = self.client.get(
            f"/api/v1/dags/{dag_id}/datasets/queuedEvent/{dataset_uri}",
            environ_overrides={"REMOTE_USER": "test_queued_event"},
        )

        assert response.status_code == 404
        assert {
            "detail": "Queue event with dag_id: `not_exists` and asset uri: `not_exists` was not found",
            "status": 404,
            "title": "Queue event not found",
            "type": EXCEPTIONS_LINK_MAP[404],
        } == response.json

>>>>>>> 8f7616c4
    def test_should_raises_401_unauthenticated(self, session):
        dag_id = "dummy"
        dataset_uri = "dummy"

        response = self.client.get(f"/api/v1/dags/{dag_id}/datasets/queuedEvent/{dataset_uri}")

        assert_401(response)

    def test_should_raise_403_forbidden(self, session):
        dag_id = "dummy"
        dataset_uri = "dummy"

        response = self.client.get(
            f"/api/v1/dags/{dag_id}/datasets/queuedEvent/{dataset_uri}",
            environ_overrides={"REMOTE_USER": "test_no_permissions"},
        )

        assert response.status_code == 403


class TestDeleteDagDatasetQueuedEvent(TestDatasetEndpoint):
<<<<<<< HEAD
=======
    def test_delete_should_respond_204(self, session, create_dummy_dag):
        dag, _ = create_dummy_dag()
        dag_id = dag.dag_id
        dataset_uri = "s3://bucket/key"
        dataset_id = self._create_dataset(session).id

        adrq = AssetDagRunQueue(target_dag_id=dag_id, dataset_id=dataset_id)
        session.add(adrq)
        session.commit()
        conn = session.query(AssetDagRunQueue).all()
        assert len(conn) == 1

        response = self.client.delete(
            f"/api/v1/dags/{dag_id}/datasets/queuedEvent/{dataset_uri}",
            environ_overrides={"REMOTE_USER": "test_queued_event"},
        )

        assert response.status_code == 204
        conn = session.query(AssetDagRunQueue).all()
        assert len(conn) == 0
        _check_last_log(
            session, dag_id=dag_id, event="api.delete_dag_dataset_queued_event", execution_date=None
        )

    def test_should_respond_404(self):
        dag_id = "not_exists"
        dataset_uri = "not_exists"

        response = self.client.delete(
            f"/api/v1/dags/{dag_id}/datasets/queuedEvent/{dataset_uri}",
            environ_overrides={"REMOTE_USER": "test_queued_event"},
        )

        assert response.status_code == 404
        assert {
            "detail": "Queue event with dag_id: `not_exists` and asset uri: `not_exists` was not found",
            "status": 404,
            "title": "Queue event not found",
            "type": EXCEPTIONS_LINK_MAP[404],
        } == response.json

>>>>>>> 8f7616c4
    def test_should_raises_401_unauthenticated(self, session):
        dag_id = "dummy"
        dataset_uri = "dummy"
        response = self.client.delete(f"/api/v1/dags/{dag_id}/datasets/queuedEvent/{dataset_uri}")
        assert_401(response)

    def test_should_raise_403_forbidden(self, session):
        dag_id = "dummy"
        dataset_uri = "dummy"
        response = self.client.delete(
            f"/api/v1/dags/{dag_id}/datasets/queuedEvent/{dataset_uri}",
            environ_overrides={"REMOTE_USER": "test_no_permissions"},
        )
        assert response.status_code == 403


class TestGetDagDatasetQueuedEvents(TestQueuedEventEndpoint):
    def test_should_raises_401_unauthenticated(self):
        dag_id = "dummy"

        response = self.client.get(f"/api/v1/dags/{dag_id}/datasets/queuedEvent")

        assert_401(response)

    def test_should_raise_403_forbidden(self):
        dag_id = "dummy"

        response = self.client.get(
            f"/api/v1/dags/{dag_id}/datasets/queuedEvent",
            environ_overrides={"REMOTE_USER": "test_no_permissions"},
        )

        assert response.status_code == 403


class TestDeleteDagDatasetQueuedEvents(TestDatasetEndpoint):
    def test_should_raises_401_unauthenticated(self):
        dag_id = "dummy"

        response = self.client.delete(f"/api/v1/dags/{dag_id}/datasets/queuedEvent")

        assert_401(response)

    def test_should_raise_403_forbidden(self):
        dag_id = "dummy"

        response = self.client.delete(
            f"/api/v1/dags/{dag_id}/datasets/queuedEvent",
            environ_overrides={"REMOTE_USER": "test_no_permissions"},
        )

        assert response.status_code == 403


class TestGetDatasetQueuedEvents(TestQueuedEventEndpoint):
<<<<<<< HEAD
=======
    @pytest.mark.usefixtures("time_freezer")
    def test_should_respond_200(self, session, create_dummy_dag):
        dag, _ = create_dummy_dag()
        dag_id = dag.dag_id
        dataset_id = self._create_dataset(session).id
        self._create_dataset_dag_run_queues(dag_id, dataset_id, session)
        dataset_uri = "s3://bucket/key"

        response = self.client.get(
            f"/api/v1/datasets/queuedEvent/{dataset_uri}",
            environ_overrides={"REMOTE_USER": "test_queued_event"},
        )

        assert response.status_code == 200
        assert response.json == {
            "queued_events": [
                {
                    "created_at": self.default_time,
                    "uri": "s3://bucket/key",
                    "dag_id": "dag",
                }
            ],
            "total_entries": 1,
        }

    def test_should_respond_404(self):
        dataset_uri = "not_exists"

        response = self.client.get(
            f"/api/v1/datasets/queuedEvent/{dataset_uri}",
            environ_overrides={"REMOTE_USER": "test_queued_event"},
        )

        assert response.status_code == 404
        assert {
            "detail": "Queue event with asset uri: `not_exists` was not found",
            "status": 404,
            "title": "Queue event not found",
            "type": EXCEPTIONS_LINK_MAP[404],
        } == response.json

>>>>>>> 8f7616c4
    def test_should_raises_401_unauthenticated(self):
        dataset_uri = "not_exists"

        response = self.client.get(f"/api/v1/datasets/queuedEvent/{dataset_uri}")

        assert_401(response)

    def test_should_raise_403_forbidden(self):
        dataset_uri = "not_exists"

        response = self.client.get(
            f"/api/v1/datasets/queuedEvent/{dataset_uri}",
            environ_overrides={"REMOTE_USER": "test_no_permissions"},
        )

        assert response.status_code == 403


class TestDeleteDatasetQueuedEvents(TestQueuedEventEndpoint):
<<<<<<< HEAD
=======
    def test_delete_should_respond_204(self, session, create_dummy_dag):
        dag, _ = create_dummy_dag()
        dag_id = dag.dag_id
        dataset_id = self._create_dataset(session).id
        self._create_dataset_dag_run_queues(dag_id, dataset_id, session)
        dataset_uri = "s3://bucket/key"

        response = self.client.delete(
            f"/api/v1/datasets/queuedEvent/{dataset_uri}",
            environ_overrides={"REMOTE_USER": "test_queued_event"},
        )

        assert response.status_code == 204
        conn = session.query(AssetDagRunQueue).all()
        assert len(conn) == 0
        _check_last_log(session, dag_id=None, event="api.delete_dataset_queued_events", execution_date=None)

    def test_should_respond_404(self):
        dataset_uri = "not_exists"

        response = self.client.delete(
            f"/api/v1/datasets/queuedEvent/{dataset_uri}",
            environ_overrides={"REMOTE_USER": "test_queued_event"},
        )

        assert response.status_code == 404
        assert {
            "detail": "Queue event with asset uri: `not_exists` was not found",
            "status": 404,
            "title": "Queue event not found",
            "type": EXCEPTIONS_LINK_MAP[404],
        } == response.json

>>>>>>> 8f7616c4
    def test_should_raises_401_unauthenticated(self):
        dataset_uri = "not_exists"

        response = self.client.delete(f"/api/v1/datasets/queuedEvent/{dataset_uri}")

        assert_401(response)

    def test_should_raise_403_forbidden(self):
        dataset_uri = "not_exists"

        response = self.client.delete(
            f"/api/v1/datasets/queuedEvent/{dataset_uri}",
            environ_overrides={"REMOTE_USER": "test_no_permissions"},
        )

        assert response.status_code == 403<|MERGE_RESOLUTION|>--- conflicted
+++ resolved
@@ -32,11 +32,7 @@
     DagScheduleAssetReference,
     TaskOutletAssetReference,
 )
-<<<<<<< HEAD
-=======
 from airflow.models.dagrun import DagRun
-from airflow.security import permissions
->>>>>>> 8f7616c4
 from airflow.utils import timezone
 from airflow.utils.session import provide_session
 from airflow.utils.types import DagRunType
@@ -55,26 +51,7 @@
     create_user(
         app,
         username="test",
-<<<<<<< HEAD
         role_name="admin",
-=======
-        role_name="Test",
-        permissions=[
-            (permissions.ACTION_CAN_READ, permissions.RESOURCE_ASSET),
-            (permissions.ACTION_CAN_CREATE, permissions.RESOURCE_ASSET),
-        ],
-    )
-    create_user(app, username="test_no_permissions", role_name="TestNoPermissions")  # type: ignore
-    create_user(
-        app,  # type: ignore
-        username="test_queued_event",
-        role_name="TestQueuedEvent",
-        permissions=[
-            (permissions.ACTION_CAN_READ, permissions.RESOURCE_DAG),
-            (permissions.ACTION_CAN_READ, permissions.RESOURCE_ASSET),
-            (permissions.ACTION_CAN_DELETE, permissions.RESOURCE_ASSET),
-        ],
->>>>>>> 8f7616c4
     )
     create_user(app, username="test_no_permissions", role_name=None)
 
@@ -775,46 +752,6 @@
 
 
 class TestGetDagDatasetQueuedEvent(TestQueuedEventEndpoint):
-<<<<<<< HEAD
-=======
-    @pytest.mark.usefixtures("time_freezer")
-    def test_should_respond_200(self, session, create_dummy_dag):
-        dag, _ = create_dummy_dag()
-        dag_id = dag.dag_id
-        dataset_id = self._create_dataset(session).id
-        self._create_dataset_dag_run_queues(dag_id, dataset_id, session)
-        dataset_uri = "s3://bucket/key"
-
-        response = self.client.get(
-            f"/api/v1/dags/{dag_id}/datasets/queuedEvent/{dataset_uri}",
-            environ_overrides={"REMOTE_USER": "test_queued_event"},
-        )
-
-        assert response.status_code == 200
-        assert response.json == {
-            "created_at": self.default_time,
-            "uri": "s3://bucket/key",
-            "dag_id": "dag",
-        }
-
-    def test_should_respond_404(self):
-        dag_id = "not_exists"
-        dataset_uri = "not_exists"
-
-        response = self.client.get(
-            f"/api/v1/dags/{dag_id}/datasets/queuedEvent/{dataset_uri}",
-            environ_overrides={"REMOTE_USER": "test_queued_event"},
-        )
-
-        assert response.status_code == 404
-        assert {
-            "detail": "Queue event with dag_id: `not_exists` and asset uri: `not_exists` was not found",
-            "status": 404,
-            "title": "Queue event not found",
-            "type": EXCEPTIONS_LINK_MAP[404],
-        } == response.json
-
->>>>>>> 8f7616c4
     def test_should_raises_401_unauthenticated(self, session):
         dag_id = "dummy"
         dataset_uri = "dummy"
@@ -836,50 +773,6 @@
 
 
 class TestDeleteDagDatasetQueuedEvent(TestDatasetEndpoint):
-<<<<<<< HEAD
-=======
-    def test_delete_should_respond_204(self, session, create_dummy_dag):
-        dag, _ = create_dummy_dag()
-        dag_id = dag.dag_id
-        dataset_uri = "s3://bucket/key"
-        dataset_id = self._create_dataset(session).id
-
-        adrq = AssetDagRunQueue(target_dag_id=dag_id, dataset_id=dataset_id)
-        session.add(adrq)
-        session.commit()
-        conn = session.query(AssetDagRunQueue).all()
-        assert len(conn) == 1
-
-        response = self.client.delete(
-            f"/api/v1/dags/{dag_id}/datasets/queuedEvent/{dataset_uri}",
-            environ_overrides={"REMOTE_USER": "test_queued_event"},
-        )
-
-        assert response.status_code == 204
-        conn = session.query(AssetDagRunQueue).all()
-        assert len(conn) == 0
-        _check_last_log(
-            session, dag_id=dag_id, event="api.delete_dag_dataset_queued_event", execution_date=None
-        )
-
-    def test_should_respond_404(self):
-        dag_id = "not_exists"
-        dataset_uri = "not_exists"
-
-        response = self.client.delete(
-            f"/api/v1/dags/{dag_id}/datasets/queuedEvent/{dataset_uri}",
-            environ_overrides={"REMOTE_USER": "test_queued_event"},
-        )
-
-        assert response.status_code == 404
-        assert {
-            "detail": "Queue event with dag_id: `not_exists` and asset uri: `not_exists` was not found",
-            "status": 404,
-            "title": "Queue event not found",
-            "type": EXCEPTIONS_LINK_MAP[404],
-        } == response.json
-
->>>>>>> 8f7616c4
     def test_should_raises_401_unauthenticated(self, session):
         dag_id = "dummy"
         dataset_uri = "dummy"
@@ -935,50 +828,6 @@
 
 
 class TestGetDatasetQueuedEvents(TestQueuedEventEndpoint):
-<<<<<<< HEAD
-=======
-    @pytest.mark.usefixtures("time_freezer")
-    def test_should_respond_200(self, session, create_dummy_dag):
-        dag, _ = create_dummy_dag()
-        dag_id = dag.dag_id
-        dataset_id = self._create_dataset(session).id
-        self._create_dataset_dag_run_queues(dag_id, dataset_id, session)
-        dataset_uri = "s3://bucket/key"
-
-        response = self.client.get(
-            f"/api/v1/datasets/queuedEvent/{dataset_uri}",
-            environ_overrides={"REMOTE_USER": "test_queued_event"},
-        )
-
-        assert response.status_code == 200
-        assert response.json == {
-            "queued_events": [
-                {
-                    "created_at": self.default_time,
-                    "uri": "s3://bucket/key",
-                    "dag_id": "dag",
-                }
-            ],
-            "total_entries": 1,
-        }
-
-    def test_should_respond_404(self):
-        dataset_uri = "not_exists"
-
-        response = self.client.get(
-            f"/api/v1/datasets/queuedEvent/{dataset_uri}",
-            environ_overrides={"REMOTE_USER": "test_queued_event"},
-        )
-
-        assert response.status_code == 404
-        assert {
-            "detail": "Queue event with asset uri: `not_exists` was not found",
-            "status": 404,
-            "title": "Queue event not found",
-            "type": EXCEPTIONS_LINK_MAP[404],
-        } == response.json
-
->>>>>>> 8f7616c4
     def test_should_raises_401_unauthenticated(self):
         dataset_uri = "not_exists"
 
@@ -998,42 +847,6 @@
 
 
 class TestDeleteDatasetQueuedEvents(TestQueuedEventEndpoint):
-<<<<<<< HEAD
-=======
-    def test_delete_should_respond_204(self, session, create_dummy_dag):
-        dag, _ = create_dummy_dag()
-        dag_id = dag.dag_id
-        dataset_id = self._create_dataset(session).id
-        self._create_dataset_dag_run_queues(dag_id, dataset_id, session)
-        dataset_uri = "s3://bucket/key"
-
-        response = self.client.delete(
-            f"/api/v1/datasets/queuedEvent/{dataset_uri}",
-            environ_overrides={"REMOTE_USER": "test_queued_event"},
-        )
-
-        assert response.status_code == 204
-        conn = session.query(AssetDagRunQueue).all()
-        assert len(conn) == 0
-        _check_last_log(session, dag_id=None, event="api.delete_dataset_queued_events", execution_date=None)
-
-    def test_should_respond_404(self):
-        dataset_uri = "not_exists"
-
-        response = self.client.delete(
-            f"/api/v1/datasets/queuedEvent/{dataset_uri}",
-            environ_overrides={"REMOTE_USER": "test_queued_event"},
-        )
-
-        assert response.status_code == 404
-        assert {
-            "detail": "Queue event with asset uri: `not_exists` was not found",
-            "status": 404,
-            "title": "Queue event not found",
-            "type": EXCEPTIONS_LINK_MAP[404],
-        } == response.json
-
->>>>>>> 8f7616c4
     def test_should_raises_401_unauthenticated(self):
         dataset_uri = "not_exists"
 
