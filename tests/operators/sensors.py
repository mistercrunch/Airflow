# -*- coding: utf-8 -*-
#
# Licensed under the Apache License, Version 2.0 (the "License");
# you may not use this file except in compliance with the License.
# You may obtain a copy of the License at
#
# http://www.apache.org/licenses/LICENSE-2.0
#
# Unless required by applicable law or agreed to in writing, software
# distributed under the License is distributed on an "AS IS" BASIS,
# WITHOUT WARRANTIES OR CONDITIONS OF ANY KIND, either express or implied.
# See the License for the specific language governing permissions and
# limitations under the License.
import logging
import sys
import time
import unittest
from datetime import timedelta
from mock import patch

<<<<<<< HEAD
from airflow import DAG, configuration, jobs, settings
from airflow.jobs import BackfillJob, SchedulerJob
from airflow.models import TaskInstance, DagModel, DagBag
from airflow.operators.sensors import HttpSensor, BaseSensorOperator, HdfsSensor, ExternalTaskSensor
from airflow.operators.bash_operator import BashOperator
from airflow.operators.dummy_operator import DummyOperator
from airflow.utils.decorators import apply_defaults
from airflow.exceptions import (AirflowException,
                                AirflowSensorTimeout,
                                AirflowSkipException)
from airflow.utils.state import State
from tests.core import TEST_DAG_FOLDER
=======
from airflow import DAG, configuration, settings
from airflow.exceptions import (AirflowException,
                                AirflowSensorTimeout,
                                AirflowSkipException)
from airflow.models import TaskInstance
from airflow.operators.bash_operator import BashOperator
from airflow.operators.dummy_operator import DummyOperator
from airflow.operators.sensors import HttpSensor, BaseSensorOperator, HdfsSensor, ExternalTaskSensor
from airflow.utils.decorators import apply_defaults
from airflow.utils.state import State
from airflow.utils import timezone
from airflow.utils.timezone import datetime

try:
    from unittest import mock
except ImportError:
    try:
        import mock
    except ImportError:
        mock = None

>>>>>>> cb5ebe9f
configuration.load_test_config()

DEFAULT_DATE = datetime(2015, 1, 1)
TEST_DAG_ID = 'unit_test_dag'


class TimeoutTestSensor(BaseSensorOperator):
    """
    Sensor that always returns the return_value provided

    :param return_value: Set to true to mark the task as SKIPPED on failure
    :type return_value: any
    """

    @apply_defaults
    def __init__(
            self,
            return_value=False,
            *args,
            **kwargs):
        self.return_value = return_value
        super(TimeoutTestSensor, self).__init__(*args, **kwargs)

    def poke(self, context):
        return self.return_value

    def execute(self, context):
        started_at = timezone.utcnow()
        time_jump = self.params.get('time_jump')
        while not self.poke(context):
            if time_jump:
                started_at -= time_jump
            if (timezone.utcnow() - started_at).total_seconds() > self.timeout:
                if self.soft_fail:
                    raise AirflowSkipException('Snap. Time is OUT.')
                else:
                    raise AirflowSensorTimeout('Snap. Time is OUT.')
            time.sleep(self.poke_interval)
        self.log.info("Success criteria met. Exiting.")


class SensorTimeoutTest(unittest.TestCase):
    def setUp(self):
        configuration.load_test_config()
        args = {
            'owner': 'airflow',
            'start_date': DEFAULT_DATE
        }
        dag = DAG(TEST_DAG_ID, default_args=args)
        self.dag = dag

    def test_timeout(self):
        t = TimeoutTestSensor(
            task_id='test_timeout',
            execution_timeout=timedelta(days=2),
            return_value=False,
            poke_interval=5,
            params={'time_jump': timedelta(days=2, seconds=1)},
            dag=self.dag
            )
        self.assertRaises(
            AirflowSensorTimeout,
            t.run,
            start_date=DEFAULT_DATE, end_date=DEFAULT_DATE, ignore_ti_state=True)


class HttpSensorTests(unittest.TestCase):
    def setUp(self):
        configuration.load_test_config()
        args = {
            'owner': 'airflow',
            'start_date': DEFAULT_DATE
        }
        dag = DAG(TEST_DAG_ID, default_args=args)
        self.dag = dag

    def test_poke_exception(self):
        """
        Exception occurs in poke function should not be ignored.
        """
        def resp_check(resp):
            raise AirflowException('AirflowException raised here!')

        task = HttpSensor(
            task_id='http_sensor_poke_exception',
            http_conn_id='http_default',
            endpoint='',
            request_params={},
            response_check=resp_check,
            poke_interval=5)
        with self.assertRaisesRegexp(AirflowException, 'AirflowException raised here!'):
            task.execute(None)

    @patch("airflow.hooks.http_hook.requests.Session.send")
    def test_head_method(self, mock_session_send):
        def resp_check(resp):
            return True

        task = HttpSensor(
            dag=self.dag,
            task_id='http_sensor_head_method',
            http_conn_id='http_default',
            endpoint='',
            request_params={},
            method='HEAD',
            response_check=resp_check,
            timeout=5,
            poke_interval=1)

        import requests
        task.execute(None)

        args, kwargs = mock_session_send.call_args
        received_request = args[0]

        prep_request = requests.Request(
            'HEAD',
            'https://www.google.com',
            {}).prepare()

        self.assertEqual(prep_request.url, received_request.url)
        self.assertTrue(prep_request.method, received_request.method)

    @patch("airflow.hooks.http_hook.requests.Session.send")
    def test_logging_head_error_request(
        self,
        mock_session_send
    ):

        def resp_check(resp):
            return True

        import requests
        response = requests.Response()
        response.status_code = 404
        response.reason = 'Not Found'
        mock_session_send.return_value = response

        task = HttpSensor(
            dag=self.dag,
            task_id='http_sensor_head_method',
            http_conn_id='http_default',
            endpoint='',
            request_params={},
            method='HEAD',
            response_check=resp_check,
            timeout=5,
            poke_interval=1
        )

        with mock.patch.object(task.hook.log, 'error') as mock_errors:
            with self.assertRaises(AirflowSensorTimeout):
                task.execute(None)

            self.assertTrue(mock_errors.called)
            mock_errors.assert_called_with('HTTP error: %s', 'Not Found')


class HdfsSensorTests(unittest.TestCase):

    def setUp(self):
        from tests.core import FakeHDFSHook
        self.hook = FakeHDFSHook

    def test_legacy_file_exist(self):
        """
        Test the legacy behaviour
        :return:
        """
        # Given
        logging.info("Test for existing file with the legacy behaviour")
        # When
        task = HdfsSensor(task_id='Should_be_file_legacy',
                          filepath='/datadirectory/datafile',
                          timeout=1,
                          retry_delay=timedelta(seconds=1),
                          poke_interval=1,
                          hook=self.hook)
        task.execute(None)

        # Then
        # Nothing happens, nothing is raised exec is ok

    def test_legacy_file_exist_but_filesize(self):
        """
        Test the legacy behaviour with the filesize
        :return:
        """
        # Given
        logging.info("Test for existing file with the legacy behaviour")
        # When
        task = HdfsSensor(task_id='Should_be_file_legacy',
                          filepath='/datadirectory/datafile',
                          timeout=1,
                          file_size=20,
                          retry_delay=timedelta(seconds=1),
                          poke_interval=1,
                          hook=self.hook)

        # When
        # Then
        with self.assertRaises(AirflowSensorTimeout):
            task.execute(None)

    def test_legacy_file_does_not_exists(self):
        """
        Test the legacy behaviour
        :return:
        """
        # Given
        logging.info("Test for non existing file with the legacy behaviour")
        task = HdfsSensor(task_id='Should_not_be_file_legacy',
                          filepath='/datadirectory/not_existing_file_or_directory',
                          timeout=1,
                          retry_delay=timedelta(seconds=1),
                          poke_interval=1,
                          hook=self.hook)

        # When
        # Then
        with self.assertRaises(AirflowSensorTimeout):
            task.execute(None)


class ExternalTaskSensorTests(unittest.TestCase):

    def setUp(self):
        configuration.load_test_config()
        self.args = {
            'owner': 'airflow',
            'start_date': DEFAULT_DATE,
            'depends_on_past': False}

    def test_external_task_sensor_fn_multiple_execution_dates(self):
        bash_command_code = """
{% set s=execution_date.time().second %}
echo "second is {{ s }}"
if [[ $(( {{ s }} % 60 )) == 1 ]]
    then
        exit 1
fi
exit 0
"""
        dag_external_id = TEST_DAG_ID + '_external'
        dag_external = DAG(
            dag_external_id,
            default_args=self.args,
            schedule_interval=timedelta(seconds=1))
        task_external_with_failure = BashOperator(
            task_id="task_external_with_failure",
            bash_command=bash_command_code,
            retries=0,
            dag=dag_external)
        task_external_without_failure = DummyOperator(
            task_id="task_external_without_failure",
            retries=0,
            dag=dag_external)

        task_external_without_failure.run(
            start_date=DEFAULT_DATE,
            end_date=DEFAULT_DATE + timedelta(seconds=1),
            ignore_ti_state=True)

        session = settings.Session()
        TI = TaskInstance
        try:
            task_external_with_failure.run(
                start_date=DEFAULT_DATE,
                end_date=DEFAULT_DATE + timedelta(seconds=1),
                ignore_ti_state=True)
            # The test_with_failure task is excepted to fail
            # once per minute (the run on the first second of
            # each minute).
        except Exception as e:
            failed_tis = session.query(TI).filter(
                TI.dag_id == dag_external_id,
                TI.state == State.FAILED,
                TI.execution_date == DEFAULT_DATE + timedelta(seconds=1)).all()
            if (len(failed_tis) == 1 and
                    failed_tis[0].task_id == 'task_external_with_failure'):
                pass
            else:
                raise e

        dag_id = TEST_DAG_ID
        dag = DAG(
            dag_id,
            default_args=self.args,
            schedule_interval=timedelta(minutes=1))
        task_without_failure = ExternalTaskSensor(
            task_id='task_without_failure',
            external_dag_id=dag_external_id,
            external_task_id='task_external_without_failure',
            execution_date_fn=lambda dt: [dt + timedelta(seconds=i)
                                          for i in range(2)],
            allowed_states=['success'],
            retries=0,
            timeout=1,
            poke_interval=1,
            dag=dag)
        task_with_failure = ExternalTaskSensor(
            task_id='task_with_failure',
            external_dag_id=dag_external_id,
            external_task_id='task_external_with_failure',
            execution_date_fn=lambda dt: [dt + timedelta(seconds=i)
                                          for i in range(2)],
            allowed_states=['success'],
            retries=0,
            timeout=1,
            poke_interval=1,
            dag=dag)

        task_without_failure.run(
            start_date=DEFAULT_DATE,
            end_date=DEFAULT_DATE,
            ignore_ti_state=True)

        with self.assertRaises(AirflowSensorTimeout):
            task_with_failure.run(
                start_date=DEFAULT_DATE,
                end_date=DEFAULT_DATE,
                ignore_ti_state=True)<|MERGE_RESOLUTION|>--- conflicted
+++ resolved
@@ -18,20 +18,6 @@
 from datetime import timedelta
 from mock import patch
 
-<<<<<<< HEAD
-from airflow import DAG, configuration, jobs, settings
-from airflow.jobs import BackfillJob, SchedulerJob
-from airflow.models import TaskInstance, DagModel, DagBag
-from airflow.operators.sensors import HttpSensor, BaseSensorOperator, HdfsSensor, ExternalTaskSensor
-from airflow.operators.bash_operator import BashOperator
-from airflow.operators.dummy_operator import DummyOperator
-from airflow.utils.decorators import apply_defaults
-from airflow.exceptions import (AirflowException,
-                                AirflowSensorTimeout,
-                                AirflowSkipException)
-from airflow.utils.state import State
-from tests.core import TEST_DAG_FOLDER
-=======
 from airflow import DAG, configuration, settings
 from airflow.exceptions import (AirflowException,
                                 AirflowSensorTimeout,
@@ -53,7 +39,6 @@
     except ImportError:
         mock = None
 
->>>>>>> cb5ebe9f
 configuration.load_test_config()
 
 DEFAULT_DATE = datetime(2015, 1, 1)
