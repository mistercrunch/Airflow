--- conflicted
+++ resolved
@@ -127,10 +127,7 @@
     """
     return 'https://{}/api/2.0/clusters/delete'.format(host)
 
-<<<<<<< HEAD
-=======
-
->>>>>>> cb8b2a1d
+
 def create_valid_response_mock(content):
     response = mock.MagicMock()
     response.json.return_value = content
@@ -147,21 +144,11 @@
         return response
 
 
-<<<<<<< HEAD
-def setup_mock_requests(
-        mock_requests,
-        exception,
-        status_code=500,
-        error_count=None,
-        response_content=None):
-
-=======
 def setup_mock_requests(mock_requests,
                         exception,
                         status_code=500,
                         error_count=None,
                         response_content=None):
->>>>>>> cb8b2a1d
     side_effect = create_post_side_effect(exception, status_code)
 
     if error_count is None:
@@ -204,18 +191,6 @@
             DatabricksHook(retry_limit=0)
 
     def test_do_api_call_retries_with_retryable_error(self):
-<<<<<<< HEAD
-        for exception in [
-                requests_exceptions.ConnectionError,
-                requests_exceptions.SSLError,
-                requests_exceptions.Timeout,
-                requests_exceptions.ConnectTimeout,
-                requests_exceptions.HTTPError]:
-            with mock.patch(
-                'airflow.contrib.hooks.databricks_hook.requests') as mock_requests, \
-                    mock.patch.object(self.hook.log, 'error') as mock_errors:
-                setup_mock_requests(mock_requests, exception)
-=======
         for exception in [requests_exceptions.ConnectionError,
                           requests_exceptions.SSLError,
                           requests_exceptions.Timeout,
@@ -224,16 +199,11 @@
             with mock.patch('airflow.contrib.hooks.databricks_hook.requests') as mock_requests:
                 with mock.patch.object(self.hook.log, 'error') as mock_errors:
                     setup_mock_requests(mock_requests, exception)
->>>>>>> cb8b2a1d
 
                     with self.assertRaises(AirflowException):
                         self.hook._do_api_call(SUBMIT_RUN_ENDPOINT, {})
 
-<<<<<<< HEAD
-                self.assertEquals(mock_errors.call_count, self.hook.retry_limit)
-=======
                     self.assertEquals(mock_errors.call_count, self.hook.retry_limit)
->>>>>>> cb8b2a1d
 
     @mock.patch('airflow.contrib.hooks.databricks_hook.requests')
     def test_do_api_call_does_not_retry_with_non_retryable_error(self, mock_requests):
@@ -248,28 +218,6 @@
             mock_errors.assert_not_called()
 
     def test_do_api_call_succeeds_after_retrying(self):
-<<<<<<< HEAD
-        for exception in [
-                requests_exceptions.ConnectionError,
-                requests_exceptions.SSLError,
-                requests_exceptions.Timeout,
-                requests_exceptions.ConnectTimeout,
-                requests_exceptions.HTTPError]:
-            with mock.patch(
-                'airflow.contrib.hooks.databricks_hook.requests') as mock_requests, \
-                    mock.patch.object(self.hook.log, 'error') as mock_errors:
-                setup_mock_requests(
-                    mock_requests,
-                    exception,
-                    error_count=2,
-                    response_content={'run_id': '1'}
-                )
-
-                response = self.hook._do_api_call(SUBMIT_RUN_ENDPOINT, {})
-
-                self.assertEquals(mock_errors.call_count, 2)
-                self.assertEquals(response, {'run_id': '1'})
-=======
         for exception in [requests_exceptions.ConnectionError,
                           requests_exceptions.SSLError,
                           requests_exceptions.Timeout,
@@ -288,32 +236,12 @@
 
                     self.assertEquals(mock_errors.call_count, 2)
                     self.assertEquals(response, {'run_id': '1'})
->>>>>>> cb8b2a1d
 
     @mock.patch('airflow.contrib.hooks.databricks_hook.sleep')
     def test_do_api_call_waits_between_retries(self, mock_sleep):
         retry_delay = 5
         self.hook = DatabricksHook(retry_delay=retry_delay)
 
-<<<<<<< HEAD
-        for exception in [
-                requests_exceptions.ConnectionError,
-                requests_exceptions.SSLError,
-                requests_exceptions.Timeout,
-                requests_exceptions.ConnectTimeout,
-                requests_exceptions.HTTPError]:
-            with mock.patch(
-                'airflow.contrib.hooks.databricks_hook.requests') as mock_requests, \
-                    mock.patch.object(self.hook.log, 'error'):
-                mock_sleep.reset_mock()
-                setup_mock_requests(mock_requests, exception)
-
-                with self.assertRaises(AirflowException):
-                    self.hook._do_api_call(SUBMIT_RUN_ENDPOINT, {})
-
-                self.assertEquals(len(mock_sleep.mock_calls), self.hook.retry_limit - 1)
-                mock_sleep.assert_called_with(retry_delay)
-=======
         for exception in [requests_exceptions.ConnectionError,
                           requests_exceptions.SSLError,
                           requests_exceptions.Timeout,
@@ -329,7 +257,6 @@
 
                     self.assertEquals(len(mock_sleep.mock_calls), self.hook.retry_limit - 1)
                     mock_sleep.assert_called_with(retry_delay)
->>>>>>> cb8b2a1d
 
     @mock.patch('airflow.contrib.hooks.databricks_hook.requests')
     def test_submit_run(self, mock_requests):
