--- conflicted
+++ resolved
@@ -13,10 +13,6 @@
 # limitations under the License.
 #
 import six
-<<<<<<< HEAD
-import sys
-=======
->>>>>>> cb5ebe9f
 import unittest
 
 from airflow import configuration, models
@@ -161,9 +157,6 @@
         hook.submit()
 
         # Then
-<<<<<<< HEAD
-        self.assertEqual(mock_popen.mock_calls[0], call(['spark-submit', '--master', 'yarn', '--name', 'default-name', ''], stderr=-2, stdout=-1, universal_newlines=True, bufsize=-1))
-=======
         self.assertEqual(mock_popen.mock_calls[0],
                          call(['spark-submit', '--master', 'yarn',
                                '--name', 'default-name', ''],
@@ -209,7 +202,6 @@
         self.assertEqual(should_track_driver_status_spark_binary_set, False)
         self.assertEqual(should_track_driver_status_spark_binary_and_home_set, False)
         self.assertEqual(should_track_driver_status_spark_standalone_cluster, True)
->>>>>>> cb5ebe9f
 
     def test_resolve_connection_yarn_default(self):
         # Given
@@ -391,10 +383,6 @@
 
         self.assertEqual(hook._yarn_application_id, 'application_1486558679801_1820')
 
-<<<<<<< HEAD
-    @patch('airflow.contrib.hooks.spark_submit_hook.subprocess.Popen')
-    def test_spark_process_on_kill(self, mock_popen):
-=======
     def test_process_spark_submit_log_standalone_cluster(self):
         # Given
         hook = SparkSubmitHook(conn_id='spark_standalone_cluster')
@@ -439,7 +427,6 @@
 
     @patch('airflow.contrib.hooks.spark_submit_hook.subprocess.Popen')
     def test_yarn_process_on_kill(self, mock_popen):
->>>>>>> cb5ebe9f
         # Given
         mock_popen.return_value.stdout = six.StringIO('stdout')
         mock_popen.return_value.stderr = six.StringIO('stderr')
