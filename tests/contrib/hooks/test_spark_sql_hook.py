--- conflicted
+++ resolved
@@ -22,14 +22,6 @@
 from itertools import dropwhile
 from unittest.mock import call, patch
 
-<<<<<<< HEAD
-from mock import patch, call
-
-from airflow import configuration
-from airflow.models.connection import Connection
-from airflow.utils import db
-=======
->>>>>>> 4311c1f0
 from airflow.contrib.hooks.spark_sql_hook import SparkSqlHook
 from airflow.models import Connection
 from airflow.utils import db
