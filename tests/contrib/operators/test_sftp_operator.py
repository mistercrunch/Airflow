# -*- coding: utf-8 -*-
#
# Licensed to the Apache Software Foundation (ASF) under one
# or more contributor license agreements.  See the NOTICE file
# distributed with this work for additional information
# regarding copyright ownership.  The ASF licenses this file
# to you under the Apache License, Version 2.0 (the
# "License"); you may not use this file except in compliance
# with the License.  You may obtain a copy of the License at
#
#   http://www.apache.org/licenses/LICENSE-2.0
#
# Unless required by applicable law or agreed to in writing,
# software distributed under the License is distributed on an
# "AS IS" BASIS, WITHOUT WARRANTIES OR CONDITIONS OF ANY
# KIND, either express or implied.  See the License for the
# specific language governing permissions and limitations
# under the License.

import os
import unittest
from base64 import b64encode

from airflow import models
from airflow.contrib.operators.sftp_operator import SFTPOperation, SFTPOperator
from airflow.contrib.operators.ssh_operator import SSHOperator
from airflow.models import DAG, TaskInstance
from airflow.settings import Session
from airflow.utils import timezone
from airflow.utils.timezone import datetime
from tests.test_utils.config import conf_vars

TEST_DAG_ID = 'unit_tests'
DEFAULT_DATE = datetime(2017, 1, 1)


def reset(dag_id=TEST_DAG_ID):
    session = Session()
    tis = session.query(models.TaskInstance).filter_by(dag_id=dag_id)
    tis.delete()
    session.commit()
    session.close()


reset()


class TestSFTPOperator(unittest.TestCase):
    def setUp(self):
        from airflow.contrib.hooks.ssh_hook import SSHHook
        hook = SSHHook(ssh_conn_id='ssh_default')
        hook.no_host_key_check = True
        args = {
            'owner': 'airflow',
            'start_date': DEFAULT_DATE,
        }
        dag = DAG(TEST_DAG_ID + 'test_schedule_dag_once', default_args=args)
        dag.schedule_interval = '@once'
        self.hook = hook
        self.dag = dag
        self.test_dir = "/tmp"
        self.test_local_dir = "/tmp/tmp2"
        self.test_remote_dir = "/tmp/tmp1"
        self.test_local_filename = 'test_local_file'
        self.test_remote_filename = 'test_remote_file'
        self.test_local_filepath = '{0}/{1}'.format(self.test_dir,
                                                    self.test_local_filename)
        # Local Filepath with Intermediate Directory
        self.test_local_filepath_int_dir = '{0}/{1}'.format(self.test_local_dir,
                                                            self.test_local_filename)
        self.test_remote_filepath = '{0}/{1}'.format(self.test_dir,
                                                     self.test_remote_filename)
        # Remote Filepath with Intermediate Directory
        self.test_remote_filepath_int_dir = '{0}/{1}'.format(self.test_remote_dir,
                                                             self.test_remote_filename)

    @conf_vars({('core', 'enable_xcom_pickling'): 'True'})
    def test_pickle_file_transfer_put(self):
        test_local_file_content = \
            b"This is local file content \n which is multiline " \
            b"continuing....with other character\nanother line here \n this is last line"
        # create a test file locally
        with open(self.test_local_filepath, 'wb') as file:
            file.write(test_local_file_content)

        # put test file to remote
        put_test_task = SFTPOperator(
            task_id="test_sftp",
            ssh_hook=self.hook,
            local_filepath=self.test_local_filepath,
            remote_filepath=self.test_remote_filepath,
            operation=SFTPOperation.PUT,
            create_intermediate_dirs=True,
            dag=self.dag
        )
        self.assertIsNotNone(put_test_task)
        ti2 = TaskInstance(task=put_test_task, execution_date=timezone.utcnow())
        ti2.run()

        # check the remote file content
        check_file_task = SSHOperator(
            task_id="test_check_file",
            ssh_hook=self.hook,
            command="cat {0}".format(self.test_remote_filepath),
            do_xcom_push=True,
            dag=self.dag
        )
        self.assertIsNotNone(check_file_task)
        ti3 = TaskInstance(task=check_file_task, execution_date=timezone.utcnow())
        ti3.run()
        self.assertEqual(
            ti3.xcom_pull(task_ids='test_check_file', key='return_value').strip(),
            test_local_file_content)

<<<<<<< HEAD
    def test_file_transfer_no_intermediate_dir_error_put(self):
        configuration.conf.set("core", "enable_xcom_pickling", "True")
=======
    @conf_vars({('core', 'enable_xcom_pickling'): 'True'})
    def test_file_transfer_no_intermediate_dir_error_put(self):
>>>>>>> 4311c1f0
        test_local_file_content = \
            b"This is local file content \n which is multiline " \
            b"continuing....with other character\nanother line here \n this is last line"
        # create a test file locally
<<<<<<< HEAD
        with open(self.test_local_filepath, 'wb') as f:
            f.write(test_local_file_content)
=======
        with open(self.test_local_filepath, 'wb') as file:
            file.write(test_local_file_content)
>>>>>>> 4311c1f0

        # Try to put test file to remote
        # This should raise an error with "No such file" as the directory
        # does not exist
        with self.assertRaises(Exception) as error:
            put_test_task = SFTPOperator(
                task_id="test_sftp",
                ssh_hook=self.hook,
                local_filepath=self.test_local_filepath,
                remote_filepath=self.test_remote_filepath_int_dir,
                operation=SFTPOperation.PUT,
                create_intermediate_dirs=False,
                dag=self.dag
            )
            self.assertIsNotNone(put_test_task)
            ti2 = TaskInstance(task=put_test_task, execution_date=timezone.utcnow())
            ti2.run()
        self.assertIn('No such file', str(error.exception))

<<<<<<< HEAD
    def test_file_transfer_with_intermediate_dir_put(self):
        configuration.conf.set("core", "enable_xcom_pickling", "True")
=======
    @conf_vars({('core', 'enable_xcom_pickling'): 'True'})
    def test_file_transfer_with_intermediate_dir_put(self):
>>>>>>> 4311c1f0
        test_local_file_content = \
            b"This is local file content \n which is multiline " \
            b"continuing....with other character\nanother line here \n this is last line"
        # create a test file locally
<<<<<<< HEAD
        with open(self.test_local_filepath, 'wb') as f:
            f.write(test_local_file_content)
=======
        with open(self.test_local_filepath, 'wb') as file:
            file.write(test_local_file_content)
>>>>>>> 4311c1f0

        # put test file to remote
        put_test_task = SFTPOperator(
            task_id="test_sftp",
            ssh_hook=self.hook,
            local_filepath=self.test_local_filepath,
            remote_filepath=self.test_remote_filepath_int_dir,
            operation=SFTPOperation.PUT,
            create_intermediate_dirs=True,
            dag=self.dag
        )
        self.assertIsNotNone(put_test_task)
        ti2 = TaskInstance(task=put_test_task, execution_date=timezone.utcnow())
        ti2.run()

        # check the remote file content
        check_file_task = SSHOperator(
            task_id="test_check_file",
            ssh_hook=self.hook,
            command="cat {0}".format(self.test_remote_filepath_int_dir),
            do_xcom_push=True,
            dag=self.dag
        )
        self.assertIsNotNone(check_file_task)
        ti3 = TaskInstance(task=check_file_task, execution_date=timezone.utcnow())
        ti3.run()
        self.assertEqual(
            ti3.xcom_pull(task_ids='test_check_file', key='return_value').strip(),
            test_local_file_content)

<<<<<<< HEAD
=======
    @conf_vars({('core', 'enable_xcom_pickling'): 'False'})
>>>>>>> 4311c1f0
    def test_json_file_transfer_put(self):
        test_local_file_content = \
            b"This is local file content \n which is multiline " \
            b"continuing....with other character\nanother line here \n this is last line"
        # create a test file locally
        with open(self.test_local_filepath, 'wb') as file:
            file.write(test_local_file_content)

        # put test file to remote
        put_test_task = SFTPOperator(
            task_id="test_sftp",
            ssh_hook=self.hook,
            local_filepath=self.test_local_filepath,
            remote_filepath=self.test_remote_filepath,
            operation=SFTPOperation.PUT,
            dag=self.dag
        )
        self.assertIsNotNone(put_test_task)
        ti2 = TaskInstance(task=put_test_task, execution_date=timezone.utcnow())
        ti2.run()

        # check the remote file content
        check_file_task = SSHOperator(
            task_id="test_check_file",
            ssh_hook=self.hook,
            command="cat {0}".format(self.test_remote_filepath),
            do_xcom_push=True,
            dag=self.dag
        )
        self.assertIsNotNone(check_file_task)
        ti3 = TaskInstance(task=check_file_task, execution_date=timezone.utcnow())
        ti3.run()
        self.assertEqual(
            ti3.xcom_pull(task_ids='test_check_file', key='return_value').strip(),
            b64encode(test_local_file_content).decode('utf-8'))

    @conf_vars({('core', 'enable_xcom_pickling'): 'True'})
    def test_pickle_file_transfer_get(self):
        test_remote_file_content = \
            "This is remote file content \n which is also multiline " \
            "another line here \n this is last line. EOF"

        # create a test file remotely
        create_file_task = SSHOperator(
            task_id="test_create_file",
            ssh_hook=self.hook,
            command="echo '{0}' > {1}".format(test_remote_file_content,
                                              self.test_remote_filepath),
            do_xcom_push=True,
            dag=self.dag
        )
        self.assertIsNotNone(create_file_task)
        ti1 = TaskInstance(task=create_file_task, execution_date=timezone.utcnow())
        ti1.run()

        # get remote file to local
        get_test_task = SFTPOperator(
            task_id="test_sftp",
            ssh_hook=self.hook,
            local_filepath=self.test_local_filepath,
            remote_filepath=self.test_remote_filepath,
            operation=SFTPOperation.GET,
            dag=self.dag
        )
        self.assertIsNotNone(get_test_task)
        ti2 = TaskInstance(task=get_test_task, execution_date=timezone.utcnow())
        ti2.run()

        # test the received content
        content_received = None
        with open(self.test_local_filepath, 'r') as file:
            content_received = file.read()
        self.assertEqual(content_received.strip(), test_remote_file_content)

    @conf_vars({('core', 'enable_xcom_pickling'): 'False'})
    def test_json_file_transfer_get(self):
        test_remote_file_content = \
            "This is remote file content \n which is also multiline " \
            "another line here \n this is last line. EOF"

        # create a test file remotely
        create_file_task = SSHOperator(
            task_id="test_create_file",
            ssh_hook=self.hook,
            command="echo '{0}' > {1}".format(test_remote_file_content,
                                              self.test_remote_filepath),
            do_xcom_push=True,
            dag=self.dag
        )
        self.assertIsNotNone(create_file_task)
        ti1 = TaskInstance(task=create_file_task, execution_date=timezone.utcnow())
        ti1.run()

        # get remote file to local
        get_test_task = SFTPOperator(
            task_id="test_sftp",
            ssh_hook=self.hook,
            local_filepath=self.test_local_filepath,
            remote_filepath=self.test_remote_filepath,
            operation=SFTPOperation.GET,
            dag=self.dag
        )
        self.assertIsNotNone(get_test_task)
        ti2 = TaskInstance(task=get_test_task, execution_date=timezone.utcnow())
        ti2.run()

        # test the received content
        content_received = None
        with open(self.test_local_filepath, 'r') as file:
            content_received = file.read()
        self.assertEqual(content_received.strip(),
                         test_remote_file_content.encode('utf-8').decode('utf-8'))

<<<<<<< HEAD
    def test_file_transfer_no_intermediate_dir_error_get(self):
        configuration.conf.set("core", "enable_xcom_pickling", "True")
=======
    @conf_vars({('core', 'enable_xcom_pickling'): 'True'})
    def test_file_transfer_no_intermediate_dir_error_get(self):
>>>>>>> 4311c1f0
        test_remote_file_content = \
            "This is remote file content \n which is also multiline " \
            "another line here \n this is last line. EOF"

        # create a test file remotely
        create_file_task = SSHOperator(
            task_id="test_create_file",
            ssh_hook=self.hook,
            command="echo '{0}' > {1}".format(test_remote_file_content,
                                              self.test_remote_filepath),
            do_xcom_push=True,
            dag=self.dag
        )
        self.assertIsNotNone(create_file_task)
        ti1 = TaskInstance(task=create_file_task, execution_date=timezone.utcnow())
        ti1.run()

        # Try to GET test file from remote
        # This should raise an error with "No such file" as the directory
        # does not exist
        with self.assertRaises(Exception) as error:
            get_test_task = SFTPOperator(
                task_id="test_sftp",
                ssh_hook=self.hook,
                local_filepath=self.test_local_filepath_int_dir,
                remote_filepath=self.test_remote_filepath,
                operation=SFTPOperation.GET,
                dag=self.dag
            )
            self.assertIsNotNone(get_test_task)
            ti2 = TaskInstance(task=get_test_task, execution_date=timezone.utcnow())
            ti2.run()
        self.assertIn('No such file', str(error.exception))

<<<<<<< HEAD
    def test_file_transfer_with_intermediate_dir_error_get(self):
        configuration.conf.set("core", "enable_xcom_pickling", "True")
=======
    @conf_vars({('core', 'enable_xcom_pickling'): 'True'})
    def test_file_transfer_with_intermediate_dir_error_get(self):
>>>>>>> 4311c1f0
        test_remote_file_content = \
            "This is remote file content \n which is also multiline " \
            "another line here \n this is last line. EOF"

        # create a test file remotely
        create_file_task = SSHOperator(
            task_id="test_create_file",
            ssh_hook=self.hook,
            command="echo '{0}' > {1}".format(test_remote_file_content,
                                              self.test_remote_filepath),
            do_xcom_push=True,
            dag=self.dag
        )
        self.assertIsNotNone(create_file_task)
        ti1 = TaskInstance(task=create_file_task, execution_date=timezone.utcnow())
        ti1.run()

        # get remote file to local
        get_test_task = SFTPOperator(
            task_id="test_sftp",
            ssh_hook=self.hook,
            local_filepath=self.test_local_filepath_int_dir,
            remote_filepath=self.test_remote_filepath,
            operation=SFTPOperation.GET,
            create_intermediate_dirs=True,
            dag=self.dag
        )
        self.assertIsNotNone(get_test_task)
        ti2 = TaskInstance(task=get_test_task, execution_date=timezone.utcnow())
        ti2.run()

        # test the received content
        content_received = None
<<<<<<< HEAD
        with open(self.test_local_filepath_int_dir, 'r') as f:
            content_received = f.read()
=======
        with open(self.test_local_filepath_int_dir, 'r') as file:
            content_received = file.read()
>>>>>>> 4311c1f0
        self.assertEqual(content_received.strip(), test_remote_file_content)

    def test_arg_checking(self):
        from airflow.exceptions import AirflowException
        conn_id = "conn_id_for_testing"
        os.environ['AIRFLOW_CONN_' + conn_id.upper()] = "ssh://test_id@localhost"

        # Exception should be raised if neither ssh_hook nor ssh_conn_id is provided
        with self.assertRaisesRegex(AirflowException,
                                    "Cannot operate without ssh_hook or ssh_conn_id."):
            task_0 = SFTPOperator(
                task_id="test_sftp",
                local_filepath=self.test_local_filepath,
                remote_filepath=self.test_remote_filepath,
                operation=SFTPOperation.PUT,
                dag=self.dag
            )
            task_0.execute(None)

        # if ssh_hook is invalid/not provided, use ssh_conn_id to create SSHHook
        task_1 = SFTPOperator(
            task_id="test_sftp",
            ssh_hook="string_rather_than_SSHHook",  # invalid ssh_hook
            ssh_conn_id=conn_id,
            local_filepath=self.test_local_filepath,
            remote_filepath=self.test_remote_filepath,
            operation=SFTPOperation.PUT,
            dag=self.dag
        )
        try:
            task_1.execute(None)
        except Exception:
            pass
        self.assertEqual(task_1.ssh_hook.ssh_conn_id, conn_id)

        task_2 = SFTPOperator(
            task_id="test_sftp",
            ssh_conn_id=conn_id,  # no ssh_hook provided
            local_filepath=self.test_local_filepath,
            remote_filepath=self.test_remote_filepath,
            operation=SFTPOperation.PUT,
            dag=self.dag
        )
        try:
            task_2.execute(None)
        except Exception:
            pass
        self.assertEqual(task_2.ssh_hook.ssh_conn_id, conn_id)

        # if both valid ssh_hook and ssh_conn_id are provided, ignore ssh_conn_id
        task_3 = SFTPOperator(
            task_id="test_sftp",
            ssh_hook=self.hook,
            ssh_conn_id=conn_id,
            local_filepath=self.test_local_filepath,
            remote_filepath=self.test_remote_filepath,
            operation=SFTPOperation.PUT,
            dag=self.dag
        )
        try:
            task_3.execute(None)
        except Exception:
            pass
        self.assertEqual(task_3.ssh_hook.ssh_conn_id, self.hook.ssh_conn_id)

    def delete_local_resource(self):
        if os.path.exists(self.test_local_filepath):
            os.remove(self.test_local_filepath)
        if os.path.exists(self.test_local_filepath_int_dir):
            os.remove(self.test_local_filepath_int_dir)
        if os.path.exists(self.test_local_dir):
            os.rmdir(self.test_local_dir)

    def delete_remote_resource(self):
        if os.path.exists(self.test_remote_filepath):
            # check the remote file content
            remove_file_task = SSHOperator(
                task_id="test_check_file",
                ssh_hook=self.hook,
                command="rm {0}".format(self.test_remote_filepath),
                do_xcom_push=True,
                dag=self.dag
            )
            self.assertIsNotNone(remove_file_task)
            ti3 = TaskInstance(task=remove_file_task, execution_date=timezone.utcnow())
            ti3.run()
        if os.path.exists(self.test_remote_filepath_int_dir):
            os.remove(self.test_remote_filepath_int_dir)
        if os.path.exists(self.test_remote_dir):
            os.rmdir(self.test_remote_dir)

    def tearDown(self):
        self.delete_local_resource()
        self.delete_remote_resource()


if __name__ == '__main__':
    unittest.main()<|MERGE_RESOLUTION|>--- conflicted
+++ resolved
@@ -112,24 +112,14 @@
             ti3.xcom_pull(task_ids='test_check_file', key='return_value').strip(),
             test_local_file_content)
 
-<<<<<<< HEAD
+    @conf_vars({('core', 'enable_xcom_pickling'): 'True'})
     def test_file_transfer_no_intermediate_dir_error_put(self):
-        configuration.conf.set("core", "enable_xcom_pickling", "True")
-=======
-    @conf_vars({('core', 'enable_xcom_pickling'): 'True'})
-    def test_file_transfer_no_intermediate_dir_error_put(self):
->>>>>>> 4311c1f0
         test_local_file_content = \
             b"This is local file content \n which is multiline " \
             b"continuing....with other character\nanother line here \n this is last line"
         # create a test file locally
-<<<<<<< HEAD
-        with open(self.test_local_filepath, 'wb') as f:
-            f.write(test_local_file_content)
-=======
         with open(self.test_local_filepath, 'wb') as file:
             file.write(test_local_file_content)
->>>>>>> 4311c1f0
 
         # Try to put test file to remote
         # This should raise an error with "No such file" as the directory
@@ -149,24 +139,14 @@
             ti2.run()
         self.assertIn('No such file', str(error.exception))
 
-<<<<<<< HEAD
+    @conf_vars({('core', 'enable_xcom_pickling'): 'True'})
     def test_file_transfer_with_intermediate_dir_put(self):
-        configuration.conf.set("core", "enable_xcom_pickling", "True")
-=======
-    @conf_vars({('core', 'enable_xcom_pickling'): 'True'})
-    def test_file_transfer_with_intermediate_dir_put(self):
->>>>>>> 4311c1f0
         test_local_file_content = \
             b"This is local file content \n which is multiline " \
             b"continuing....with other character\nanother line here \n this is last line"
         # create a test file locally
-<<<<<<< HEAD
-        with open(self.test_local_filepath, 'wb') as f:
-            f.write(test_local_file_content)
-=======
         with open(self.test_local_filepath, 'wb') as file:
             file.write(test_local_file_content)
->>>>>>> 4311c1f0
 
         # put test file to remote
         put_test_task = SFTPOperator(
@@ -197,10 +177,7 @@
             ti3.xcom_pull(task_ids='test_check_file', key='return_value').strip(),
             test_local_file_content)
 
-<<<<<<< HEAD
-=======
     @conf_vars({('core', 'enable_xcom_pickling'): 'False'})
->>>>>>> 4311c1f0
     def test_json_file_transfer_put(self):
         test_local_file_content = \
             b"This is local file content \n which is multiline " \
@@ -314,13 +291,8 @@
         self.assertEqual(content_received.strip(),
                          test_remote_file_content.encode('utf-8').decode('utf-8'))
 
-<<<<<<< HEAD
+    @conf_vars({('core', 'enable_xcom_pickling'): 'True'})
     def test_file_transfer_no_intermediate_dir_error_get(self):
-        configuration.conf.set("core", "enable_xcom_pickling", "True")
-=======
-    @conf_vars({('core', 'enable_xcom_pickling'): 'True'})
-    def test_file_transfer_no_intermediate_dir_error_get(self):
->>>>>>> 4311c1f0
         test_remote_file_content = \
             "This is remote file content \n which is also multiline " \
             "another line here \n this is last line. EOF"
@@ -355,13 +327,8 @@
             ti2.run()
         self.assertIn('No such file', str(error.exception))
 
-<<<<<<< HEAD
+    @conf_vars({('core', 'enable_xcom_pickling'): 'True'})
     def test_file_transfer_with_intermediate_dir_error_get(self):
-        configuration.conf.set("core", "enable_xcom_pickling", "True")
-=======
-    @conf_vars({('core', 'enable_xcom_pickling'): 'True'})
-    def test_file_transfer_with_intermediate_dir_error_get(self):
->>>>>>> 4311c1f0
         test_remote_file_content = \
             "This is remote file content \n which is also multiline " \
             "another line here \n this is last line. EOF"
@@ -395,13 +362,8 @@
 
         # test the received content
         content_received = None
-<<<<<<< HEAD
-        with open(self.test_local_filepath_int_dir, 'r') as f:
-            content_received = f.read()
-=======
         with open(self.test_local_filepath_int_dir, 'r') as file:
             content_received = file.read()
->>>>>>> 4311c1f0
         self.assertEqual(content_received.strip(), test_remote_file_content)
 
     def test_arg_checking(self):
