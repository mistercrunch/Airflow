--- conflicted
+++ resolved
@@ -87,11 +87,7 @@
 DATAPROC_JOB_TO_SUBMIT = {
     'job': {
         'reference': {
-<<<<<<< HEAD
-            'projectId': PROJECT_ID,
-=======
             'projectId': GCP_PROJECT_ID,
->>>>>>> cb8b2a1d
             'jobId': DATAPROC_JOB_ID,
         },
         'placement': {
@@ -274,15 +270,9 @@
             DataprocClusterCreateOperator(
                 task_id=TASK_ID,
                 cluster_name=CLUSTER_NAME,
-<<<<<<< HEAD
-                project_id=PROJECT_ID,
-                num_workers=NUM_WORKERS,
-                zone=ZONE,
-=======
                 project_id=GCP_PROJECT_ID,
                 num_workers=NUM_WORKERS,
                 zone=GCE_ZONE,
->>>>>>> cb8b2a1d
                 dag=self.dag,
                 image_version=IMAGE_VERSION,
                 custom_image=CUSTOM_IMAGE
@@ -292,15 +282,9 @@
         dataproc_operator = DataprocClusterCreateOperator(
             task_id=TASK_ID,
             cluster_name=CLUSTER_NAME,
-<<<<<<< HEAD
-            project_id=PROJECT_ID,
-            num_workers=NUM_WORKERS,
-            zone=ZONE,
-=======
             project_id=GCP_PROJECT_ID,
             num_workers=NUM_WORKERS,
             zone=GCE_ZONE,
->>>>>>> cb8b2a1d
             dag=self.dag,
             custom_image=CUSTOM_IMAGE
         )
@@ -308,18 +292,12 @@
         cluster_data = dataproc_operator._build_cluster_data()
         expected_custom_image_url = \
             'https://www.googleapis.com/compute/beta/projects/' \
-<<<<<<< HEAD
-            '{}/global/images/{}'.format(PROJECT_ID, CUSTOM_IMAGE)
-=======
             '{}/global/images/{}'.format(GCP_PROJECT_ID, CUSTOM_IMAGE)
->>>>>>> cb8b2a1d
         self.assertEqual(cluster_data['config']['masterConfig']['imageUri'],
                          expected_custom_image_url)
         self.assertEqual(cluster_data['config']['workerConfig']['imageUri'],
                          expected_custom_image_url)
 
-<<<<<<< HEAD
-=======
     def test_build_single_node_cluster(self):
         dataproc_operator = DataprocClusterCreateOperator(
             task_id=TASK_ID,
@@ -348,7 +326,6 @@
                 image_version=IMAGE_VERSION,
             )
 
->>>>>>> cb8b2a1d
     def test_cluster_name_log_no_sub(self):
         with patch('airflow.contrib.operators.dataproc_operator.DataProcHook') as mock_hook:
             mock_hook.return_value.get_conn = self.mock_conn
@@ -548,11 +525,7 @@
 
             dataproc_task.execute(None)
             mock_hook.return_value.submit.assert_called_once_with(mock.ANY, mock.ANY,
-<<<<<<< HEAD
-                                                                  REGION, mock.ANY)
-=======
                                                                   GCP_REGION, mock.ANY)
->>>>>>> cb8b2a1d
 
     @staticmethod
     def test_dataproc_job_id_is_set():
@@ -576,11 +549,7 @@
 
             dataproc_task.execute(None)
             mock_hook.return_value.submit.assert_called_once_with(mock.ANY, mock.ANY,
-<<<<<<< HEAD
-                                                                  REGION, mock.ANY)
-=======
                                                                   GCP_REGION, mock.ANY)
->>>>>>> cb8b2a1d
 
     @staticmethod
     def test_dataproc_job_id_is_set():
@@ -605,11 +574,7 @@
 
             dataproc_task.execute(None)
             mock_hook.return_value.submit.assert_called_once_with(mock.ANY, mock.ANY,
-<<<<<<< HEAD
-                                                                  REGION, mock.ANY)
-=======
                                                                   GCP_REGION, mock.ANY)
->>>>>>> cb8b2a1d
 
     @staticmethod
     def test_dataproc_job_id_is_set():
@@ -634,11 +599,7 @@
 
             dataproc_task.execute(None)
             mock_hook.return_value.submit.assert_called_once_with(mock.ANY, mock.ANY,
-<<<<<<< HEAD
-                                                                  REGION, mock.ANY)
-=======
                                                                   GCP_REGION, mock.ANY)
->>>>>>> cb8b2a1d
 
     @staticmethod
     def test_dataproc_job_id_is_set():
