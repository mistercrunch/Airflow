--- conflicted
+++ resolved
@@ -576,9 +576,6 @@
                 > (freezed_base_time - manager.processor.get_last_finish_time("file_1.py")).total_seconds()
             )
 
-<<<<<<< HEAD
-    def test_purge_stale_dags(self):
-=======
     @mock.patch("sqlalchemy.orm.session.Session.delete")
     @mock.patch("zipfile.is_zipfile", return_value=True)
     @mock.patch("airflow.utils.file.might_contain_dag", return_value=True)
@@ -619,8 +616,7 @@
         )
         assert session_delete.call_args[0][0].fileloc == parsing_request.fileloc
 
-    def test_scan_stale_dags(self):
->>>>>>> f0ea0795
+    def test_purge_stale_dags(self):
         """
         Ensure that DAGs are marked inactive when the file is parsed but the
         DagModel.last_parsed_time is not updated.
