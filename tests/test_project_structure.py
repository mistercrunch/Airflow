--- conflicted
+++ resolved
@@ -148,11 +148,6 @@
         'datastore',
         'dlp',
         'gcs_to_bigquery',
-<<<<<<< HEAD
-        'kubernetes_engine',
-=======
-        'local_to_gcs',
->>>>>>> 025aa4c8
         'mlengine',
         'mssql_to_gcs',
         'mysql_to_gcs',
