--- conflicted
+++ resolved
@@ -16,11 +16,8 @@
 # under the License.
 from __future__ import annotations
 
-<<<<<<< HEAD
+import urllib
 from unittest import mock
-=======
-import urllib
->>>>>>> cdc0b1db
 
 import pytest
 
@@ -426,7 +423,45 @@
         assert asset_uris == expected_asset_uris
 
 
-<<<<<<< HEAD
+class TestGetAssetEndpoint(TestAssets):
+    @pytest.mark.parametrize(
+        "url",
+        [
+            urllib.parse.quote(
+                "s3://bucket/key/1", safe=""
+            ),  # api should cover raw as well as unquoted case like legacy
+            "s3://bucket/key/1",
+        ],
+    )
+    @provide_session
+    def test_should_respond_200(self, test_client, url, session):
+        self.create_assets(num=1)
+        assert session.query(AssetModel).count() == 1
+        tz_datetime_format = self.default_time.replace("+00:00", "Z")
+        with assert_queries_count(6):
+            response = test_client.get(
+                f"/public/assets/{url}",
+            )
+        assert response.status_code == 200
+        assert response.json() == {
+            "id": 1,
+            "uri": "s3://bucket/key/1",
+            "extra": {"foo": "bar"},
+            "created_at": tz_datetime_format,
+            "updated_at": tz_datetime_format,
+            "consuming_dags": [],
+            "producing_tasks": [],
+            "aliases": [],
+        }
+
+    def test_should_respond_404(self, test_client):
+        response = test_client.get(
+            f"/public/assets/{urllib.parse.quote('s3://bucket/key', safe='')}",
+        )
+        assert response.status_code == 404
+        assert response.json()["detail"] == "The Asset with uri: `s3://bucket/key` was not found"
+
+
 class TestPostAssetEvents(TestAssets):
     def test_should_respond_200(self, test_client, session):
         self.create_assets()
@@ -453,43 +488,4 @@
         event_invalid_payload = {"asset_uri": "s3://bucket/key/1", "extra": {"foo": "bar"}, "fake": {}}
         response = test_client.post("/public/assets/events", json=event_invalid_payload)
 
-        assert response.status_code == 422
-=======
-class TestGetAssetEndpoint(TestAssets):
-    @pytest.mark.parametrize(
-        "url",
-        [
-            urllib.parse.quote(
-                "s3://bucket/key/1", safe=""
-            ),  # api should cover raw as well as unquoted case like legacy
-            "s3://bucket/key/1",
-        ],
-    )
-    @provide_session
-    def test_should_respond_200(self, test_client, url, session):
-        self.create_assets(num=1)
-        assert session.query(AssetModel).count() == 1
-        tz_datetime_format = self.default_time.replace("+00:00", "Z")
-        with assert_queries_count(6):
-            response = test_client.get(
-                f"/public/assets/{url}",
-            )
-        assert response.status_code == 200
-        assert response.json() == {
-            "id": 1,
-            "uri": "s3://bucket/key/1",
-            "extra": {"foo": "bar"},
-            "created_at": tz_datetime_format,
-            "updated_at": tz_datetime_format,
-            "consuming_dags": [],
-            "producing_tasks": [],
-            "aliases": [],
-        }
-
-    def test_should_respond_404(self, test_client):
-        response = test_client.get(
-            f"/public/assets/{urllib.parse.quote('s3://bucket/key', safe='')}",
-        )
-        assert response.status_code == 404
-        assert response.json()["detail"] == "The Asset with uri: `s3://bucket/key` was not found"
->>>>>>> cdc0b1db
+        assert response.status_code == 422