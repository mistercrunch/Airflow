--- conflicted
+++ resolved
@@ -149,11 +149,7 @@
             dag_id="source_dag_id",
             run_id=f"source_run_id_{i}",
             run_type=DagRunType.MANUAL,
-<<<<<<< HEAD
-            logical_date=DEFAULT_DATE + timedelta(days=i),
-=======
             logical_date=DEFAULT_DATE + timedelta(days=i - 1),
->>>>>>> 9aa33090
             start_date=DEFAULT_DATE,
             data_interval=(DEFAULT_DATE, DEFAULT_DATE),
             external_trigger=True,
@@ -558,9 +554,7 @@
                         {
                             "run_id": "source_run_id_1",
                             "dag_id": "source_dag_id",
-                            "logical_date": from_datetime_to_zulu_without_ms(
-                                DEFAULT_DATE + timedelta(days=1)
-                            ),
+                            "logical_date": from_datetime_to_zulu_without_ms(DEFAULT_DATE),
                             "start_date": from_datetime_to_zulu_without_ms(DEFAULT_DATE),
                             "end_date": from_datetime_to_zulu_without_ms(DEFAULT_DATE),
                             "state": "success",
@@ -586,11 +580,7 @@
                             "run_id": "source_run_id_2",
                             "dag_id": "source_dag_id",
                             "logical_date": from_datetime_to_zulu_without_ms(
-<<<<<<< HEAD
-                                DEFAULT_DATE + timedelta(days=2)
-=======
                                 DEFAULT_DATE + timedelta(days=1),
->>>>>>> 9aa33090
                             ),
                             "start_date": from_datetime_to_zulu_without_ms(DEFAULT_DATE),
                             "end_date": from_datetime_to_zulu_without_ms(DEFAULT_DATE),
@@ -734,9 +724,7 @@
                         {
                             "run_id": "source_run_id_1",
                             "dag_id": "source_dag_id",
-                            "logical_date": from_datetime_to_zulu_without_ms(
-                                DEFAULT_DATE + timedelta(days=1)
-                            ),
+                            "logical_date": from_datetime_to_zulu_without_ms(DEFAULT_DATE),
                             "start_date": from_datetime_to_zulu_without_ms(DEFAULT_DATE),
                             "end_date": from_datetime_to_zulu_without_ms(DEFAULT_DATE),
                             "state": "success",
@@ -762,11 +750,7 @@
                             "run_id": "source_run_id_2",
                             "dag_id": "source_dag_id",
                             "logical_date": from_datetime_to_zulu_without_ms(
-<<<<<<< HEAD
-                                DEFAULT_DATE + timedelta(days=2)
-=======
                                 DEFAULT_DATE + timedelta(days=1),
->>>>>>> 9aa33090
                             ),
                             "start_date": from_datetime_to_zulu_without_ms(DEFAULT_DATE),
                             "end_date": from_datetime_to_zulu_without_ms(DEFAULT_DATE),
