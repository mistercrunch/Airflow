--- conflicted
+++ resolved
@@ -59,6 +59,22 @@
     session.commit()
 
 
+def _create_assets_with_sensitive_extra(session, num: int = 2) -> None:
+    default_time = "2020-06-11T18:00:00+00:00"
+    assets = [
+        AssetModel(
+            id=i,
+            uri=f"s3://bucket/key/{i}",
+            extra={"password": "bar"},
+            created_at=timezone.parse(default_time),
+            updated_at=timezone.parse(default_time),
+        )
+        for i in range(1, 1 + num)
+    ]
+    session.add_all(assets)
+    session.commit()
+
+
 def _create_provided_asset(session, asset: AssetModel) -> None:
     session.add(asset)
     session.commit()
@@ -71,6 +87,24 @@
             id=i,
             asset_id=i,
             extra={"foo": "bar"},
+            source_task_id="source_task_id",
+            source_dag_id="source_dag_id",
+            source_run_id=f"source_run_id_{i}",
+            timestamp=timezone.parse(default_time),
+        )
+        for i in range(1, 1 + num)
+    ]
+    session.add_all(assets_events)
+    session.commit()
+
+
+def _create_assets_events_with_sensitive_extra(session, num: int = 2) -> None:
+    default_time = "2020-06-11T18:00:00+00:00"
+    assets_events = [
+        AssetEvent(
+            id=i,
+            asset_id=i,
+            extra={"password": "bar"},
             source_task_id="source_task_id",
             source_dag_id="source_dag_id",
             source_run_id=f"source_run_id_{i}",
@@ -143,12 +177,20 @@
         _create_assets(session=session, num=num)
 
     @provide_session
+    def create_assets_with_sensitive_extra(self, session, num: int = 2):
+        _create_assets_with_sensitive_extra(session=session, num=num)
+
+    @provide_session
     def create_provided_asset(self, session, asset: AssetModel):
         _create_provided_asset(session=session, asset=asset)
 
     @provide_session
     def create_assets_events(self, session, num: int = 2):
         _create_assets_events(session=session, num=num)
+
+    @provide_session
+    def create_assets_events_with_sensitive_extra(self, session, num: int = 2):
+        _create_assets_events_with_sensitive_extra(session=session, num=num)
 
     @provide_session
     def create_provided_asset_event(self, session, asset_event: AssetEvent):
@@ -324,59 +366,6 @@
 
         assert response.status_code == 200
         assert len(response.json()["assets"]) == 100
-
-    @pytest.mark.parametrize(
-        "query_params, expected_detail",
-        [
-            (
-                {"limit": 1, "offset": -1},
-                [
-                    {
-                        "type": "greater_than_equal",
-                        "loc": ["query", "offset"],
-                        "msg": "Input should be greater than or equal to 0",
-                        "input": "-1",
-                        "ctx": {"ge": 0},
-                    }
-                ],
-            ),
-            (
-                {"limit": -1, "offset": 1},
-                [
-                    {
-                        "type": "greater_than_equal",
-                        "loc": ["query", "limit"],
-                        "msg": "Input should be greater than or equal to 0",
-                        "input": "-1",
-                        "ctx": {"ge": 0},
-                    }
-                ],
-            ),
-            (
-                {"limit": -1, "offset": -1},
-                [
-                    {
-                        "type": "greater_than_equal",
-                        "loc": ["query", "limit"],
-                        "msg": "Input should be greater than or equal to 0",
-                        "input": "-1",
-                        "ctx": {"ge": 0},
-                    },
-                    {
-                        "type": "greater_than_equal",
-                        "loc": ["query", "offset"],
-                        "msg": "Input should be greater than or equal to 0",
-                        "input": "-1",
-                        "ctx": {"ge": 0},
-                    },
-                ],
-            ),
-        ],
-    )
-    def test_bad_limit_and_offset(self, test_client, query_params, expected_detail):
-        response = test_client.get("/public/assets", params=query_params)
-        assert response.status_code == 422
-        assert response.json()["detail"] == expected_detail
 
 
 class TestGetAssetEvents(TestAssets):
@@ -492,6 +481,68 @@
         asset_uris = [asset["uri"] for asset in response.json()["asset_events"]]
         assert asset_uris == expected_asset_uris
 
+    @pytest.mark.usefixtures("time_freezer")
+    @pytest.mark.enable_redact
+    def test_should_mask_sensitive_extra(self, test_client, session):
+        self.create_assets_with_sensitive_extra()
+        self.create_assets_events_with_sensitive_extra()
+        self.create_dag_run()
+        self.create_asset_dag_run()
+        response = test_client.get("/public/assets/events")
+        assert response.status_code == 200
+        response_data = response.json()
+        assert response_data == {
+            "asset_events": [
+                {
+                    "id": 1,
+                    "asset_id": 1,
+                    "uri": "s3://bucket/key/1",
+                    "extra": {"password": "***"},
+                    "source_task_id": "source_task_id",
+                    "source_dag_id": "source_dag_id",
+                    "source_run_id": "source_run_id_1",
+                    "source_map_index": -1,
+                    "created_dagruns": [
+                        {
+                            "run_id": "source_run_id_1",
+                            "dag_id": "source_dag_id",
+                            "logical_date": "2020-06-11T18:00:00Z",
+                            "start_date": "2020-06-11T18:00:00Z",
+                            "end_date": "2020-06-11T18:00:00Z",
+                            "state": "success",
+                            "data_interval_start": "2020-06-11T18:00:00Z",
+                            "data_interval_end": "2020-06-11T18:00:00Z",
+                        }
+                    ],
+                    "timestamp": "2020-06-11T18:00:00Z",
+                },
+                {
+                    "id": 2,
+                    "asset_id": 2,
+                    "uri": "s3://bucket/key/2",
+                    "extra": {"password": "***"},
+                    "source_task_id": "source_task_id",
+                    "source_dag_id": "source_dag_id",
+                    "source_run_id": "source_run_id_2",
+                    "source_map_index": -1,
+                    "created_dagruns": [
+                        {
+                            "run_id": "source_run_id_2",
+                            "dag_id": "source_dag_id",
+                            "logical_date": "2020-06-11T18:00:00Z",
+                            "start_date": "2020-06-11T18:00:00Z",
+                            "end_date": "2020-06-11T18:00:00Z",
+                            "state": "success",
+                            "data_interval_start": "2020-06-11T18:00:00Z",
+                            "data_interval_end": "2020-06-11T18:00:00Z",
+                        }
+                    ],
+                    "timestamp": "2020-06-11T18:00:00Z",
+                },
+            ],
+            "total_entries": 2,
+        }
+
 
 class TestGetAssetEndpoint(TestAssets):
     @pytest.mark.parametrize(
@@ -531,6 +582,27 @@
         assert response.status_code == 404
         assert response.json()["detail"] == "The Asset with uri: `s3://bucket/key` was not found"
 
+    @pytest.mark.usefixtures("time_freezer")
+    @pytest.mark.enable_redact
+    def test_should_mask_sensitive_extra(self, test_client, session):
+        self.create_assets_with_sensitive_extra()
+        tz_datetime_format = self.default_time.replace("+00:00", "Z")
+        uri = "s3://bucket/key/1"
+        response = test_client.get(
+            f"/public/assets/{uri}",
+        )
+        assert response.status_code == 200
+        assert response.json() == {
+            "id": 1,
+            "uri": "s3://bucket/key/1",
+            "extra": {"password": "***"},
+            "created_at": tz_datetime_format,
+            "updated_at": tz_datetime_format,
+            "consuming_dags": [],
+            "producing_tasks": [],
+            "aliases": [],
+        }
+
 
 class TestQueuedEventEndpoint(TestAssets):
     def _create_asset_dag_run_queues(self, dag_id, asset_id, session):
@@ -574,42 +646,6 @@
 
         assert response.status_code == 404
         assert response.json()["detail"] == "Queue event with dag_id: `not_exists` was not found"
-
-
-class TestGetDagAssetQueuedEvent(TestQueuedEventEndpoint):
-    @pytest.mark.usefixtures("time_freezer")
-    def test_should_respond_200(self, test_client, session, create_dummy_dag):
-        dag, _ = create_dummy_dag()
-        dag_id = dag.dag_id
-        self.create_assets(session=session, num=1)
-        asset_id = 1
-        self._create_asset_dag_run_queues(dag_id, asset_id, session)
-        asset_uri = "s3://bucket/key/1"
-
-        response = test_client.get(
-            f"/public/dags/{dag_id}/assets/queuedEvent/{asset_uri}",
-        )
-
-        assert response.status_code == 200
-        assert response.json() == {
-            "created_at": self.default_time.replace("+00:00", "Z"),
-            "uri": "s3://bucket/key/1",
-            "dag_id": "dag",
-        }
-
-    def test_should_respond_404(self, test_client):
-        dag_id = "not_exists"
-        asset_uri = "not_exists"
-
-        response = test_client.get(
-            f"/public/dags/{dag_id}/assets/queuedEvent/{asset_uri}",
-        )
-
-        assert response.status_code == 404
-        assert (
-            response.json()["detail"]
-            == "Queued event with dag_id: `not_exists` and asset uri: `not_exists` was not found"
-        )
 
 
 class TestDeleteDagDatasetQueuedEvents(TestQueuedEventEndpoint):
@@ -681,37 +717,7 @@
         event_invalid_payload = {"asset_uri": "s3://bucket/key/1", "extra": {"foo": "bar"}, "fake": {}}
         response = test_client.post("/public/assets/events", json=event_invalid_payload)
 
-<<<<<<< HEAD
         assert response.status_code == 422
-=======
-        assert response.status_code == 422
-
-
-class TestDeleteAssetQueuedEvents(TestQueuedEventEndpoint):
-    @pytest.mark.usefixtures("time_freezer")
-    def test_should_respond_204(self, test_client, session, create_dummy_dag):
-        dag, _ = create_dummy_dag()
-        dag_id = dag.dag_id
-        uri = "s3://bucket/key/1"
-        self.create_assets(session=session, num=1)
-        asset_id = 1
-        self._create_asset_dag_run_queues(dag_id, asset_id, session)
-
-        response = test_client.delete(
-            f"/public/assets/queuedEvent/{uri}",
-        )
-        assert response.status_code == 204
-        assert session.query(AssetDagRunQueue).filter_by(asset_id=1).first() is None
-
-    def test_should_respond_404(self, test_client):
-        uri = "not_exists"
-
-        response = test_client.delete(
-            f"/public/assets/queuedEvent/{uri}",
-        )
-
-        assert response.status_code == 404
-        assert response.json()["detail"] == "Queue event with uri: `not_exists` was not found"
 
     @pytest.mark.usefixtures("time_freezer")
     @pytest.mark.enable_redact
@@ -732,4 +738,30 @@
             "created_dagruns": [],
             "timestamp": self.default_time.replace("+00:00", "Z"),
         }
->>>>>>> 347a83af
+
+
+class TestDeleteAssetQueuedEvents(TestQueuedEventEndpoint):
+    @pytest.mark.usefixtures("time_freezer")
+    def test_should_respond_204(self, test_client, session, create_dummy_dag):
+        dag, _ = create_dummy_dag()
+        dag_id = dag.dag_id
+        uri = "s3://bucket/key/1"
+        self.create_assets(session=session, num=1)
+        asset_id = 1
+        self._create_asset_dag_run_queues(dag_id, asset_id, session)
+
+        response = test_client.delete(
+            f"/public/assets/queuedEvent/{uri}",
+        )
+        assert response.status_code == 204
+        assert session.query(AssetDagRunQueue).filter_by(asset_id=1).first() is None
+
+    def test_should_respond_404(self, test_client):
+        uri = "not_exists"
+
+        response = test_client.delete(
+            f"/public/assets/queuedEvent/{uri}",
+        )
+
+        assert response.status_code == 404
+        assert response.json()["detail"] == "Queue event with uri: `not_exists` was not found"