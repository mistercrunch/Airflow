--- conflicted
+++ resolved
@@ -1285,12 +1285,6 @@
 # It can also be overwritten manually by setting the AIRFLOW_CI_BUILD_EPOCH environment variable.
 ARG AIRFLOW_CI_BUILD_EPOCH="10"
 ARG AIRFLOW_PRE_CACHED_PIP_PACKAGES="true"
-<<<<<<< HEAD
-ARG AIRFLOW_PIP_VERSION=24.2
-ARG AIRFLOW_UV_VERSION=0.4.23
-ARG AIRFLOW_USE_UV="true"
-=======
->>>>>>> 8b15840b
 # Setup PIP
 # By default PIP install run without cache to make image smaller
 ARG PIP_NO_CACHE_DIR="true"
@@ -1312,11 +1306,6 @@
 # Additional PIP flags passed to all pip install commands except reinstalling pip itself
 ARG ADDITIONAL_PIP_INSTALL_FLAGS=""
 
-<<<<<<< HEAD
-ARG AIRFLOW_PIP_VERSION=24.2
-ARG AIRFLOW_UV_VERSION=0.4.23
-=======
->>>>>>> 8b15840b
 ARG AIRFLOW_USE_UV="true"
 
 ENV AIRFLOW_REPO=${AIRFLOW_REPO}\
