# Licensed to the Apache Software Foundation (ASF) under one
# or more contributor license agreements.  See the NOTICE file
# distributed with this work for additional information
# regarding copyright ownership.  The ASF licenses this file
# to you under the Apache License, Version 2.0 (the
# "License"); you may not use this file except in compliance
# with the License.  You may obtain a copy of the License at
#
#   http://www.apache.org/licenses/LICENSE-2.0
#
# Unless required by applicable law or agreed to in writing,
# software distributed under the License is distributed on an
# "AS IS" BASIS, WITHOUT WARRANTIES OR CONDITIONS OF ANY
# KIND, either express or implied.  See the License for the
# specific language governing permissions and limitations
# under the License.
---
{{- $nodeSelector := or .Values.workers.nodeSelector .Values.nodeSelector }}
{{- $affinity := or .Values.workers.affinity .Values.affinity }}
{{- $tolerations := or .Values.workers.tolerations .Values.tolerations }}
{{- $topologySpreadConstraints := or .Values.workers.topologySpreadConstraints .Values.topologySpreadConstraints }}
{{- $securityContext := include "airflowPodSecurityContext" (list . .Values.workers) }}
{- $containerSecurityContext := include "containerSecurityContext" (list . .Values.workers) }}
apiVersion: v1
kind: Pod
metadata:
  name: dummy-name
  labels:
    tier: airflow
    component: worker
    release: {{ .Release.Name }}
{{- if or (.Values.labels) (.Values.workers.labels) }}
{{- mustMerge .Values.workers.labels .Values.labels | toYaml | nindent 4 }}
{{- end }}
  {{- if or .Values.airflowPodAnnotations .Values.workers.podAnnotations }}
  annotations:
    {{- if .Values.airflowPodAnnotations }}
    {{- toYaml .Values.airflowPodAnnotations | nindent 4 }}
    {{- end }}
    {{- if .Values.workers.podAnnotations }}
    {{- toYaml .Values.workers.podAnnotations | nindent 4 }}
    {{- end }}
  {{- end }}
spec:
  {{- if or (and .Values.dags.gitSync.enabled (not .Values.dags.persistence.enabled)) .Values.workers.extraInitContainers }}
  initContainers:
    {{- if and .Values.dags.gitSync.enabled (not .Values.dags.persistence.enabled) }}
    {{- include "git_sync_container" (dict "Values" .Values "is_init" "true") | nindent 4 }}
    {{- end }}
    {{- if .Values.workers.extraInitContainers }}
    {{- toYaml .Values.workers.extraInitContainers | nindent 4 }}
    {{- end }}
  {{- end }}
  containers:
    - envFrom:
      {{- include "custom_airflow_environment_from" . | default "\n  []" | indent 6 }}
      env:
        - name: AIRFLOW__CORE__EXECUTOR
          value: LocalExecutor
{{- include "standard_airflow_environment" . | indent 6}}
{{- include "custom_airflow_environment" . | indent 6 }}
{{- include "container_extra_envs" (list . .Values.workers.env) | indent 6 }}
      image: {{ template "pod_template_image" . }}
<<<<<<< HEAD
      imagePullPolicy: {{ .Values.images.airflow.pullPolicy }}
      securityContext: {{ $containerSecurityContext }}
=======
      imagePullPolicy: {{ .Values.images.pod_template.pullPolicy }}
>>>>>>> 9e06c99f
      name: base
      resources:
{{ toYaml .Values.workers.resources | indent 8 }}
      volumeMounts:
        - mountPath: {{ template "airflow_logs" . }}
          name: logs
        - name: config
          mountPath: {{ template "airflow_config_path" . }}
          subPath: airflow.cfg
          readOnly: true
{{- if .Values.airflowLocalSettings }}
        - name: config
          mountPath: {{ template "airflow_local_setting_path" . }}
          subPath: airflow_local_settings.py
          readOnly: true
{{- end }}
{{- if or .Values.dags.gitSync.enabled .Values.dags.persistence.enabled }}
        {{- include "airflow_dags_mount" . | nindent 8 }}
{{- end }}
{{- if .Values.workers.extraVolumeMounts }}
{{ toYaml .Values.workers.extraVolumeMounts | indent 8 }}
{{- end }}
{{- if .Values.workers.extraContainers }}
{{- toYaml .Values.workers.extraContainers | nindent 4 }}
{{- end }}
  {{- if or .Values.registry.secretName .Values.registry.connection }}
  imagePullSecrets:
    - name: {{ template "registry_secret" . }}
  {{- end }}
  restartPolicy: Never
  securityContext: {{ $securityContext | nindent 4 }}
  nodeSelector: {{ toYaml $nodeSelector | nindent 4 }}
  affinity: {{ toYaml $affinity | nindent 4 }}
  tolerations: {{ toYaml $tolerations | nindent 4 }}
  topologySpreadConstraints: {{ toYaml $topologySpreadConstraints | nindent 4 }}
  serviceAccountName: {{ include "worker.serviceAccountName" . }}
  volumes:
  {{- if .Values.dags.persistence.enabled }}
  - name: dags
    persistentVolumeClaim:
      claimName: {{ template "airflow_dags_volume_claim" . }}
  {{- else if .Values.dags.gitSync.enabled }}
  - name: dags
    emptyDir: {}
  {{- end }}
  {{- if .Values.logs.persistence.enabled }}
  - name: logs
    persistentVolumeClaim:
      claimName: {{ template "airflow_logs_volume_claim" . }}
  {{- else }}
  - emptyDir: {}
    name: logs
  {{- end }}
  {{- if and  .Values.dags.gitSync.enabled  .Values.dags.gitSync.sshKeySecret }}
  {{- include "git_sync_ssh_key_volume" . | nindent 2 }}
  {{- end }}
  - configMap:
      name: {{ include "airflow_config" . }}
    name: config
  {{- if .Values.workers.extraVolumes }}
  {{ toYaml .Values.workers.extraVolumes | nindent 2 }}
  {{- end }}<|MERGE_RESOLUTION|>--- conflicted
+++ resolved
@@ -61,12 +61,8 @@
 {{- include "custom_airflow_environment" . | indent 6 }}
 {{- include "container_extra_envs" (list . .Values.workers.env) | indent 6 }}
       image: {{ template "pod_template_image" . }}
-<<<<<<< HEAD
-      imagePullPolicy: {{ .Values.images.airflow.pullPolicy }}
-      securityContext: {{ $containerSecurityContext }}
-=======
       imagePullPolicy: {{ .Values.images.pod_template.pullPolicy }}
->>>>>>> 9e06c99f
+      securityContext: {{ $containerSecurityContext }}\
       name: base
       resources:
 {{ toYaml .Values.workers.resources | indent 8 }}
