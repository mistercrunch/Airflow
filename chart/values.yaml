--- conflicted
+++ resolved
@@ -1234,10 +1234,7 @@
   securityContexts:
     pod: {}
     container: {}
-<<<<<<< HEAD
     
-=======
->>>>>>> 00960a66
   persistence:
     # Enable persistent volumes
     enabled: true
@@ -1742,13 +1739,6 @@
     #   memory: 128Mi
     sslmode: "disable"
 
-<<<<<<< HEAD
-=======
-    # Detailed default security context for metricsExporterSidecar for container level
-    securityContexts:
-      container: {}
-      
->>>>>>> 00960a66
     livenessProbe:
       initialDelaySeconds: 10
       periodSeconds: 10
@@ -1759,13 +1749,10 @@
       periodSeconds: 10
       timeoutSeconds: 1
 
-<<<<<<< HEAD
     # Detailed default security context for metricsExporterSidecar for container level
     securityContexts:
       container: {}
 
-=======
->>>>>>> 00960a66
 # Configuration for the redis provisioned by the chart
 redis:
   enabled: true
@@ -1929,23 +1916,12 @@
   # Detailed default security context for cleanup for container level
   securityContexts:
     container: {}
-<<<<<<< HEAD
-    
-=======
-
->>>>>>> 00960a66
+
   # Specify history limit
   # When set, overwrite the default k8s number of successful and failed CronJob executions that are saved.
   failedJobsHistoryLimit: ~
   successfulJobsHistoryLimit: ~
 
-<<<<<<< HEAD
-  # Detailed default security context for cleanup for container level
-  securityContexts:
-    container: {}
-    
-=======
->>>>>>> 00960a66
 # Configuration for postgresql subchart
 # Not recommended for production
 postgresql:
