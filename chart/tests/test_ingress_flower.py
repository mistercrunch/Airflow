# Licensed to the Apache Software Foundation (ASF) under one
# or more contributor license agreements.  See the NOTICE file
# distributed with this work for additional information
# regarding copyright ownership.  The ASF licenses this file
# to you under the Apache License, Version 2.0 (the
# "License"); you may not use this file except in compliance
# with the License.  You may obtain a copy of the License at
#
#   http://www.apache.org/licenses/LICENSE-2.0
#
# Unless required by applicable law or agreed to in writing,
# software distributed under the License is distributed on an
# "AS IS" BASIS, WITHOUT WARRANTIES OR CONDITIONS OF ANY
# KIND, either express or implied.  See the License for the
# specific language governing permissions and limitations
# under the License.

import unittest

import jmespath

from tests.helm_template_generator import render_chart


class IngressFlowerTest(unittest.TestCase):
    def test_should_pass_validation_with_just_ingress_enabled_v1(self):
        render_chart(
            values={"ingress": {"enabled": True}, "executor": "CeleryExecutor"},
            show_only=["templates/flower/flower-ingress.yaml"],
        )  # checks that no validation exception is raised

    def test_should_pass_validation_with_just_ingress_enabled_v1beta1(self):
        render_chart(
            values={"ingress": {"enabled": True}, "executor": "CeleryExecutor"},
            show_only=["templates/flower/flower-ingress.yaml"],
            kubernetes_version='1.16.0',
        )  # checks that no validation exception is raised

    def test_should_allow_more_than_one_annotation(self):
        docs = render_chart(
            values={
                "ingress": {"enabled": True, "flower": {"annotations": {"aa": "bb", "cc": "dd"}}},
                "executor": "CeleryExecutor",
            },
            show_only=["templates/flower/flower-ingress.yaml"],
        )
        assert jmespath.search("metadata.annotations", docs[0]) == {"aa": "bb", "cc": "dd"}

    def test_should_set_ingress_class_name(self):
        docs = render_chart(
            values={
                "ingress": {"enabled": True, "flower": {"ingressClassName": "foo"}},
                "executor": "CeleryExecutor",
            },
            show_only=["templates/flower/flower-ingress.yaml"],
        )
<<<<<<< HEAD
        assert "foo" == jmespath.search("spec.ingressClassName", docs[0])
=======
        assert "foo" == jmespath.search("spec.ingressClassName", docs[0])

    def test_should_ingress_hosts_have_priority_over_host(self):
        docs = render_chart(
            values={
                "ingress": {
                    "enabled": True,
                    "flower": {
                        "tls": {"enabled": True, "secretName": "supersecret"},
                        "hosts": ["*.a-host", "b-host"],
                        "host": "old-host",
                    },
                }
            },
            show_only=["templates/flower/flower-ingress.yaml"],
        )
        assert (
            ["*.a-host", "b-host"]
            == jmespath.search("spec.rules[*].host", docs[0])
            == jmespath.search("spec.tls[0].hosts", docs[0])
        )

    def test_should_ingress_host_still_work(self):
        docs = render_chart(
            values={
                "ingress": {
                    "enabled": True,
                    "flower": {
                        "tls": {"enabled": True, "secretName": "supersecret"},
                        "host": "old-host",
                    },
                }
            },
            show_only=["templates/flower/flower-ingress.yaml"],
        )
        assert (
            ["old-host"]
            == jmespath.search("spec.rules[*].host", docs[0])
            == jmespath.search("spec.tls[0].hosts", docs[0])
        )

    def test_should_ingress_host_entry_not_exist(self):
        docs = render_chart(
            values={
                "ingress": {
                    "enabled": True,
                }
            },
            show_only=["templates/flower/flower-ingress.yaml"],
        )
        assert not jmespath.search("spec.rules[*].host", docs[0])
>>>>>>> 9cee8b3b
<|MERGE_RESOLUTION|>--- conflicted
+++ resolved
@@ -54,9 +54,6 @@
             },
             show_only=["templates/flower/flower-ingress.yaml"],
         )
-<<<<<<< HEAD
-        assert "foo" == jmespath.search("spec.ingressClassName", docs[0])
-=======
         assert "foo" == jmespath.search("spec.ingressClassName", docs[0])
 
     def test_should_ingress_hosts_have_priority_over_host(self):
@@ -107,5 +104,4 @@
             },
             show_only=["templates/flower/flower-ingress.yaml"],
         )
-        assert not jmespath.search("spec.rules[*].host", docs[0])
->>>>>>> 9cee8b3b
+        assert not jmespath.search("spec.rules[*].host", docs[0])