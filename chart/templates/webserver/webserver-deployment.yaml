--- conflicted
+++ resolved
@@ -87,13 +87,9 @@
         {{- end }}
     spec:
       serviceAccountName: {{ include "webserver.serviceAccountName" . }}
-<<<<<<< HEAD
-      priorityClassName: {{ .Values.webserver.priorityClassName }}
-=======
       {{- if .Values.webserver.priorityClassName }}
       priorityClassName: {{ .Values.webserver.priorityClassName }}
       {{- end }}
->>>>>>> b5335539
       nodeSelector:
 {{ toYaml $nodeSelector | indent 8 }}
       affinity:
