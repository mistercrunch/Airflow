# Licensed to the Apache Software Foundation (ASF) under one
# or more contributor license agreements.  See the NOTICE file
# distributed with this work for additional information
# regarding copyright ownership.  The ASF licenses this file
# to you under the Apache License, Version 2.0 (the
# "License"); you may not use this file except in compliance
# with the License.  You may obtain a copy of the License at
#
#   http://www.apache.org/licenses/LICENSE-2.0
#
# Unless required by applicable law or agreed to in writing,
# software distributed under the License is distributed on an
# "AS IS" BASIS, WITHOUT WARRANTIES OR CONDITIONS OF ANY
# KIND, either express or implied.  See the License for the
# specific language governing permissions and limitations
# under the License.

################################
## Airflow ConfigMap
#################################
{{- if and .Values.webserver.webserverConfig (not .Values.webserver.webserverConfigConfigMapName) }}
apiVersion: v1
kind: ConfigMap
metadata:
  name: {{ template "airflow_webserver_config_configmap_name" . }}
  labels:
    tier: airflow
    component: config
    release: {{ .Release.Name }}
    chart: "{{ .Chart.Name }}-{{ .Chart.Version }}"
    heritage: {{ .Release.Service }}
<<<<<<< HEAD
{{- with .Values.labels }}
{{ toYaml . | indent 4 }}
{{- end }}
{{- if .Values.webserver.configMapAnnotations }}
  annotations:
{{- toYaml .Values.webserver.configMapAnnotations | nindent 4 }}
{{- end }}
=======
    {{- with .Values.labels }}
      {{- toYaml . | nindent 4 }}
    {{- end }}
>>>>>>> 12b88ccf
data:
  webserver_config.py: |-
    {{- tpl .Values.webserver.webserverConfig . | nindent 4 }}
{{- end }}<|MERGE_RESOLUTION|>--- conflicted
+++ resolved
@@ -29,7 +29,6 @@
     release: {{ .Release.Name }}
     chart: "{{ .Chart.Name }}-{{ .Chart.Version }}"
     heritage: {{ .Release.Service }}
-<<<<<<< HEAD
 {{- with .Values.labels }}
 {{ toYaml . | indent 4 }}
 {{- end }}
@@ -37,11 +36,6 @@
   annotations:
 {{- toYaml .Values.webserver.configMapAnnotations | nindent 4 }}
 {{- end }}
-=======
-    {{- with .Values.labels }}
-      {{- toYaml . | nindent 4 }}
-    {{- end }}
->>>>>>> 12b88ccf
 data:
   webserver_config.py: |-
     {{- tpl .Values.webserver.webserverConfig . | nindent 4 }}
