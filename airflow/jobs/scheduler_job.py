--- conflicted
+++ resolved
@@ -36,11 +36,7 @@
 
 from airflow import models, settings
 from airflow.configuration import conf
-<<<<<<< HEAD
-from airflow.exceptions import AirflowConfigException, AirflowException
-=======
-from airflow.exceptions import AirflowException, TaskNotFound
->>>>>>> 522d5918
+from airflow.exceptions import AirflowConfigException, AirflowException, TaskNotFound
 from airflow.executors.local_executor import LocalExecutor
 from airflow.executors.sequential_executor import SequentialExecutor
 from airflow.jobs.base_job import BaseJob
@@ -969,12 +965,12 @@
 # this function is needed to be defined at module scope.
 # SchedulerJob is not pickleable for Linux for now so
 # this function can't be a member of the class.
-def processor_factory(file_path, zombies, dag_ids, pickle_dags):
+def processor_factory(file_path, failure_callback_requests, dag_ids, pickle_dags):
     return DagFileProcessorProcess(
         file_path=file_path,
         pickle_dags=pickle_dags,
         dag_id_white_list=dag_ids,
-        zombies=zombies
+        failure_callback_requests=failure_callback_requests
     )
 
 
@@ -1554,20 +1550,10 @@
 
         self.log.info("Processing each file at most %s times", self.num_runs)
 
-<<<<<<< HEAD
         # Build up a list of Python files that could contain DAGs
         self.log.info("Searching for files in %s", self.subdir)
         known_file_paths = list_py_file_paths(self.subdir)
         self.log.info("There are %s files in %s", len(known_file_paths), self.subdir)
-=======
-        def processor_factory(file_path, failure_callback_requests):
-            return DagFileProcessorProcess(
-                file_path=file_path,
-                pickle_dags=pickle_dags,
-                dag_id_white_list=self.dag_ids,
-                failure_callback_requests=failure_callback_requests
-            )
->>>>>>> 522d5918
 
         # When using sqlite, we do not use async_mode
         # so the scheduler job and DAG parser don't access the DB at the same time.
