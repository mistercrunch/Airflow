#
# Licensed to the Apache Software Foundation (ASF) under one
# or more contributor license agreements.  See the NOTICE file
# distributed with this work for additional information
# regarding copyright ownership.  The ASF licenses this file
# to you under the Apache License, Version 2.0 (the
# "License"); you may not use this file except in compliance
# with the License.  You may obtain a copy of the License at
#
#   http://www.apache.org/licenses/LICENSE-2.0
#
# Unless required by applicable law or agreed to in writing,
# software distributed under the License is distributed on an
# "AS IS" BASIS, WITHOUT WARRANTIES OR CONDITIONS OF ANY
# KIND, either express or implied.  See the License for the
# specific language governing permissions and limitations
# under the License.
"""Delete DAGs APIs."""
import logging

from sqlalchemy import or_

from airflow import models
<<<<<<< HEAD
from airflow.models import TaskFail, DagModel
from airflow.models.serialized_dag import SerializedDagModel
from airflow.utils.db import provide_session
from airflow.exceptions import DagNotFound
from airflow.settings import STORE_SERIALIZED_DAGS
=======
from airflow.exceptions import DagNotFound
from airflow.models import DagModel, TaskFail
from airflow.models.serialized_dag import SerializedDagModel
from airflow.utils.session import provide_session
>>>>>>> d25854dd

log = logging.getLogger(__name__)


@provide_session
<<<<<<< HEAD
def delete_dag(dag_id, keep_records_in_log=True, session=None):
=======
def delete_dag(dag_id: str, keep_records_in_log: bool = True, session=None) -> int:
>>>>>>> d25854dd
    """
    :param dag_id: the dag_id of the DAG to delete
    :param keep_records_in_log: whether keep records of the given dag_id
        in the Log table in the backend database (for reasons like auditing).
        The default value is True.
    :param session: session used
    :return count of deleted dags
    """
    log.info("Deleting DAG: %s", dag_id)
    dag = session.query(DagModel).filter(DagModel.dag_id == dag_id).first()
    if dag is None:
        raise DagNotFound(f"Dag id {dag_id} not found")

    # Scheduler removes DAGs without files from serialized_dag table every dag_dir_list_interval.
    # There may be a lag, so explicitly removes serialized DAG here.
<<<<<<< HEAD
    if STORE_SERIALIZED_DAGS and SerializedDagModel.has_dag(dag_id=dag_id, session=session):
=======
    if SerializedDagModel.has_dag(dag_id=dag_id, session=session):
>>>>>>> d25854dd
        SerializedDagModel.remove_dag(dag_id=dag_id, session=session)

    count = 0

<<<<<<< HEAD
    # noinspection PyUnresolvedReferences,PyProtectedMember
    for model in models.base.Base._decl_class_registry.values():  # pylint: disable=protected-access
=======
    for model in models.base.Base._decl_class_registry.values():
>>>>>>> d25854dd
        if hasattr(model, "dag_id"):
            if keep_records_in_log and model.__name__ == 'Log':
                continue
            cond = or_(model.dag_id == dag_id, model.dag_id.like(dag_id + ".%"))
            count += session.query(model).filter(cond).delete(synchronize_session='fetch')
    if dag.is_subdag:
        parent_dag_id, task_id = dag_id.rsplit(".", 1)
<<<<<<< HEAD
        for model in models.DagRun, TaskFail, models.TaskInstance:
            count += session.query(model).filter(model.dag_id == parent_dag_id,
                                                 model.task_id == task_id).delete()

    # Delete entries in Import Errors table for a deleted DAG
    # This handles the case when the dag_id is changed in the file
    session.query(models.ImportError).filter(
        models.ImportError.filename == dag.fileloc
    ).delete(synchronize_session='fetch')
=======
        for model in TaskFail, models.TaskInstance:
            count += (
                session.query(model).filter(model.dag_id == parent_dag_id, model.task_id == task_id).delete()
            )

    # Delete entries in Import Errors table for a deleted DAG
    # This handles the case when the dag_id is changed in the file
    session.query(models.ImportError).filter(models.ImportError.filename == dag.fileloc).delete(
        synchronize_session='fetch'
    )
>>>>>>> d25854dd

    return count<|MERGE_RESOLUTION|>--- conflicted
+++ resolved
@@ -21,28 +21,16 @@
 from sqlalchemy import or_
 
 from airflow import models
-<<<<<<< HEAD
-from airflow.models import TaskFail, DagModel
-from airflow.models.serialized_dag import SerializedDagModel
-from airflow.utils.db import provide_session
-from airflow.exceptions import DagNotFound
-from airflow.settings import STORE_SERIALIZED_DAGS
-=======
 from airflow.exceptions import DagNotFound
 from airflow.models import DagModel, TaskFail
 from airflow.models.serialized_dag import SerializedDagModel
 from airflow.utils.session import provide_session
->>>>>>> d25854dd
 
 log = logging.getLogger(__name__)
 
 
 @provide_session
-<<<<<<< HEAD
-def delete_dag(dag_id, keep_records_in_log=True, session=None):
-=======
 def delete_dag(dag_id: str, keep_records_in_log: bool = True, session=None) -> int:
->>>>>>> d25854dd
     """
     :param dag_id: the dag_id of the DAG to delete
     :param keep_records_in_log: whether keep records of the given dag_id
@@ -58,21 +46,12 @@
 
     # Scheduler removes DAGs without files from serialized_dag table every dag_dir_list_interval.
     # There may be a lag, so explicitly removes serialized DAG here.
-<<<<<<< HEAD
-    if STORE_SERIALIZED_DAGS and SerializedDagModel.has_dag(dag_id=dag_id, session=session):
-=======
     if SerializedDagModel.has_dag(dag_id=dag_id, session=session):
->>>>>>> d25854dd
         SerializedDagModel.remove_dag(dag_id=dag_id, session=session)
 
     count = 0
 
-<<<<<<< HEAD
-    # noinspection PyUnresolvedReferences,PyProtectedMember
-    for model in models.base.Base._decl_class_registry.values():  # pylint: disable=protected-access
-=======
     for model in models.base.Base._decl_class_registry.values():
->>>>>>> d25854dd
         if hasattr(model, "dag_id"):
             if keep_records_in_log and model.__name__ == 'Log':
                 continue
@@ -80,17 +59,6 @@
             count += session.query(model).filter(cond).delete(synchronize_session='fetch')
     if dag.is_subdag:
         parent_dag_id, task_id = dag_id.rsplit(".", 1)
-<<<<<<< HEAD
-        for model in models.DagRun, TaskFail, models.TaskInstance:
-            count += session.query(model).filter(model.dag_id == parent_dag_id,
-                                                 model.task_id == task_id).delete()
-
-    # Delete entries in Import Errors table for a deleted DAG
-    # This handles the case when the dag_id is changed in the file
-    session.query(models.ImportError).filter(
-        models.ImportError.filename == dag.fileloc
-    ).delete(synchronize_session='fetch')
-=======
         for model in TaskFail, models.TaskInstance:
             count += (
                 session.query(model).filter(model.dag_id == parent_dag_id, model.task_id == task_id).delete()
@@ -101,6 +69,5 @@
     session.query(models.ImportError).filter(models.ImportError.filename == dag.fileloc).delete(
         synchronize_session='fetch'
     )
->>>>>>> d25854dd
 
     return count