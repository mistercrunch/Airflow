#
# Licensed to the Apache Software Foundation (ASF) under one
# or more contributor license agreements.  See the NOTICE file
# distributed with this work for additional information
# regarding copyright ownership.  The ASF licenses this file
# to you under the Apache License, Version 2.0 (the
# "License"); you may not use this file except in compliance
# with the License.  You may obtain a copy of the License at
#
#   http://www.apache.org/licenses/LICENSE-2.0
#
# Unless required by applicable law or agreed to in writing,
# software distributed under the License is distributed on an
# "AS IS" BASIS, WITHOUT WARRANTIES OR CONDITIONS OF ANY
# KIND, either express or implied.  See the License for the
# specific language governing permissions and limitations
# under the License.
"""Delete DAGs APIs."""
import logging

from sqlalchemy import or_

from airflow import models
from airflow.exceptions import AirflowException, DagNotFound
from airflow.models import DagModel, TaskFail
from airflow.models.serialized_dag import SerializedDagModel
from airflow.utils.session import provide_session
from airflow.utils.state import State

log = logging.getLogger(__name__)


@provide_session
def delete_dag(dag_id: str, keep_records_in_log: bool = True, session=None) -> int:
    """
    :param dag_id: the dag_id of the DAG to delete
    :param keep_records_in_log: whether keep records of the given dag_id
        in the Log table in the backend database (for reasons like auditing).
        The default value is True.
    :param session: session used
    :return count of deleted dags
    """
    log.info("Deleting DAG: %s", dag_id)
    running_tis = (
        session.query(models.TaskInstance.state)
        .filter(models.TaskInstance.dag_id == dag_id)
        .filter(models.TaskInstance.state == State.RUNNING)
<<<<<<< HEAD
        .limit(1)
=======
        .count()
>>>>>>> c110b985
    )
    if running_tis:
        raise AirflowException("TaskInstances still running")
    dag = session.query(DagModel).filter(DagModel.dag_id == dag_id).first()
    if dag is None:
        raise DagNotFound(f"Dag id {dag_id} not found")

    # Scheduler removes DAGs without files from serialized_dag table every dag_dir_list_interval.
    # There may be a lag, so explicitly removes serialized DAG here.
    if SerializedDagModel.has_dag(dag_id=dag_id, session=session):
        SerializedDagModel.remove_dag(dag_id=dag_id, session=session)

    count = 0

    for model in models.base.Base._decl_class_registry.values():
        if hasattr(model, "dag_id"):
            if keep_records_in_log and model.__name__ == 'Log':
                continue
            cond = or_(model.dag_id == dag_id, model.dag_id.like(dag_id + ".%"))
            count += session.query(model).filter(cond).delete(synchronize_session='fetch')
    if dag.is_subdag:
        parent_dag_id, task_id = dag_id.rsplit(".", 1)
        for model in TaskFail, models.TaskInstance:
            count += (
                session.query(model).filter(model.dag_id == parent_dag_id, model.task_id == task_id).delete()
            )

    # Delete entries in Import Errors table for a deleted DAG
    # This handles the case when the dag_id is changed in the file
    session.query(models.ImportError).filter(models.ImportError.filename == dag.fileloc).delete(
        synchronize_session='fetch'
    )

    return count<|MERGE_RESOLUTION|>--- conflicted
+++ resolved
@@ -45,11 +45,8 @@
         session.query(models.TaskInstance.state)
         .filter(models.TaskInstance.dag_id == dag_id)
         .filter(models.TaskInstance.state == State.RUNNING)
-<<<<<<< HEAD
         .limit(1)
-=======
         .count()
->>>>>>> c110b985
     )
     if running_tis:
         raise AirflowException("TaskInstances still running")
