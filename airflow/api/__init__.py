--- conflicted
+++ resolved
@@ -28,11 +28,7 @@
 
 
 def load_auth():
-<<<<<<< HEAD
-    """Loads authentication backends."""
-=======
     """Load authentication backends."""
->>>>>>> 5ce9c827
     auth_backends = "airflow.api.auth.backend.default"
     try:
         auth_backends = conf.get("api", "auth_backends")
