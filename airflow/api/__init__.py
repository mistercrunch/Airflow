--- conflicted
+++ resolved
@@ -16,47 +16,17 @@
 # specific language governing permissions and limitations
 # under the License.
 """Authentication backend"""
-<<<<<<< HEAD
+import logging
+from importlib import import_module
 
-from __future__ import print_function
-
-=======
-import logging
->>>>>>> d25854dd
-from importlib import import_module
-import logging
-import warnings
-
-<<<<<<< HEAD
-import lazy_object_proxy
-from zope.deprecation import deprecated
-
-=======
->>>>>>> d25854dd
 from airflow.configuration import conf
 from airflow.exceptions import AirflowConfigException, AirflowException
 
 log = logging.getLogger(__name__)
-<<<<<<< HEAD
-
-
-class ApiAuth:  # pylint: disable=too-few-public-methods
-    """Class to keep module of Authentication API  """
-    def __init__(self):
-        self.api_auth = None
-
-
-API_AUTH = ApiAuth()
-=======
->>>>>>> d25854dd
 
 
 def load_auth():
     """Loads authentication backend"""
-<<<<<<< HEAD
-
-=======
->>>>>>> d25854dd
     auth_backend = 'airflow.api.auth.backend.default'
     try:
         auth_backend = conf.get("api", "auth_backend")
@@ -64,35 +34,9 @@
         pass
 
     try:
-<<<<<<< HEAD
-        api_auth = import_module(auth_backend)
-
-        if api_auth is not API_AUTH.api_auth:
-            # Only warn about this if the setting has changed
-
-            if hasattr(api_auth, 'client_auth'):
-                warnings.warn(
-                    'Auth backend %s should provide a CLIENT_AUTH (instead of client_auth)' % auth_backend,
-                    DeprecationWarning)
-                api_auth.CLIENT_AUTH = api_auth.client_auth
-            else:
-                api_auth.client_auth = deprecated('use CLIENT_AUTH', api_auth.CLIENT_AUTH)
-            API_AUTH.api_auth = api_auth
-    except ImportError as err:
-        log.critical(
-            "Cannot import %s for API authentication due to: %s",
-            auth_backend, err
-        )
-        raise AirflowException(err)
-
-
-api_auth = lazy_object_proxy.Proxy(lambda: API_AUTH.api_auth)
-deprecated('api_auth', 'Use airflow.api.API_AUTH.api_auth instead')
-=======
         auth_backend = import_module(auth_backend)
         log.info("Loaded API auth backend: %s", auth_backend)
         return auth_backend
     except ImportError as err:
         log.critical("Cannot import %s for API authentication due to: %s", auth_backend, err)
-        raise AirflowException(err)
->>>>>>> d25854dd
+        raise AirflowException(err)