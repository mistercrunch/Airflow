#
# Licensed to the Apache Software Foundation (ASF) under one
# or more contributor license agreements.  See the NOTICE file
# distributed with this work for additional information
# regarding copyright ownership.  The ASF licenses this file
# to you under the Apache License, Version 2.0 (the
# "License"); you may not use this file except in compliance
# with the License.  You may obtain a copy of the License at
#
#   http://www.apache.org/licenses/LICENSE-2.0
#
# Unless required by applicable law or agreed to in writing,
# software distributed under the License is distributed on an
# "AS IS" BASIS, WITHOUT WARRANTIES OR CONDITIONS OF ANY
# KIND, either express or implied.  See the License for the
# specific language governing permissions and limitations
# under the License.
"""JSON API Client"""

from urllib.parse import urljoin

from airflow.api.client import api_client


class Client(api_client.Client):
    """Json API client implementation."""

    def _request(self, url, method='GET', json=None):
        params = {
            'url': url,
        }
        if json is not None:
            params['json'] = json
<<<<<<< HEAD

        resp = getattr(requests, method.lower())(**params)  # pylint: disable=not-callable
        if not resp.ok:
            # It is justified here because there might be many resp types.
            # noinspection PyBroadException
=======
        resp = getattr(self._session, method.lower())(**params)
        if not resp.ok:
            # It is justified here because there might be many resp types.
>>>>>>> d25854dd
            try:
                data = resp.json()
            except Exception:  # pylint: disable=broad-except
                data = {}
            raise OSError(data.get('error', 'Server error'))

        return resp.json()

    def trigger_dag(self, dag_id, run_id=None, conf=None, execution_date=None):
        endpoint = f'/api/experimental/dags/{dag_id}/dag_runs'
        url = urljoin(self._api_base_url, endpoint)
        data = self._request(
            url,
            method='POST',
            json={
                "run_id": run_id,
                "conf": conf,
                "execution_date": execution_date,
            },
        )
        return data['message']

    def delete_dag(self, dag_id):
<<<<<<< HEAD
        endpoint = '/api/experimental/dags/{}'.format(dag_id)
=======
        endpoint = f'/api/experimental/dags/{dag_id}/delete_dag'
>>>>>>> d25854dd
        url = urljoin(self._api_base_url, endpoint)
        data = self._request(url, method='DELETE')
        return data['message']

    def get_pool(self, name):
        endpoint = f'/api/experimental/pools/{name}'
        url = urljoin(self._api_base_url, endpoint)
        pool = self._request(url)
        return pool['pool'], pool['slots'], pool['description']

    def get_pools(self):
        endpoint = '/api/experimental/pools'
        url = urljoin(self._api_base_url, endpoint)
        pools = self._request(url)
        return [(p['pool'], p['slots'], p['description']) for p in pools]

    def create_pool(self, name, slots, description):
        endpoint = '/api/experimental/pools'
        url = urljoin(self._api_base_url, endpoint)
        pool = self._request(
            url,
            method='POST',
            json={
                'name': name,
                'slots': slots,
                'description': description,
            },
        )
        return pool['pool'], pool['slots'], pool['description']

    def delete_pool(self, name):
        endpoint = f'/api/experimental/pools/{name}'
        url = urljoin(self._api_base_url, endpoint)
        pool = self._request(url, method='DELETE')
        return pool['pool'], pool['slots'], pool['description']

    def get_lineage(self, dag_id: str, execution_date: str):
        endpoint = f"/api/experimental/lineage/{dag_id}/{execution_date}"
        url = urljoin(self._api_base_url, endpoint)
        data = self._request(url, method='GET')
        return data['message']<|MERGE_RESOLUTION|>--- conflicted
+++ resolved
@@ -15,99 +15,69 @@
 # KIND, either express or implied.  See the License for the
 # specific language governing permissions and limitations
 # under the License.
-"""JSON API Client"""
-
-from urllib.parse import urljoin
-
-from airflow.api.client import api_client
+"""Client for all the API clients."""
+import httpx
 
 
-class Client(api_client.Client):
-    """Json API client implementation."""
+class Client:
+    """Base API client for all API clients."""
 
-    def _request(self, url, method='GET', json=None):
-        params = {
-            'url': url,
-        }
-        if json is not None:
-            params['json'] = json
-<<<<<<< HEAD
-
-        resp = getattr(requests, method.lower())(**params)  # pylint: disable=not-callable
-        if not resp.ok:
-            # It is justified here because there might be many resp types.
-            # noinspection PyBroadException
-=======
-        resp = getattr(self._session, method.lower())(**params)
-        if not resp.ok:
-            # It is justified here because there might be many resp types.
->>>>>>> d25854dd
-            try:
-                data = resp.json()
-            except Exception:  # pylint: disable=broad-except
-                data = {}
-            raise OSError(data.get('error', 'Server error'))
-
-        return resp.json()
+    def __init__(self, api_base_url, auth=None, session=None):
+        self._api_base_url = api_base_url
+        self._session: httpx.Client = session or httpx.Client()
+        if auth:
+            self._session.auth = auth
 
     def trigger_dag(self, dag_id, run_id=None, conf=None, execution_date=None):
-        endpoint = f'/api/experimental/dags/{dag_id}/dag_runs'
-        url = urljoin(self._api_base_url, endpoint)
-        data = self._request(
-            url,
-            method='POST',
-            json={
-                "run_id": run_id,
-                "conf": conf,
-                "execution_date": execution_date,
-            },
-        )
-        return data['message']
+        """Create a dag run for the specified dag.
+
+        :param dag_id:
+        :param run_id:
+        :param conf:
+        :param execution_date:
+        :return:
+        """
+        raise NotImplementedError()
 
     def delete_dag(self, dag_id):
-<<<<<<< HEAD
-        endpoint = '/api/experimental/dags/{}'.format(dag_id)
-=======
-        endpoint = f'/api/experimental/dags/{dag_id}/delete_dag'
->>>>>>> d25854dd
-        url = urljoin(self._api_base_url, endpoint)
-        data = self._request(url, method='DELETE')
-        return data['message']
+        """Delete all DB records related to the specified dag.
+
+        :param dag_id:
+        """
+        raise NotImplementedError()
 
     def get_pool(self, name):
-        endpoint = f'/api/experimental/pools/{name}'
-        url = urljoin(self._api_base_url, endpoint)
-        pool = self._request(url)
-        return pool['pool'], pool['slots'], pool['description']
+        """Get pool.
+
+        :param name: pool name
+        """
+        raise NotImplementedError()
 
     def get_pools(self):
-        endpoint = '/api/experimental/pools'
-        url = urljoin(self._api_base_url, endpoint)
-        pools = self._request(url)
-        return [(p['pool'], p['slots'], p['description']) for p in pools]
+        """Get all pools."""
+        raise NotImplementedError()
 
     def create_pool(self, name, slots, description):
-        endpoint = '/api/experimental/pools'
-        url = urljoin(self._api_base_url, endpoint)
-        pool = self._request(
-            url,
-            method='POST',
-            json={
-                'name': name,
-                'slots': slots,
-                'description': description,
-            },
-        )
-        return pool['pool'], pool['slots'], pool['description']
+        """Create a pool.
+
+        :param name: pool name
+        :param slots: pool slots amount
+        :param description: pool description
+        """
+        raise NotImplementedError()
 
     def delete_pool(self, name):
-        endpoint = f'/api/experimental/pools/{name}'
-        url = urljoin(self._api_base_url, endpoint)
-        pool = self._request(url, method='DELETE')
-        return pool['pool'], pool['slots'], pool['description']
+        """Delete pool.
+
+        :param name: pool name
+        """
+        raise NotImplementedError()
 
     def get_lineage(self, dag_id: str, execution_date: str):
-        endpoint = f"/api/experimental/lineage/{dag_id}/{execution_date}"
-        url = urljoin(self._api_base_url, endpoint)
-        data = self._request(url, method='GET')
-        return data['message']+        """
+        Return the lineage information for the dag on this execution date
+        :param dag_id:
+        :param execution_date:
+        :return:
+        """
+        raise NotImplementedError()