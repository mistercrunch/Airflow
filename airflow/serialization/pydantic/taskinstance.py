# Licensed to the Apache Software Foundation (ASF) under one
# or more contributor license agreements.  See the NOTICE file
# distributed with this work for additional information
# regarding copyright ownership.  The ASF licenses this file
# to you under the Apache License, Version 2.0 (the
# "License"); you may not use this file except in compliance
# with the License.  You may obtain a copy of the License at
#
#   http://www.apache.org/licenses/LICENSE-2.0
#
# Unless required by applicable law or agreed to in writing,
# software distributed under the License is distributed on an
# "AS IS" BASIS, WITHOUT WARRANTIES OR CONDITIONS OF ANY
# KIND, either express or implied.  See the License for the
# specific language governing permissions and limitations
# under the License.
from __future__ import annotations

from datetime import datetime
from typing import TYPE_CHECKING, Any, Iterable, Optional

import pendulum
from pydantic import BaseModel as BaseModelPydantic
from sqlalchemy.orm import Session

from airflow.models import Operator
from airflow.utils.context import Context
from airflow.utils.session import NEW_SESSION, provide_session
from airflow.utils.state import DagRunState
from airflow.utils.xcom import XCOM_RETURN_KEY

if TYPE_CHECKING:
    from airflow.models import DagRun
    from airflow.models.baseoperator import BaseOperator
    from airflow.models.taskinstance import TaskInstance
    from airflow.serialization.pydantic.dag_run import DagRunPydantic


class TaskInstancePydantic(BaseModelPydantic):
    """Serializable representation of the TaskInstance ORM SqlAlchemyModel used by internal API."""

    task_id: str
    dag_id: str
    run_id: str
    map_index: int
    start_date: Optional[datetime]
    end_date: Optional[datetime]
    execution_date: Optional[datetime]
    duration: Optional[float]
    state: Optional[str]
    try_number: int
    _try_number: int
    max_tries: int
    hostname: str
    unixname: str
    job_id: Optional[int]
    pool: str
    pool_slots: int
    queue: str
    priority_weight: Optional[int]
    operator: str
    custom_operator_name: Optional[str]
    queued_dttm: Optional[str]
    queued_by_job_id: Optional[int]
    pid: Optional[int]
    executor_config: Any
    updated_at: Optional[datetime]
    external_executor_id: Optional[str]
    trigger_id: Optional[int]
    trigger_timeout: Optional[datetime]
    next_method: Optional[str]
    next_kwargs: Optional[dict]
    run_as_user: Optional[str]
    task: Operator
    test_mode: bool

    class Config:
        """Make sure it deals automatically with SQLAlchemy ORM classes."""

<<<<<<< HEAD
        orm_mode = True
        arbitrary_types_allowed = True
=======
        from_attributes = True
        orm_mode = True  # Pydantic 1.x compatibility.
>>>>>>> 008f2335

    def xcom_pull(
        self,
        task_ids: str | Iterable[str] | None = None,
        dag_id: str | None = None,
        key: str = XCOM_RETURN_KEY,
        include_prior_dates: bool = False,
        *,
        map_indexes: int | Iterable[int] | None = None,
        default: Any = None,
    ) -> Any:
        """
        Pull an XCom value for this task instance.

        TODO: make it works for AIP-44
        :param task_ids: task id or list of task ids, if None, the task_id of the current task is used
        :param dag_id: dag id, if None, the dag_id of the current task is used
        :param key: the key to identify the XCom value
        :param include_prior_dates: whether to include prior execution dates
        :param map_indexes: map index or list of map indexes, if None, the map_index of the current task
            is used
        :param default: the default value to return if the XCom value does not exist
        :return: Xcom value
        """
        return None

    @provide_session
    def xcom_push(
        self,
        key: str,
        value: Any,
        execution_date: datetime | None = None,
        session: Session = NEW_SESSION,
    ) -> None:
        """
        Push an XCom value for this task instance.

        TODO: make it works for AIP-44
        :param key: the key to identify the XCom value
        :param value: the value of the XCom
        :param execution_date: the execution date to push the XCom for
        """
        pass

    @provide_session
    def get_dagrun(self, session: Session = NEW_SESSION) -> DagRunPydantic:
        """
        Returns the DagRun for this TaskInstance.

        :param session: SQLAlchemy ORM Session

        TODO: make it works for AIP-44

        :return: Pydantic serialized version of DaGrun
        """
        raise NotImplementedError()

    def _execute_task(self, context, task_orig):
        """
        Executes Task (optionally with a Timeout) and pushes Xcom results.

        :param context: Jinja2 context
        :param task_orig: origin task
        """
        from airflow.models.taskinstance import _execute_task

        return _execute_task(task_instance=self, context=context, task_orig=task_orig)

    @provide_session
    def refresh_from_db(self, session: Session = NEW_SESSION, lock_for_update: bool = False) -> None:
        """
        Refreshes the task instance from the database based on the primary key.

        :param session: SQLAlchemy ORM Session
        :param lock_for_update: if True, indicates that the database should
            lock the TaskInstance (issuing a FOR UPDATE clause) until the
            session is committed.
        """
        from airflow.models.taskinstance import _refresh_from_db

        _refresh_from_db(task_instance=self, session=session, lock_for_update=lock_for_update)

    def set_duration(self) -> None:
        """Set task instance duration."""
        from airflow.models.taskinstance import _set_duration

        _set_duration(task_instance=self)

    @property
    def stats_tags(self) -> dict[str, str]:
        """Returns task instance tags."""
        from airflow.models.taskinstance import _stats_tags

        return _stats_tags(task_instance=self)

    def clear_next_method_args(self) -> None:
        """Ensure we unset next_method and next_kwargs to ensure that any retries don't re-use them."""
        from airflow.models.taskinstance import _clear_next_method_args

        _clear_next_method_args(task_instance=self)

    def get_template_context(
        self,
        session: Session | None = None,
        ignore_param_exceptions: bool = True,
    ) -> Context:
        """
        Return TI Context.

        :param session: SQLAlchemy ORM Session
        :param ignore_param_exceptions: flag to suppress value exceptions while initializing the ParamsDict
        """
        from airflow.models.taskinstance import _get_template_context

        return _get_template_context(
            task_instance=self,
            session=session,
            ignore_param_exceptions=ignore_param_exceptions,
        )

    def is_eligible_to_retry(self):
        """Is task instance is eligible for retry."""
        from airflow.models.taskinstance import _is_eligible_to_retry

        return _is_eligible_to_retry(task_instance=self)

    @provide_session
    def handle_failure(
        self,
        error: None | str | Exception | KeyboardInterrupt,
        test_mode: bool | None = None,
        context: Context | None = None,
        force_fail: bool = False,
        session: Session = NEW_SESSION,
    ) -> None:
        """
        Handle Failure for a task instance.

        :param error: if specified, log the specific exception if thrown
        :param session: SQLAlchemy ORM Session
        :param test_mode: doesn't record success or failure in the DB if True
        :param context: Jinja2 context
        :param force_fail: if True, task does not retry
        """
        from airflow.models.taskinstance import _handle_failure

        _handle_failure(
            task_instance=self,
            error=error,
            session=session,
            test_mode=test_mode,
            context=context,
            force_fail=force_fail,
        )

    def refresh_from_task(self, task: Operator, pool_override: str | None = None) -> None:
        """
        Copy common attributes from the given task.

        :param task: The task object to copy from
        :param pool_override: Use the pool_override instead of task's pool
        """
        from airflow.models.taskinstance import _refresh_from_task

        _refresh_from_task(task_instance=self, task=task, pool_override=pool_override)

    @provide_session
    def get_previous_dagrun(
        self,
        state: DagRunState | None = None,
        session: Session | None = None,
    ) -> DagRun | None:
        """
        The DagRun that ran before this task instance's DagRun.

        :param state: If passed, it only take into account instances of a specific state.
        :param session: SQLAlchemy ORM Session.
        """
        from airflow.models.taskinstance import _get_previous_dagrun

        return _get_previous_dagrun(task_instance=self, state=state, session=session)

    @provide_session
    def get_previous_execution_date(
        self,
        state: DagRunState | None = None,
        session: Session = NEW_SESSION,
    ) -> pendulum.DateTime | None:
        """
        The execution date from property previous_ti_success.

        :param state: If passed, it only take into account instances of a specific state.
        :param session: SQLAlchemy ORM Session
        """
        from airflow.models.taskinstance import _get_previous_execution_date

        return _get_previous_execution_date(task_instance=self, state=state, session=session)

    def email_alert(self, exception, task: BaseOperator) -> None:
        """
        Send alert email with exception information.

        :param exception: the exception
        :param task: task related to the exception
        """
        from airflow.models.taskinstance import _email_alert

        _email_alert(task_instance=self, exception=exception, task=task)

    def get_email_subject_content(
        self, exception: BaseException, task: BaseOperator | None = None
    ) -> tuple[str, str, str]:
        """
        Get the email subject content for exceptions.

        :param exception: the exception sent in the email
        :param task:
        """
        from airflow.models.taskinstance import _get_email_subject_content

        return _get_email_subject_content(task_instance=self, exception=exception, task=task)

    @provide_session
    def get_previous_ti(
        self,
        state: DagRunState | None = None,
        session: Session = NEW_SESSION,
    ) -> TaskInstance | None:
        """
        The task instance for the task that ran before this task instance.

        :param session: SQLAlchemy ORM Session
        :param state: If passed, it only take into account instances of a specific state.
        """
        from airflow.models.taskinstance import _get_previous_ti

        return _get_previous_ti(task_instance=self, state=state, session=session)<|MERGE_RESOLUTION|>--- conflicted
+++ resolved
@@ -77,13 +77,9 @@
     class Config:
         """Make sure it deals automatically with SQLAlchemy ORM classes."""
 
-<<<<<<< HEAD
-        orm_mode = True
-        arbitrary_types_allowed = True
-=======
         from_attributes = True
         orm_mode = True  # Pydantic 1.x compatibility.
->>>>>>> 008f2335
+        arbitrary_types_allowed = True
 
     def xcom_pull(
         self,
