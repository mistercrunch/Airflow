--- conflicted
+++ resolved
@@ -32,11 +32,7 @@
     updated_at: datetime
 
     class Config:
-<<<<<<< HEAD
-        """Make sure it deals automatically with ORM classes of SQL Alchemy."""
-=======
         """Make sure it deals automatically with SQLAlchemy ORM classes."""
->>>>>>> e6f21174
 
         orm_mode = True
 
@@ -54,11 +50,7 @@
     updated_at = datetime
 
     class Config:
-<<<<<<< HEAD
-        """Make sure it deals automatically with ORM classes of SQL Alchemy."""
-=======
         """Make sure it deals automatically with SQLAlchemy ORM classes."""
->>>>>>> e6f21174
 
         orm_mode = True
 
@@ -77,11 +69,7 @@
     producing_tasks: List[TaskOutletDatasetReferencePydantic]
 
     class Config:
-<<<<<<< HEAD
-        """Make sure it deals automatically with ORM classes of SQL Alchemy."""
-=======
         """Make sure it deals automatically with SQLAlchemy ORM classes."""
->>>>>>> e6f21174
 
         orm_mode = True
 
@@ -99,10 +87,6 @@
     dataset: DatasetPydantic
 
     class Config:
-<<<<<<< HEAD
-        """Make sure it deals automatically with ORM classes of SQL Alchemy."""
-=======
         """Make sure it deals automatically with SQLAlchemy ORM classes."""
->>>>>>> e6f21174
 
         orm_mode = True