--- conflicted
+++ resolved
@@ -2015,8 +2015,6 @@
       type: boolean
       example: ~
       default: "False"
-<<<<<<< HEAD
-=======
     max_form_memory_size:
       description: |
         The maximum size in bytes any non-file form field may be in a multipart/form-data body.
@@ -2033,136 +2031,6 @@
       type: integer
       example: ~
       default: "1000"
-email:
-  description: |
-    Configuration email backend and whether to
-    send email alerts on retry or failure
-  options:
-    email_backend:
-      description: Email backend to use
-      version_added: ~
-      type: string
-      example: ~
-      default: "airflow.utils.email.send_email_smtp"
-    email_conn_id:
-      description: Email connection to use
-      version_added: 2.1.0
-      type: string
-      example: ~
-      default: "smtp_default"
-    default_email_on_retry:
-      description: |
-        Whether email alerts should be sent when a task is retried
-      version_added: 2.0.0
-      type: boolean
-      example: ~
-      default: "True"
-    default_email_on_failure:
-      description: |
-        Whether email alerts should be sent when a task failed
-      version_added: 2.0.0
-      type: boolean
-      example: ~
-      default: "True"
-    subject_template:
-      description: |
-        File that will be used as the template for Email subject (which will be rendered using Jinja2).
-        If not set, Airflow uses a base template.
-      version_added: 2.0.1
-      type: string
-      example: "/path/to/my_subject_template_file"
-      default: ~
-      see_also: ":doc:`Email Configuration </howto/email-config>`"
-    html_content_template:
-      description: |
-        File that will be used as the template for Email content (which will be rendered using Jinja2).
-        If not set, Airflow uses a base template.
-      version_added: 2.0.1
-      type: string
-      example: "/path/to/my_html_content_template_file"
-      default: ~
-      see_also: ":doc:`Email Configuration </howto/email-config>`"
-    from_email:
-      description: |
-        Email address that will be used as sender address.
-        It can either be raw email or the complete address in a format ``Sender Name <sender@email.com>``
-      version_added: 2.2.4
-      type: string
-      example: "Airflow <airflow@example.com>"
-      default: ~
-    ssl_context:
-      description: |
-        ssl context to use when using SMTP and IMAP SSL connections. By default, the context is "default"
-        which sets it to ``ssl.create_default_context()`` which provides the right balance between
-        compatibility and security, it however requires that certificates in your operating system are
-        updated and that SMTP/IMAP servers of yours have valid certificates that have corresponding public
-        keys installed on your machines. You can switch it to "none" if you want to disable checking
-        of the certificates, but it is not recommended as it allows MITM (man-in-the-middle) attacks
-        if your infrastructure is not sufficiently secured. It should only be set temporarily while you
-        are fixing your certificate configuration. This can be typically done by upgrading to newer
-        version of the operating system you run Airflow components on,by upgrading/refreshing proper
-        certificates in the OS or by updating certificates for your mail servers.
-      type: string
-      version_added: 2.7.0
-      example: "default"
-      default: "default"
-smtp:
-  description: |
-    If you want airflow to send emails on retries, failure, and you want to use
-    the airflow.utils.email.send_email_smtp function, you have to configure an
-    smtp server here
-  options:
-    smtp_host:
-      description: |
-        Specifies the host server address used by Airflow when sending out email notifications via SMTP.
-      version_added: ~
-      type: string
-      example: ~
-      default: "localhost"
-    smtp_starttls:
-      description: |
-        Determines whether to use the STARTTLS command when connecting to the SMTP server.
-      version_added: ~
-      type: string
-      example: ~
-      default: "True"
-    smtp_ssl:
-      description: |
-        Determines whether to use an SSL connection when talking to the SMTP server.
-      version_added: ~
-      type: string
-      example: ~
-      default: "False"
-    smtp_port:
-      description: |
-        Defines the port number on which Airflow connects to the SMTP server to send email notifications.
-      version_added: ~
-      type: string
-      example: ~
-      default: "25"
-    smtp_mail_from:
-      description: |
-        Specifies the default **from** email address used when Airflow sends email notifications.
-      version_added: ~
-      type: string
-      example: ~
-      default: "airflow@example.com"
-    smtp_timeout:
-      description: |
-        Determines the maximum time (in seconds) the Apache Airflow system will wait for a
-        connection to the SMTP server to be established.
-      version_added: 2.0.0
-      type: integer
-      example: ~
-      default: "30"
-    smtp_retry_limit:
-      description: |
-        Defines the maximum number of times Airflow will attempt to connect to the SMTP server.
-      version_added: 2.0.0
-      type: integer
-      example: ~
-      default: "5"
->>>>>>> 42db67b5
 sentry:
   description: |
     `Sentry <https://docs.sentry.io>`__ integration. Here you can supply
