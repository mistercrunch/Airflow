--- conflicted
+++ resolved
@@ -38,18 +38,10 @@
     :param redshift_conn_id: reference to a specific redshift database
     :type redshift_conn_id: str
     :param aws_conn_id: reference to a specific S3 connection
-<<<<<<< HEAD
-    :type aws_conn_id: str
-    :parame verify: Whether or not to verify SSL certificates for S3 connection.
-        By default SSL certificates are verified.
-        You can provide the following values:
-
-=======
     :type aws_conn_id: string
     :parame verify: Whether or not to verify SSL certificates for S3 connection.
         By default SSL certificates are verified.
         You can provide the following values:
->>>>>>> cb8b2a1d
         - False: do not validate SSL certificates. SSL will still be used
                  (unless use_ssl is False), but SSL certificates will not be
                  verified.
