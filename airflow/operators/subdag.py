#
# Licensed to the Apache Software Foundation (ASF) under one
# or more contributor license agreements.  See the NOTICE file
# distributed with this work for additional information
# regarding copyright ownership.  The ASF licenses this file
# to you under the Apache License, Version 2.0 (the
# "License"); you may not use this file except in compliance
# with the License.  You may obtain a copy of the License at
#
#   http://www.apache.org/licenses/LICENSE-2.0
#
# Unless required by applicable law or agreed to in writing,
# software distributed under the License is distributed on an
# "AS IS" BASIS, WITHOUT WARRANTIES OR CONDITIONS OF ANY
# KIND, either express or implied.  See the License for the
# specific language governing permissions and limitations
# under the License.
"""
This module is deprecated. Please use :mod:`airflow.utils.task_group`.
The module which provides a way to nest your DAGs and so your levels of complexity.
"""
from __future__ import annotations

import warnings
from datetime import datetime
from enum import Enum

from sqlalchemy.orm.session import Session

from airflow.api.common.experimental.get_task_instance import get_task_instance
from airflow.exceptions import AirflowException, RemovedInAirflow3Warning, TaskInstanceNotFound
from airflow.models import DagRun
from airflow.models.dag import DAG, DagContext
from airflow.models.pool import Pool
from airflow.models.taskinstance import TaskInstance
from airflow.sensors.base import BaseSensorOperator
from airflow.utils.context import Context
from airflow.utils.session import NEW_SESSION, create_session, provide_session
from airflow.utils.state import State
from airflow.utils.types import DagRunType


class SkippedStatePropagationOptions(Enum):
    """Available options for skipped state propagation of subdag's tasks to parent dag tasks."""

    ALL_LEAVES = "all_leaves"
    ANY_LEAF = "any_leaf"


class SubDagOperator(BaseSensorOperator):
    """
    This class is deprecated.
    Please use `airflow.utils.task_group.TaskGroup`.

    This runs a sub dag. By convention, a sub dag's dag_id
    should be prefixed by its parent and a dot. As in `parent.child`.
    Although SubDagOperator can occupy a pool/concurrency slot,
    user can specify the mode=reschedule so that the slot will be
    released periodically to avoid potential deadlock.

    :param subdag: the DAG object to run as a subdag of the current DAG.
    :param session: sqlalchemy session
    :param conf: Configuration for the subdag
    :param propagate_skipped_state: by setting this argument you can define
        whether the skipped state of leaf task(s) should be propagated to the
        parent dag's downstream task.
    """

    ui_color = "#555"
    ui_fgcolor = "#fff"

    subdag: DAG

    @provide_session
    def __init__(
        self,
        *,
        subdag: DAG,
        session: Session = NEW_SESSION,
        conf: dict | None = None,
        propagate_skipped_state: SkippedStatePropagationOptions | None = None,
        **kwargs,
    ) -> None:
        super().__init__(**kwargs)
        self.subdag = subdag
        self.conf = conf
        self.propagate_skipped_state = propagate_skipped_state

        self._validate_dag(kwargs)
        self._validate_pool(session)

        warnings.warn(
            """This class is deprecated. Please use `airflow.utils.task_group.TaskGroup`.""",
            RemovedInAirflow3Warning,
            stacklevel=4,
        )

    def _validate_dag(self, kwargs):
        dag = kwargs.get("dag") or DagContext.get_current_dag()

        if not dag:
            raise AirflowException("Please pass in the `dag` param or call within a DAG context manager")

        if dag.dag_id + "." + kwargs["task_id"] != self.subdag.dag_id:
            raise AirflowException(
                f"The subdag's dag_id should have the form '{{parent_dag_id}}.{{this_task_id}}'. "
                f"Expected '{dag.dag_id}.{kwargs['task_id']}'; received '{self.subdag.dag_id}'."
            )

    def _validate_pool(self, session):
        if self.pool:
            conflicts = [t for t in self.subdag.tasks if t.pool == self.pool]
            if conflicts:
                # only query for pool conflicts if one may exist
                pool = session.query(Pool).filter(Pool.slots == 1).filter(Pool.pool == self.pool).first()
                if pool and any(t.pool == self.pool for t in self.subdag.tasks):
                    raise AirflowException(
                        f"SubDagOperator {self.task_id} and subdag task{'s' if len(conflicts) > 1 else ''} "
                        f"{', '.join(t.task_id for t in conflicts)} both use pool {self.pool}, "
                        f"but the pool only has 1 slot. The subdag tasks will never run."
                    )

    def _get_dagrun(self, execution_date):
        dag_runs = DagRun.find(
            dag_id=self.subdag.dag_id,
            execution_date=execution_date,
        )
        return dag_runs[0] if dag_runs else None

<<<<<<< HEAD
    def _reset_dag_run_and_task_instances(self, dag_run, execution_date):
        """
        Set task instance states to allow for execution.
        Set the DagRun state to RUNNING and set the failed TaskInstances to None state
        for scheduler to pick up.

        :param dag_run: DAG run
        :param execution_date: Execution date
        :return: None
=======
    def _reset_dag_run_and_task_instances(self, dag_run: DagRun, execution_date: datetime) -> None:
        """Set task instance states to allow for execution.

        The state of the DAG run will be set to RUNNING, and failed task
        instances to ``None`` for scheduler to pick up.

        :param dag_run: DAG run to reset.
        :param execution_date: Execution date to select task instances.
>>>>>>> e6f21174
        """
        with create_session() as session:
            dag_run.state = State.RUNNING
            session.merge(dag_run)
            failed_task_instances = (
                session.query(TaskInstance)
                .filter(TaskInstance.dag_id == self.subdag.dag_id)
                .filter(TaskInstance.execution_date == execution_date)
                .filter(TaskInstance.state.in_([State.FAILED, State.UPSTREAM_FAILED]))
            )

            for task_instance in failed_task_instances:
                task_instance.state = State.NONE
                session.merge(task_instance)
            session.commit()

    def pre_execute(self, context):
        super().pre_execute(context)
        execution_date = context["execution_date"]
        dag_run = self._get_dagrun(execution_date)

        if dag_run is None:
            if context["data_interval_start"] is None or context["data_interval_end"] is None:
                data_interval: tuple[datetime, datetime] | None = None
            else:
                data_interval = (context["data_interval_start"], context["data_interval_end"])
            dag_run = self.subdag.create_dagrun(
                run_type=DagRunType.SCHEDULED,
                execution_date=execution_date,
                state=State.RUNNING,
                conf=self.conf,
                external_trigger=True,
                data_interval=data_interval,
            )
            self.log.info("Created DagRun: %s", dag_run.run_id)
        else:
            self.log.info("Found existing DagRun: %s", dag_run.run_id)
            if dag_run.state == State.FAILED:
                self._reset_dag_run_and_task_instances(dag_run, execution_date)

    def poke(self, context: Context):
        execution_date = context["execution_date"]
        dag_run = self._get_dagrun(execution_date=execution_date)
        return dag_run.state != State.RUNNING

    def post_execute(self, context, result=None):
        super().post_execute(context)
        execution_date = context["execution_date"]
        dag_run = self._get_dagrun(execution_date=execution_date)
        self.log.info("Execution finished. State is %s", dag_run.state)

        if dag_run.state != State.SUCCESS:
            raise AirflowException(f"Expected state: SUCCESS. Actual state: {dag_run.state}")

        if self.propagate_skipped_state and self._check_skipped_states(context):
            self._skip_downstream_tasks(context)

    def _check_skipped_states(self, context):
        leaves_tis = self._get_leaves_tis(context["execution_date"])

        if self.propagate_skipped_state == SkippedStatePropagationOptions.ANY_LEAF:
            return any(ti.state == State.SKIPPED for ti in leaves_tis)
        if self.propagate_skipped_state == SkippedStatePropagationOptions.ALL_LEAVES:
            return all(ti.state == State.SKIPPED for ti in leaves_tis)
        raise AirflowException(
            f"Unimplemented SkippedStatePropagationOptions {self.propagate_skipped_state} used."
        )

    def _get_leaves_tis(self, execution_date):
        leaves_tis = []
        for leaf in self.subdag.leaves:
            try:
                ti = get_task_instance(
                    dag_id=self.subdag.dag_id, task_id=leaf.task_id, execution_date=execution_date
                )
                leaves_tis.append(ti)
            except TaskInstanceNotFound:
                continue
        return leaves_tis

    def _skip_downstream_tasks(self, context):
        self.log.info(
            "Skipping downstream tasks because propagate_skipped_state is set to %s "
            "and skipped task(s) were found.",
            self.propagate_skipped_state,
        )

        downstream_tasks = context["task"].downstream_list
        self.log.debug("Downstream task_ids %s", downstream_tasks)

        if downstream_tasks:
            self.skip(context["dag_run"], context["execution_date"], downstream_tasks)

        self.log.info("Done.")<|MERGE_RESOLUTION|>--- conflicted
+++ resolved
@@ -127,17 +127,6 @@
         )
         return dag_runs[0] if dag_runs else None
 
-<<<<<<< HEAD
-    def _reset_dag_run_and_task_instances(self, dag_run, execution_date):
-        """
-        Set task instance states to allow for execution.
-        Set the DagRun state to RUNNING and set the failed TaskInstances to None state
-        for scheduler to pick up.
-
-        :param dag_run: DAG run
-        :param execution_date: Execution date
-        :return: None
-=======
     def _reset_dag_run_and_task_instances(self, dag_run: DagRun, execution_date: datetime) -> None:
         """Set task instance states to allow for execution.
 
@@ -146,7 +135,6 @@
 
         :param dag_run: DAG run to reset.
         :param execution_date: Execution date to select task instances.
->>>>>>> e6f21174
         """
         with create_session() as session:
             dag_run.state = State.RUNNING
