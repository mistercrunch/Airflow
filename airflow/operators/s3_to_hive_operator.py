#
# Licensed to the Apache Software Foundation (ASF) under one
# or more contributor license agreements.  See the NOTICE file
# distributed with this work for additional information
# regarding copyright ownership.  The ASF licenses this file
# to you under the Apache License, Version 2.0 (the
# "License"); you may not use this file except in compliance
# with the License.  You may obtain a copy of the License at
#
#   http://www.apache.org/licenses/LICENSE-2.0
#
# Unless required by applicable law or agreed to in writing,
# software distributed under the License is distributed on an
# "AS IS" BASIS, WITHOUT WARRANTIES OR CONDITIONS OF ANY
# KIND, either express or implied.  See the License for the
# specific language governing permissions and limitations
# under the License.
"""This module is deprecated. Please use :mod:`airflow.providers.apache.hive.transfers.s3_to_hive`."""

import warnings

from airflow.providers.apache.hive.transfers.s3_to_hive import S3ToHiveOperator

warnings.warn(
    "This module is deprecated. Please use `airflow.providers.apache.hive.transfers.s3_to_hive`.",
    DeprecationWarning,
    stacklevel=2,
)


<<<<<<< HEAD
    :param s3_key: The key to be retrieved from S3. (templated)
    :type s3_key: str
    :param field_dict: A dictionary of the fields name in the file
        as keys and their Hive types as values
    :type field_dict: dict
    :param hive_table: target Hive table, use dot notation to target a
        specific database. (templated)
    :type hive_table: str
    :param create: whether to create the table if it doesn't exist
    :type create: bool
    :param recreate: whether to drop and recreate the table at every
        execution
    :type recreate: bool
    :param partition: target partition as a dict of partition columns
        and values. (templated)
    :type partition: dict
    :param headers: whether the file contains column names on the first
        line
    :type headers: bool
    :param check_headers: whether the column names on the first line should be
        checked against the keys of field_dict
    :type check_headers: bool
    :param wildcard_match: whether the s3_key should be interpreted as a Unix
        wildcard pattern
    :type wildcard_match: bool
    :param delimiter: field delimiter in the file
    :type delimiter: str
    :param aws_conn_id: source s3 connection
    :type aws_conn_id: str
    :param verify: Whether or not to verify SSL certificates for S3 connection.
        By default SSL certificates are verified.
        You can provide the following values:

        - ``False``: do not validate SSL certificates. SSL will still be used
                 (unless use_ssl is False), but SSL certificates will not be
                 verified.
        - ``path/to/cert/bundle.pem``: A filename of the CA cert bundle to uses.
                 You can specify this argument if you want to use a different
                 CA cert bundle than the one used by botocore.
    :type verify: bool or str
    :param hive_cli_conn_id: destination hive connection
    :type hive_cli_conn_id: str
    :param input_compressed: Boolean to determine if file decompression is
        required to process headers
    :type input_compressed: bool
    :param tblproperties: TBLPROPERTIES of the hive table being created
    :type tblproperties: dict
    :param select_expression: S3 Select expression
    :type select_expression: str
    """

    template_fields = ('s3_key', 'partition', 'hive_table')
    template_ext = ()
    ui_color = '#a0e08c'

    @apply_defaults
    def __init__(
            self,
            s3_key,
            field_dict,
            hive_table,
            delimiter=',',
            create=True,
            recreate=False,
            partition=None,
            headers=False,
            check_headers=False,
            wildcard_match=False,
            aws_conn_id='aws_default',
            verify=None,
            hive_cli_conn_id='hive_cli_default',
            input_compressed=False,
            tblproperties=None,
            select_expression=None,
            *args, **kwargs):
        super(S3ToHiveTransfer, self).__init__(*args, **kwargs)
        self.s3_key = s3_key
        self.field_dict = field_dict
        self.hive_table = hive_table
        self.delimiter = delimiter
        self.create = create
        self.recreate = recreate
        self.partition = partition
        self.headers = headers
        self.check_headers = check_headers
        self.wildcard_match = wildcard_match
        self.hive_cli_conn_id = hive_cli_conn_id
        self.aws_conn_id = aws_conn_id
        self.verify = verify
        self.input_compressed = input_compressed
        self.tblproperties = tblproperties
        self.select_expression = select_expression

        if (self.check_headers and
                not (self.field_dict is not None and self.headers)):
            raise AirflowException("To check_headers provide " +
                                   "field_dict and headers")

    def execute(self, context):
        # Downloading file from S3
        self.s3 = S3Hook(aws_conn_id=self.aws_conn_id, verify=self.verify)
        self.hive = HiveCliHook(hive_cli_conn_id=self.hive_cli_conn_id)
        self.log.info("Downloading S3 file")

        if self.wildcard_match:
            if not self.s3.check_for_wildcard_key(self.s3_key):
                raise AirflowException("No key matches {0}"
                                       .format(self.s3_key))
            s3_key_object = self.s3.get_wildcard_key(self.s3_key)
        else:
            if not self.s3.check_for_key(self.s3_key):
                raise AirflowException(
                    "The key {0} does not exists".format(self.s3_key))
            s3_key_object = self.s3.get_key(self.s3_key)

        root, file_ext = os.path.splitext(s3_key_object.key)
        if (self.select_expression and self.input_compressed and
                file_ext.lower() != '.gz'):
            raise AirflowException("GZIP is the only compression " +
                                   "format Amazon S3 Select supports")

        with TemporaryDirectory(prefix='tmps32hive_') as tmp_dir,\
                NamedTemporaryFile(mode="wb",
                                   dir=tmp_dir,
                                   suffix=file_ext) as f:
            self.log.info(
                "Dumping S3 key %s contents to local file %s", s3_key_object.key, f.name
            )
            if self.select_expression:
                option = {}
                if self.headers:
                    option['FileHeaderInfo'] = 'USE'
                if self.delimiter:
                    option['FieldDelimiter'] = self.delimiter

                input_serialization = {'CSV': option}
                if self.input_compressed:
                    input_serialization['CompressionType'] = 'GZIP'

                content = self.s3.select_key(
                    bucket_name=s3_key_object.bucket_name,
                    key=s3_key_object.key,
                    expression=self.select_expression,
                    input_serialization=input_serialization
                )
                f.write(content.encode("utf-8"))
            else:
                s3_key_object.download_fileobj(f)
            f.flush()

            if self.select_expression or not self.headers:
                self.log.info("Loading file %s into Hive", f.name)
                self.hive.load_file(
                    f.name,
                    self.hive_table,
                    field_dict=self.field_dict,
                    create=self.create,
                    partition=self.partition,
                    delimiter=self.delimiter,
                    recreate=self.recreate,
                    tblproperties=self.tblproperties)
            else:
                # Decompressing file
                if self.input_compressed:
                    self.log.info("Uncompressing file %s", f.name)
                    fn_uncompressed = uncompress_file(f.name,
                                                      file_ext,
                                                      tmp_dir)
                    self.log.info("Uncompressed to %s", fn_uncompressed)
                    # uncompressed file available now so deleting
                    # compressed file to save disk space
                    f.close()
                else:
                    fn_uncompressed = f.name

                # Testing if header matches field_dict
                if self.check_headers:
                    self.log.info("Matching file header against field_dict")
                    header_list = self._get_top_row_as_list(fn_uncompressed)
                    if not self._match_headers(header_list):
                        raise AirflowException("Header check failed")

                # Deleting top header row
                self.log.info("Removing header from file %s", fn_uncompressed)
                headless_file = (
                    self._delete_top_row_and_compress(fn_uncompressed,
                                                      file_ext,
                                                      tmp_dir))
                self.log.info("Headless file %s", headless_file)
                self.log.info("Loading file %s into Hive", headless_file)
                self.hive.load_file(headless_file,
                                    self.hive_table,
                                    field_dict=self.field_dict,
                                    create=self.create,
                                    partition=self.partition,
                                    delimiter=self.delimiter,
                                    recreate=self.recreate,
                                    tblproperties=self.tblproperties)

    def _get_top_row_as_list(self, file_name):
        with open(file_name, 'rt') as f:
            header_line = f.readline().strip()
            header_list = header_line.split(self.delimiter)
            return header_list

    def _match_headers(self, header_list):
        if not header_list:
            raise AirflowException("Unable to retrieve header row from file")
        field_names = self.field_dict.keys()
        if len(field_names) != len(header_list):
            self.log.warning(
                "Headers count mismatch File headers:\n %s\nField names: \n %s\n", header_list, field_names
            )
            return False
        test_field_match = [h1.lower() == h2.lower()
                            for h1, h2 in zip(header_list, field_names)]
        if not all(test_field_match):
            self.log.warning(
                "Headers do not match field names File headers:\n %s\nField names: \n %s\n",
                header_list, field_names
            )
            return False
        else:
            return True

    @staticmethod
    def _delete_top_row_and_compress(
            input_file_name,
            output_file_ext,
            dest_dir):
        # When output_file_ext is not defined, file is not compressed
        open_fn = open
        if output_file_ext.lower() == '.gz':
            open_fn = gzip.GzipFile
        elif output_file_ext.lower() == '.bz2':
            open_fn = bz2.BZ2File

        os_fh_output, fn_output = \
            tempfile.mkstemp(suffix=output_file_ext, dir=dest_dir)
        with open(input_file_name, 'rb') as f_in, \
                open_fn(fn_output, 'wb') as f_out:
            f_in.seek(0)
            next(f_in)
            for line in f_in:
                f_out.write(line)
        return fn_output
=======
class S3ToHiveTransfer(S3ToHiveOperator):
    """
    This class is deprecated.
    Please use `airflow.providers.apache.hive.transfers.s3_to_hive.S3ToHiveOperator`.
    """

    def __init__(self, **kwargs):
        warnings.warn(
            """This class is deprecated.
           Please use `airflow.providers.apache.hive.transfers.s3_to_hive.S3ToHiveOperator`.""",
            DeprecationWarning,
            stacklevel=3,
        )
        super().__init__(**kwargs)
>>>>>>> d25854dd
<|MERGE_RESOLUTION|>--- conflicted
+++ resolved
@@ -28,254 +28,6 @@
 )
 
 
-<<<<<<< HEAD
-    :param s3_key: The key to be retrieved from S3. (templated)
-    :type s3_key: str
-    :param field_dict: A dictionary of the fields name in the file
-        as keys and their Hive types as values
-    :type field_dict: dict
-    :param hive_table: target Hive table, use dot notation to target a
-        specific database. (templated)
-    :type hive_table: str
-    :param create: whether to create the table if it doesn't exist
-    :type create: bool
-    :param recreate: whether to drop and recreate the table at every
-        execution
-    :type recreate: bool
-    :param partition: target partition as a dict of partition columns
-        and values. (templated)
-    :type partition: dict
-    :param headers: whether the file contains column names on the first
-        line
-    :type headers: bool
-    :param check_headers: whether the column names on the first line should be
-        checked against the keys of field_dict
-    :type check_headers: bool
-    :param wildcard_match: whether the s3_key should be interpreted as a Unix
-        wildcard pattern
-    :type wildcard_match: bool
-    :param delimiter: field delimiter in the file
-    :type delimiter: str
-    :param aws_conn_id: source s3 connection
-    :type aws_conn_id: str
-    :param verify: Whether or not to verify SSL certificates for S3 connection.
-        By default SSL certificates are verified.
-        You can provide the following values:
-
-        - ``False``: do not validate SSL certificates. SSL will still be used
-                 (unless use_ssl is False), but SSL certificates will not be
-                 verified.
-        - ``path/to/cert/bundle.pem``: A filename of the CA cert bundle to uses.
-                 You can specify this argument if you want to use a different
-                 CA cert bundle than the one used by botocore.
-    :type verify: bool or str
-    :param hive_cli_conn_id: destination hive connection
-    :type hive_cli_conn_id: str
-    :param input_compressed: Boolean to determine if file decompression is
-        required to process headers
-    :type input_compressed: bool
-    :param tblproperties: TBLPROPERTIES of the hive table being created
-    :type tblproperties: dict
-    :param select_expression: S3 Select expression
-    :type select_expression: str
-    """
-
-    template_fields = ('s3_key', 'partition', 'hive_table')
-    template_ext = ()
-    ui_color = '#a0e08c'
-
-    @apply_defaults
-    def __init__(
-            self,
-            s3_key,
-            field_dict,
-            hive_table,
-            delimiter=',',
-            create=True,
-            recreate=False,
-            partition=None,
-            headers=False,
-            check_headers=False,
-            wildcard_match=False,
-            aws_conn_id='aws_default',
-            verify=None,
-            hive_cli_conn_id='hive_cli_default',
-            input_compressed=False,
-            tblproperties=None,
-            select_expression=None,
-            *args, **kwargs):
-        super(S3ToHiveTransfer, self).__init__(*args, **kwargs)
-        self.s3_key = s3_key
-        self.field_dict = field_dict
-        self.hive_table = hive_table
-        self.delimiter = delimiter
-        self.create = create
-        self.recreate = recreate
-        self.partition = partition
-        self.headers = headers
-        self.check_headers = check_headers
-        self.wildcard_match = wildcard_match
-        self.hive_cli_conn_id = hive_cli_conn_id
-        self.aws_conn_id = aws_conn_id
-        self.verify = verify
-        self.input_compressed = input_compressed
-        self.tblproperties = tblproperties
-        self.select_expression = select_expression
-
-        if (self.check_headers and
-                not (self.field_dict is not None and self.headers)):
-            raise AirflowException("To check_headers provide " +
-                                   "field_dict and headers")
-
-    def execute(self, context):
-        # Downloading file from S3
-        self.s3 = S3Hook(aws_conn_id=self.aws_conn_id, verify=self.verify)
-        self.hive = HiveCliHook(hive_cli_conn_id=self.hive_cli_conn_id)
-        self.log.info("Downloading S3 file")
-
-        if self.wildcard_match:
-            if not self.s3.check_for_wildcard_key(self.s3_key):
-                raise AirflowException("No key matches {0}"
-                                       .format(self.s3_key))
-            s3_key_object = self.s3.get_wildcard_key(self.s3_key)
-        else:
-            if not self.s3.check_for_key(self.s3_key):
-                raise AirflowException(
-                    "The key {0} does not exists".format(self.s3_key))
-            s3_key_object = self.s3.get_key(self.s3_key)
-
-        root, file_ext = os.path.splitext(s3_key_object.key)
-        if (self.select_expression and self.input_compressed and
-                file_ext.lower() != '.gz'):
-            raise AirflowException("GZIP is the only compression " +
-                                   "format Amazon S3 Select supports")
-
-        with TemporaryDirectory(prefix='tmps32hive_') as tmp_dir,\
-                NamedTemporaryFile(mode="wb",
-                                   dir=tmp_dir,
-                                   suffix=file_ext) as f:
-            self.log.info(
-                "Dumping S3 key %s contents to local file %s", s3_key_object.key, f.name
-            )
-            if self.select_expression:
-                option = {}
-                if self.headers:
-                    option['FileHeaderInfo'] = 'USE'
-                if self.delimiter:
-                    option['FieldDelimiter'] = self.delimiter
-
-                input_serialization = {'CSV': option}
-                if self.input_compressed:
-                    input_serialization['CompressionType'] = 'GZIP'
-
-                content = self.s3.select_key(
-                    bucket_name=s3_key_object.bucket_name,
-                    key=s3_key_object.key,
-                    expression=self.select_expression,
-                    input_serialization=input_serialization
-                )
-                f.write(content.encode("utf-8"))
-            else:
-                s3_key_object.download_fileobj(f)
-            f.flush()
-
-            if self.select_expression or not self.headers:
-                self.log.info("Loading file %s into Hive", f.name)
-                self.hive.load_file(
-                    f.name,
-                    self.hive_table,
-                    field_dict=self.field_dict,
-                    create=self.create,
-                    partition=self.partition,
-                    delimiter=self.delimiter,
-                    recreate=self.recreate,
-                    tblproperties=self.tblproperties)
-            else:
-                # Decompressing file
-                if self.input_compressed:
-                    self.log.info("Uncompressing file %s", f.name)
-                    fn_uncompressed = uncompress_file(f.name,
-                                                      file_ext,
-                                                      tmp_dir)
-                    self.log.info("Uncompressed to %s", fn_uncompressed)
-                    # uncompressed file available now so deleting
-                    # compressed file to save disk space
-                    f.close()
-                else:
-                    fn_uncompressed = f.name
-
-                # Testing if header matches field_dict
-                if self.check_headers:
-                    self.log.info("Matching file header against field_dict")
-                    header_list = self._get_top_row_as_list(fn_uncompressed)
-                    if not self._match_headers(header_list):
-                        raise AirflowException("Header check failed")
-
-                # Deleting top header row
-                self.log.info("Removing header from file %s", fn_uncompressed)
-                headless_file = (
-                    self._delete_top_row_and_compress(fn_uncompressed,
-                                                      file_ext,
-                                                      tmp_dir))
-                self.log.info("Headless file %s", headless_file)
-                self.log.info("Loading file %s into Hive", headless_file)
-                self.hive.load_file(headless_file,
-                                    self.hive_table,
-                                    field_dict=self.field_dict,
-                                    create=self.create,
-                                    partition=self.partition,
-                                    delimiter=self.delimiter,
-                                    recreate=self.recreate,
-                                    tblproperties=self.tblproperties)
-
-    def _get_top_row_as_list(self, file_name):
-        with open(file_name, 'rt') as f:
-            header_line = f.readline().strip()
-            header_list = header_line.split(self.delimiter)
-            return header_list
-
-    def _match_headers(self, header_list):
-        if not header_list:
-            raise AirflowException("Unable to retrieve header row from file")
-        field_names = self.field_dict.keys()
-        if len(field_names) != len(header_list):
-            self.log.warning(
-                "Headers count mismatch File headers:\n %s\nField names: \n %s\n", header_list, field_names
-            )
-            return False
-        test_field_match = [h1.lower() == h2.lower()
-                            for h1, h2 in zip(header_list, field_names)]
-        if not all(test_field_match):
-            self.log.warning(
-                "Headers do not match field names File headers:\n %s\nField names: \n %s\n",
-                header_list, field_names
-            )
-            return False
-        else:
-            return True
-
-    @staticmethod
-    def _delete_top_row_and_compress(
-            input_file_name,
-            output_file_ext,
-            dest_dir):
-        # When output_file_ext is not defined, file is not compressed
-        open_fn = open
-        if output_file_ext.lower() == '.gz':
-            open_fn = gzip.GzipFile
-        elif output_file_ext.lower() == '.bz2':
-            open_fn = bz2.BZ2File
-
-        os_fh_output, fn_output = \
-            tempfile.mkstemp(suffix=output_file_ext, dir=dest_dir)
-        with open(input_file_name, 'rb') as f_in, \
-                open_fn(fn_output, 'wb') as f_out:
-            f_in.seek(0)
-            next(f_in)
-            for line in f_in:
-                f_out.write(line)
-        return fn_output
-=======
 class S3ToHiveTransfer(S3ToHiveOperator):
     """
     This class is deprecated.
@@ -289,5 +41,4 @@
             DeprecationWarning,
             stacklevel=3,
         )
-        super().__init__(**kwargs)
->>>>>>> d25854dd
+        super().__init__(**kwargs)