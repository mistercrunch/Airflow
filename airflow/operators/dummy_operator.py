--- conflicted
+++ resolved
@@ -21,25 +21,6 @@
 
 from airflow.operators.dummy import DummyOperator  # noqa
 
-<<<<<<< HEAD
-class DummyOperator(BaseOperator):
-    """
-    Operator that does literally nothing. It can be used to group tasks in a
-    DAG.
-
-    The task is evaluated by the scheduler but never processed by the executor.
-    """
-
-    ui_color = '#e8f7e4'
-
-    @apply_defaults
-    def __init__(self, *args, **kwargs):
-        super(DummyOperator, self).__init__(*args, **kwargs)
-
-    def execute(self, context):
-        pass
-=======
 warnings.warn(
     "This module is deprecated. Please use `airflow.operators.dummy`.", DeprecationWarning, stacklevel=2
-)
->>>>>>> d25854dd
+)