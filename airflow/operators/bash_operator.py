--- conflicted
+++ resolved
@@ -35,15 +35,13 @@
     """
     Execute a Bash script, command or set of commands.
 
-<<<<<<< HEAD
-    If BaseOperator.do_xcom_push is True, the last line written to stdout
-    will also be pushed to an XCom when the bash command completes
-=======
     .. seealso::
         For more information on how to use this operator, take a look at the guide:
         :ref:`howto/operator:BashOperator`
->>>>>>> 69e9e972
 
+    If BaseOperator.do_xcom_push is True, the last line written to stdout
+    will also be pushed to an XCom when the bash command completes
+    
     :param bash_command: The command, set of commands or reference to a
         bash script (must be '.sh') to be executed. (templated)
     :type bash_command: str
