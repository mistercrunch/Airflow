#
# Licensed to the Apache Software Foundation (ASF) under one
# or more contributor license agreements.  See the NOTICE file
# distributed with this work for additional information
# regarding copyright ownership.  The ASF licenses this file
# to you under the Apache License, Version 2.0 (the
# "License"); you may not use this file except in compliance
# with the License.  You may obtain a copy of the License at
#
#   http://www.apache.org/licenses/LICENSE-2.0
#
# Unless required by applicable law or agreed to in writing,
# software distributed under the License is distributed on an
# "AS IS" BASIS, WITHOUT WARRANTIES OR CONDITIONS OF ANY
# KIND, either express or implied.  See the License for the
# specific language governing permissions and limitations
# under the License.
"""This module is deprecated. Please use :mod:`airflow.providers.jdbc.operators.jdbc`."""

import warnings

from airflow.providers.jdbc.operators.jdbc import JdbcOperator  # noqa

<<<<<<< HEAD
class JdbcOperator(BaseOperator):
    """
    Executes sql code in a database using jdbc driver.

    Requires jaydebeapi.

    :param sql: the sql code to be executed. (templated)
    :type sql: Can receive a str representing a sql statement,
        a list of str (sql statements), or reference to a template file.
        Template reference are recognized by str ending in '.sql'
    :param jdbc_conn_id: reference to a predefined database
    :type jdbc_conn_id: str
    :param autocommit: if True, each command is automatically committed.
        (default value: False)
    :type autocommit: bool
    :param parameters: (optional) the parameters to render the SQL query with.
    :type parameters: mapping or iterable
    """

    template_fields = ('sql',)
    template_ext = ('.sql',)
    ui_color = '#ededed'

    @apply_defaults
    def __init__(
            self, sql,
            jdbc_conn_id='jdbc_default', autocommit=False, parameters=None,
            *args, **kwargs):
        super(JdbcOperator, self).__init__(*args, **kwargs)
        self.parameters = parameters

        self.sql = sql
        self.jdbc_conn_id = jdbc_conn_id
        self.autocommit = autocommit

    def execute(self, context):
        self.log.info('Executing: %s', self.sql)
        self.hook = JdbcHook(jdbc_conn_id=self.jdbc_conn_id)
        self.hook.run(self.sql, self.autocommit, parameters=self.parameters)
=======
warnings.warn(
    "This module is deprecated. Please use `airflow.providers.jdbc.operators.jdbc`.",
    DeprecationWarning,
    stacklevel=2,
)
>>>>>>> d25854dd
<|MERGE_RESOLUTION|>--- conflicted
+++ resolved
@@ -21,50 +21,8 @@
 
 from airflow.providers.jdbc.operators.jdbc import JdbcOperator  # noqa
 
-<<<<<<< HEAD
-class JdbcOperator(BaseOperator):
-    """
-    Executes sql code in a database using jdbc driver.
-
-    Requires jaydebeapi.
-
-    :param sql: the sql code to be executed. (templated)
-    :type sql: Can receive a str representing a sql statement,
-        a list of str (sql statements), or reference to a template file.
-        Template reference are recognized by str ending in '.sql'
-    :param jdbc_conn_id: reference to a predefined database
-    :type jdbc_conn_id: str
-    :param autocommit: if True, each command is automatically committed.
-        (default value: False)
-    :type autocommit: bool
-    :param parameters: (optional) the parameters to render the SQL query with.
-    :type parameters: mapping or iterable
-    """
-
-    template_fields = ('sql',)
-    template_ext = ('.sql',)
-    ui_color = '#ededed'
-
-    @apply_defaults
-    def __init__(
-            self, sql,
-            jdbc_conn_id='jdbc_default', autocommit=False, parameters=None,
-            *args, **kwargs):
-        super(JdbcOperator, self).__init__(*args, **kwargs)
-        self.parameters = parameters
-
-        self.sql = sql
-        self.jdbc_conn_id = jdbc_conn_id
-        self.autocommit = autocommit
-
-    def execute(self, context):
-        self.log.info('Executing: %s', self.sql)
-        self.hook = JdbcHook(jdbc_conn_id=self.jdbc_conn_id)
-        self.hook.run(self.sql, self.autocommit, parameters=self.parameters)
-=======
 warnings.warn(
     "This module is deprecated. Please use `airflow.providers.jdbc.operators.jdbc`.",
     DeprecationWarning,
     stacklevel=2,
-)
->>>>>>> d25854dd
+)