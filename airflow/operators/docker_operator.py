#
# Licensed to the Apache Software Foundation (ASF) under one
# or more contributor license agreements.  See the NOTICE file
# distributed with this work for additional information
# regarding copyright ownership.  The ASF licenses this file
# to you under the Apache License, Version 2.0 (the
# "License"); you may not use this file except in compliance
# with the License.  You may obtain a copy of the License at
#
#   http://www.apache.org/licenses/LICENSE-2.0
#
# Unless required by applicable law or agreed to in writing,
# software distributed under the License is distributed on an
# "AS IS" BASIS, WITHOUT WARRANTIES OR CONDITIONS OF ANY
# KIND, either express or implied.  See the License for the
# specific language governing permissions and limitations
# under the License.
<<<<<<< HEAD
"""
Implements Docker operator
"""

import ast

import six
from docker import APIClient, tls

from airflow.hooks.docker_hook import DockerHook
from airflow.exceptions import AirflowException
from airflow.models import BaseOperator
from airflow.utils.decorators import apply_defaults
from airflow.utils.file import TemporaryDirectory


class DockerOperator(BaseOperator):
    """
    Execute a command inside a docker container.

    A temporary directory is created on the host and
    mounted into a container to allow storing files
    that together exceed the default disk size of 10GB in a container.
    The path to the mounted directory can be accessed
    via the environment variable ``AIRFLOW_TMP_DIR``.

    If a login to a private registry is required prior to pulling the image, a
    Docker connection needs to be configured in Airflow and the connection ID
    be provided with the parameter ``docker_conn_id``.

    :param image: Docker image from which to create the container.
        If image tag is omitted, "latest" will be used.
    :type image: str
    :param api_version: Remote API version. Set to ``auto`` to automatically
        detect the server's version.
    :type api_version: str
    :param auto_remove: Auto-removal of the container on daemon side when the
        container's process exits.
        The default is False.
    :type auto_remove: bool
    :param command: Command to be run in the container. (templated)
    :type command: str or list
    :param container_name: Name of the container. Optional (templated)
    :type container_name: str or None
    :param cpus: Number of CPUs to assign to the container.
        This value gets multiplied with 1024. See
        https://docs.docker.com/engine/reference/run/#cpu-share-constraint
    :type cpus: float
    :param dns: Docker custom DNS servers
    :type dns: list[str]
    :param dns_search: Docker custom DNS search domain
    :type dns_search: list[str]
    :param docker_url: URL of the host running the docker daemon.
        Default is unix://var/run/docker.sock
    :type docker_url: str
    :param environment: Environment variables to set in the container. (templated)
    :type environment: dict
    :param force_pull: Pull the docker image on every run. Default is False.
    :type force_pull: bool
    :param mem_limit: Maximum amount of memory the container can use.
        Either a float value, which represents the limit in bytes,
        or a string like ``128m`` or ``1g``.
    :type mem_limit: float or str
    :param host_tmp_dir: Specify the location of the temporary directory on the host which will
        be mapped to tmp_dir. If not provided defaults to using the standard system temp directory.
    :type host_tmp_dir: str
    :param network_mode: Network mode for the container.
    :type network_mode: str
    :param tls_ca_cert: Path to a PEM-encoded certificate authority
        to secure the docker connection.
    :type tls_ca_cert: str
    :param tls_client_cert: Path to the PEM-encoded certificate
        used to authenticate docker client.
    :type tls_client_cert: str
    :param tls_client_key: Path to the PEM-encoded key used to authenticate docker client.
    :type tls_client_key: str
    :param tls_hostname: Hostname to match against
        the docker server certificate or False to disable the check.
    :type tls_hostname: str or bool
    :param tls_ssl_version: Version of SSL to use when communicating with docker daemon.
    :type tls_ssl_version: str
    :param tmp_dir: Mount point inside the container to
        a temporary directory created on the host by the operator.
        The path is also made available via the environment variable
        ``AIRFLOW_TMP_DIR`` inside the container.
    :type tmp_dir: str
    :param user: Default user inside the docker container.
    :type user: int or str
    :param volumes: List of volumes to mount into the container, e.g.
        ``['/host/path:/container/path', '/host/path2:/container/path2:ro']``.
    :type volumes: list
    :param working_dir: Working directory to
        set on the container (equivalent to the -w switch the docker client)
    :type working_dir: str
    :param xcom_push: Does the stdout will be pushed to the next step using XCom.
        The default is False.
    :type xcom_push: bool
    :param xcom_all: Push all the stdout or just the last line.
        The default is False (last line).
    :type xcom_all: bool
    :param docker_conn_id: ID of the Airflow connection to use
    :type docker_conn_id: str
    :param shm_size: Size of ``/dev/shm`` in bytes. The size must be
        greater than 0. If omitted uses system default.
    :type shm_size: int
    :param tty: Allocate pseudo-TTY to the container
        This needs to be set see logs of the Docker container.
    :type tty: bool
    """
    template_fields = ('command', 'environment', 'container_name')
    template_ext = ('.sh', '.bash',)

    @apply_defaults
    def __init__(
            self,
            image,
            api_version=None,
            command=None,
            container_name=None,
            cpus=1.0,
            docker_url='unix://var/run/docker.sock',
            environment=None,
            force_pull=False,
            mem_limit=None,
            host_tmp_dir=None,
            network_mode=None,
            tls_ca_cert=None,
            tls_client_cert=None,
            tls_client_key=None,
            tls_hostname=None,
            tls_ssl_version=None,
            tmp_dir='/tmp/airflow',
            user=None,
            volumes=None,
            working_dir=None,
            xcom_push=False,
            xcom_all=False,
            docker_conn_id=None,
            dns=None,
            dns_search=None,
            auto_remove=False,
            shm_size=None,
            tty=False,
            *args,
            **kwargs):

        super(DockerOperator, self).__init__(*args, **kwargs)
        self.api_version = api_version
        self.auto_remove = auto_remove
        self.command = command
        self.container_name = container_name
        self.cpus = cpus
        self.dns = dns
        self.dns_search = dns_search
        self.docker_url = docker_url
        self.environment = environment or {}
        self.force_pull = force_pull
        self.image = image
        self.mem_limit = mem_limit
        self.host_tmp_dir = host_tmp_dir
        self.network_mode = network_mode
        self.tls_ca_cert = tls_ca_cert
        self.tls_client_cert = tls_client_cert
        self.tls_client_key = tls_client_key
        self.tls_hostname = tls_hostname
        self.tls_ssl_version = tls_ssl_version
        self.tmp_dir = tmp_dir
        self.user = user
        self.volumes = volumes or []
        self.working_dir = working_dir
        self.xcom_push_flag = xcom_push
        self.xcom_all = xcom_all
        self.docker_conn_id = docker_conn_id
        self.shm_size = shm_size
        self.tty = tty

        self.cli = None
        self.container = None

    def get_hook(self):
        return DockerHook(
            docker_conn_id=self.docker_conn_id,
            base_url=self.docker_url,
            version=self.api_version,
            tls=self.__get_tls_config()
        )

    def _run_image(self):
        """
        Run a Docker container with the provided image
        """
        self.log.info('Starting docker container from image %s', self.image)

        with TemporaryDirectory(prefix='airflowtmp', dir=self.host_tmp_dir) as host_tmp_dir:
            self.volumes.append('{0}:{1}'.format(host_tmp_dir, self.tmp_dir))

            self.container = self.cli.create_container(
                command=self.get_command(),
                name=self.container_name,
                environment=self.environment,
                host_config=self.cli.create_host_config(
                    auto_remove=self.auto_remove,
                    binds=self.volumes,
                    network_mode=self.network_mode,
                    shm_size=self.shm_size,
                    dns=self.dns,
                    dns_search=self.dns_search,
                    cpu_shares=int(round(self.cpus * 1024)),
                    mem_limit=self.mem_limit),
                image=self.image,
                user=self.user,
                working_dir=self.working_dir,
                tty=self.tty,
            )
            self.cli.start(self.container['Id'])

            line = ''
            for line in self.cli.attach(container=self.container['Id'],
                                        stdout=True,
                                        stderr=True,
                                        stream=True):
                line = line.strip()
                if hasattr(line, 'decode'):
                    line = line.decode('utf-8')
                self.log.info(line)

            result = self.cli.wait(self.container['Id'])
            if result['StatusCode'] != 0:
                raise AirflowException('docker container failed: ' + repr(result))

            if self.xcom_push_flag:
                return self.cli.logs(container=self.container['Id']) \
                    if self.xcom_all else str(line)

    def execute(self, context):

        tls_config = self.__get_tls_config()

        if self.docker_conn_id:
            self.cli = self.get_hook().get_conn()
        else:
            self.cli = APIClient(
                base_url=self.docker_url,
                version=self.api_version,
                tls=tls_config
            )

        # Pull the docker image if `force_pull` is set or image does not exist locally
        if self.force_pull or len(self.cli.images(name=self.image)) == 0:
            self.log.info('Pulling docker image %s', self.image)
            for output in self.cli.pull(self.image, stream=True, decode=True):
                if isinstance(output, six.string_types):
                    self.log.info("%s", output)
                if isinstance(output, dict) and 'status' in output:
                    self.log.info("%s", output['status'])

        self.environment['AIRFLOW_TMP_DIR'] = self.tmp_dir

        return self._run_image()

    def get_command(self):
        """
        Retrieve command(s). if command string starts with [, it returns the command list)

        :return: the command (or commands)
        :rtype: str | List[str]
        """
        if isinstance(self.command, str) and self.command.strip().find('[') == 0:
            commands = ast.literal_eval(self.command)
        else:
            commands = self.command
        return commands

    def on_kill(self):
        if self.cli is not None:
            self.log.info('Stopping docker container')
            self.cli.stop(self.container['Id'])

    def __get_tls_config(self):
        tls_config = None
        if self.tls_ca_cert and self.tls_client_cert and self.tls_client_key:
            # Ignore type error on SSL version here - it is deprecated and type annotation is wrong
            # it should be string
            # noinspection PyTypeChecker
            tls_config = tls.TLSConfig(
                ca_cert=self.tls_ca_cert,
                client_cert=(self.tls_client_cert, self.tls_client_key),
                verify=True,
                ssl_version=self.tls_ssl_version,  # type: ignore
                assert_hostname=self.tls_hostname
            )
            self.docker_url = self.docker_url.replace('tcp://', 'https://')
        return tls_config
=======
"""This module is deprecated. Please use :mod:`airflow.providers.docker.operators.docker`."""

import warnings

from airflow.providers.docker.operators.docker import DockerOperator  # noqa

warnings.warn(
    "This module is deprecated. Please use `airflow.providers.docker.operators.docker`.",
    DeprecationWarning,
    stacklevel=2,
)
>>>>>>> d25854dd
<|MERGE_RESOLUTION|>--- conflicted
+++ resolved
@@ -15,301 +15,6 @@
 # KIND, either express or implied.  See the License for the
 # specific language governing permissions and limitations
 # under the License.
-<<<<<<< HEAD
-"""
-Implements Docker operator
-"""
-
-import ast
-
-import six
-from docker import APIClient, tls
-
-from airflow.hooks.docker_hook import DockerHook
-from airflow.exceptions import AirflowException
-from airflow.models import BaseOperator
-from airflow.utils.decorators import apply_defaults
-from airflow.utils.file import TemporaryDirectory
-
-
-class DockerOperator(BaseOperator):
-    """
-    Execute a command inside a docker container.
-
-    A temporary directory is created on the host and
-    mounted into a container to allow storing files
-    that together exceed the default disk size of 10GB in a container.
-    The path to the mounted directory can be accessed
-    via the environment variable ``AIRFLOW_TMP_DIR``.
-
-    If a login to a private registry is required prior to pulling the image, a
-    Docker connection needs to be configured in Airflow and the connection ID
-    be provided with the parameter ``docker_conn_id``.
-
-    :param image: Docker image from which to create the container.
-        If image tag is omitted, "latest" will be used.
-    :type image: str
-    :param api_version: Remote API version. Set to ``auto`` to automatically
-        detect the server's version.
-    :type api_version: str
-    :param auto_remove: Auto-removal of the container on daemon side when the
-        container's process exits.
-        The default is False.
-    :type auto_remove: bool
-    :param command: Command to be run in the container. (templated)
-    :type command: str or list
-    :param container_name: Name of the container. Optional (templated)
-    :type container_name: str or None
-    :param cpus: Number of CPUs to assign to the container.
-        This value gets multiplied with 1024. See
-        https://docs.docker.com/engine/reference/run/#cpu-share-constraint
-    :type cpus: float
-    :param dns: Docker custom DNS servers
-    :type dns: list[str]
-    :param dns_search: Docker custom DNS search domain
-    :type dns_search: list[str]
-    :param docker_url: URL of the host running the docker daemon.
-        Default is unix://var/run/docker.sock
-    :type docker_url: str
-    :param environment: Environment variables to set in the container. (templated)
-    :type environment: dict
-    :param force_pull: Pull the docker image on every run. Default is False.
-    :type force_pull: bool
-    :param mem_limit: Maximum amount of memory the container can use.
-        Either a float value, which represents the limit in bytes,
-        or a string like ``128m`` or ``1g``.
-    :type mem_limit: float or str
-    :param host_tmp_dir: Specify the location of the temporary directory on the host which will
-        be mapped to tmp_dir. If not provided defaults to using the standard system temp directory.
-    :type host_tmp_dir: str
-    :param network_mode: Network mode for the container.
-    :type network_mode: str
-    :param tls_ca_cert: Path to a PEM-encoded certificate authority
-        to secure the docker connection.
-    :type tls_ca_cert: str
-    :param tls_client_cert: Path to the PEM-encoded certificate
-        used to authenticate docker client.
-    :type tls_client_cert: str
-    :param tls_client_key: Path to the PEM-encoded key used to authenticate docker client.
-    :type tls_client_key: str
-    :param tls_hostname: Hostname to match against
-        the docker server certificate or False to disable the check.
-    :type tls_hostname: str or bool
-    :param tls_ssl_version: Version of SSL to use when communicating with docker daemon.
-    :type tls_ssl_version: str
-    :param tmp_dir: Mount point inside the container to
-        a temporary directory created on the host by the operator.
-        The path is also made available via the environment variable
-        ``AIRFLOW_TMP_DIR`` inside the container.
-    :type tmp_dir: str
-    :param user: Default user inside the docker container.
-    :type user: int or str
-    :param volumes: List of volumes to mount into the container, e.g.
-        ``['/host/path:/container/path', '/host/path2:/container/path2:ro']``.
-    :type volumes: list
-    :param working_dir: Working directory to
-        set on the container (equivalent to the -w switch the docker client)
-    :type working_dir: str
-    :param xcom_push: Does the stdout will be pushed to the next step using XCom.
-        The default is False.
-    :type xcom_push: bool
-    :param xcom_all: Push all the stdout or just the last line.
-        The default is False (last line).
-    :type xcom_all: bool
-    :param docker_conn_id: ID of the Airflow connection to use
-    :type docker_conn_id: str
-    :param shm_size: Size of ``/dev/shm`` in bytes. The size must be
-        greater than 0. If omitted uses system default.
-    :type shm_size: int
-    :param tty: Allocate pseudo-TTY to the container
-        This needs to be set see logs of the Docker container.
-    :type tty: bool
-    """
-    template_fields = ('command', 'environment', 'container_name')
-    template_ext = ('.sh', '.bash',)
-
-    @apply_defaults
-    def __init__(
-            self,
-            image,
-            api_version=None,
-            command=None,
-            container_name=None,
-            cpus=1.0,
-            docker_url='unix://var/run/docker.sock',
-            environment=None,
-            force_pull=False,
-            mem_limit=None,
-            host_tmp_dir=None,
-            network_mode=None,
-            tls_ca_cert=None,
-            tls_client_cert=None,
-            tls_client_key=None,
-            tls_hostname=None,
-            tls_ssl_version=None,
-            tmp_dir='/tmp/airflow',
-            user=None,
-            volumes=None,
-            working_dir=None,
-            xcom_push=False,
-            xcom_all=False,
-            docker_conn_id=None,
-            dns=None,
-            dns_search=None,
-            auto_remove=False,
-            shm_size=None,
-            tty=False,
-            *args,
-            **kwargs):
-
-        super(DockerOperator, self).__init__(*args, **kwargs)
-        self.api_version = api_version
-        self.auto_remove = auto_remove
-        self.command = command
-        self.container_name = container_name
-        self.cpus = cpus
-        self.dns = dns
-        self.dns_search = dns_search
-        self.docker_url = docker_url
-        self.environment = environment or {}
-        self.force_pull = force_pull
-        self.image = image
-        self.mem_limit = mem_limit
-        self.host_tmp_dir = host_tmp_dir
-        self.network_mode = network_mode
-        self.tls_ca_cert = tls_ca_cert
-        self.tls_client_cert = tls_client_cert
-        self.tls_client_key = tls_client_key
-        self.tls_hostname = tls_hostname
-        self.tls_ssl_version = tls_ssl_version
-        self.tmp_dir = tmp_dir
-        self.user = user
-        self.volumes = volumes or []
-        self.working_dir = working_dir
-        self.xcom_push_flag = xcom_push
-        self.xcom_all = xcom_all
-        self.docker_conn_id = docker_conn_id
-        self.shm_size = shm_size
-        self.tty = tty
-
-        self.cli = None
-        self.container = None
-
-    def get_hook(self):
-        return DockerHook(
-            docker_conn_id=self.docker_conn_id,
-            base_url=self.docker_url,
-            version=self.api_version,
-            tls=self.__get_tls_config()
-        )
-
-    def _run_image(self):
-        """
-        Run a Docker container with the provided image
-        """
-        self.log.info('Starting docker container from image %s', self.image)
-
-        with TemporaryDirectory(prefix='airflowtmp', dir=self.host_tmp_dir) as host_tmp_dir:
-            self.volumes.append('{0}:{1}'.format(host_tmp_dir, self.tmp_dir))
-
-            self.container = self.cli.create_container(
-                command=self.get_command(),
-                name=self.container_name,
-                environment=self.environment,
-                host_config=self.cli.create_host_config(
-                    auto_remove=self.auto_remove,
-                    binds=self.volumes,
-                    network_mode=self.network_mode,
-                    shm_size=self.shm_size,
-                    dns=self.dns,
-                    dns_search=self.dns_search,
-                    cpu_shares=int(round(self.cpus * 1024)),
-                    mem_limit=self.mem_limit),
-                image=self.image,
-                user=self.user,
-                working_dir=self.working_dir,
-                tty=self.tty,
-            )
-            self.cli.start(self.container['Id'])
-
-            line = ''
-            for line in self.cli.attach(container=self.container['Id'],
-                                        stdout=True,
-                                        stderr=True,
-                                        stream=True):
-                line = line.strip()
-                if hasattr(line, 'decode'):
-                    line = line.decode('utf-8')
-                self.log.info(line)
-
-            result = self.cli.wait(self.container['Id'])
-            if result['StatusCode'] != 0:
-                raise AirflowException('docker container failed: ' + repr(result))
-
-            if self.xcom_push_flag:
-                return self.cli.logs(container=self.container['Id']) \
-                    if self.xcom_all else str(line)
-
-    def execute(self, context):
-
-        tls_config = self.__get_tls_config()
-
-        if self.docker_conn_id:
-            self.cli = self.get_hook().get_conn()
-        else:
-            self.cli = APIClient(
-                base_url=self.docker_url,
-                version=self.api_version,
-                tls=tls_config
-            )
-
-        # Pull the docker image if `force_pull` is set or image does not exist locally
-        if self.force_pull or len(self.cli.images(name=self.image)) == 0:
-            self.log.info('Pulling docker image %s', self.image)
-            for output in self.cli.pull(self.image, stream=True, decode=True):
-                if isinstance(output, six.string_types):
-                    self.log.info("%s", output)
-                if isinstance(output, dict) and 'status' in output:
-                    self.log.info("%s", output['status'])
-
-        self.environment['AIRFLOW_TMP_DIR'] = self.tmp_dir
-
-        return self._run_image()
-
-    def get_command(self):
-        """
-        Retrieve command(s). if command string starts with [, it returns the command list)
-
-        :return: the command (or commands)
-        :rtype: str | List[str]
-        """
-        if isinstance(self.command, str) and self.command.strip().find('[') == 0:
-            commands = ast.literal_eval(self.command)
-        else:
-            commands = self.command
-        return commands
-
-    def on_kill(self):
-        if self.cli is not None:
-            self.log.info('Stopping docker container')
-            self.cli.stop(self.container['Id'])
-
-    def __get_tls_config(self):
-        tls_config = None
-        if self.tls_ca_cert and self.tls_client_cert and self.tls_client_key:
-            # Ignore type error on SSL version here - it is deprecated and type annotation is wrong
-            # it should be string
-            # noinspection PyTypeChecker
-            tls_config = tls.TLSConfig(
-                ca_cert=self.tls_ca_cert,
-                client_cert=(self.tls_client_cert, self.tls_client_key),
-                verify=True,
-                ssl_version=self.tls_ssl_version,  # type: ignore
-                assert_hostname=self.tls_hostname
-            )
-            self.docker_url = self.docker_url.replace('tcp://', 'https://')
-        return tls_config
-=======
 """This module is deprecated. Please use :mod:`airflow.providers.docker.operators.docker`."""
 
 import warnings
@@ -320,5 +25,4 @@
     "This module is deprecated. Please use `airflow.providers.docker.operators.docker`.",
     DeprecationWarning,
     stacklevel=2,
-)
->>>>>>> d25854dd
+)