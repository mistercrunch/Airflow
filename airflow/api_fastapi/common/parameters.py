# Licensed to the Apache Software Foundation (ASF) under one
# or more contributor license agreements.  See the NOTICE file
# distributed with this work for additional information
# regarding copyright ownership.  The ASF licenses this file
# to you under the Apache License, Version 2.0 (the
# "License"); you may not use this file except in compliance
# with the License.  You may obtain a copy of the License at
#
#   http://www.apache.org/licenses/LICENSE-2.0
#
# Unless required by applicable law or agreed to in writing,
# software distributed under the License is distributed on an
# "AS IS" BASIS, WITHOUT WARRANTIES OR CONDITIONS OF ANY
# KIND, either express or implied.  See the License for the
# specific language governing permissions and limitations
# under the License.

from __future__ import annotations

from abc import ABC, abstractmethod
from datetime import datetime
<<<<<<< HEAD
from typing import (
    TYPE_CHECKING,
    Annotated,
    Any,
    Callable,
    Generic,
    Iterable,
    List,
    Optional,
    TypeVar,
)
=======
from typing import TYPE_CHECKING, Annotated, Any, Callable, Generic, List, Optional, TypeVar, Union, overload
>>>>>>> 6faa720c

from fastapi import Depends, HTTPException, Query
from pendulum.parsing.exceptions import ParserError
from pydantic import AfterValidator, BaseModel, NonNegativeInt
from sqlalchemy import Column, case, or_
from sqlalchemy.inspection import inspect

from airflow.api_connexion.endpoints.task_instance_endpoint import _convert_ti_states
from airflow.models import Base, Connection
from airflow.models.asset import AssetEvent, AssetModel, DagScheduleAssetReference, TaskOutletAssetReference
from airflow.models.dag import DagModel, DagTag
from airflow.models.dagrun import DagRun
from airflow.models.dagwarning import DagWarning, DagWarningType
from airflow.models.errors import ParseImportError
from airflow.models.taskinstance import TaskInstance
from airflow.typing_compat import Self
from airflow.utils import timezone
from airflow.utils.state import DagRunState, TaskInstanceState

if TYPE_CHECKING:
    from sqlalchemy.sql import ColumnElement, Select

T = TypeVar("T")


class BaseParam(Generic[T], ABC):
    """Base class for filters."""

    def __init__(self, value: T | None = None, skip_none: bool = True) -> None:
        self.value = value
        self.attribute: ColumnElement | None = None
        self.skip_none = skip_none

    @abstractmethod
    def to_orm(self, select: Select) -> Select:
        pass

    def set_value(self, value: T | None) -> Self:
        self.value = value
        return self

    @abstractmethod
    def depends(self, *args: Any, **kwargs: Any) -> Self:
        pass


class LimitFilter(BaseParam[NonNegativeInt]):
    """Filter on the limit."""

    def to_orm(self, select: Select) -> Select:
        if self.value is None and self.skip_none:
            return select

        return select.limit(self.value)

    def depends(self, limit: NonNegativeInt = 100) -> LimitFilter:
        return self.set_value(limit)


class OffsetFilter(BaseParam[NonNegativeInt]):
    """Filter on offset."""

    def to_orm(self, select: Select) -> Select:
        if self.value is None and self.skip_none:
            return select
        return select.offset(self.value)

    def depends(self, offset: NonNegativeInt = 0) -> OffsetFilter:
        return self.set_value(offset)


class _PausedFilter(BaseParam[bool]):
    """Filter on is_paused."""

    def to_orm(self, select: Select) -> Select:
        if self.value is None and self.skip_none:
            return select
        return select.where(DagModel.is_paused == self.value)

    def depends(self, paused: bool | None = None) -> _PausedFilter:
        return self.set_value(paused)


class _OnlyActiveFilter(BaseParam[bool]):
    """Filter on is_active."""

    def to_orm(self, select: Select) -> Select:
        if self.value and self.skip_none:
            return select.where(DagModel.is_active == self.value)
        return select

    def depends(self, only_active: bool = True) -> _OnlyActiveFilter:
        return self.set_value(only_active)


class DagIdsFilter(BaseParam[list[str]]):
    """Filter on dag ids."""

    def __init__(self, model: Base, value: list[str] | None = None, skip_none: bool = True) -> None:
        super().__init__(value, skip_none)
        self.model = model

    def to_orm(self, select: Select) -> Select:
        if self.value and self.skip_none:
            return select.where(self.model.dag_id.in_(self.value))
        return select

    def depends(self, dag_ids: list[str] = Query(None)) -> DagIdsFilter:
        return self.set_value(dag_ids)


class DagRunIdsFilter(BaseParam[list[str]]):
    """Filter on dag run ids."""

    def __init__(self, model: Base, value: list[str] | None = None, skip_none: bool = True) -> None:
        super().__init__(value, skip_none)
        self.model = model

    def to_orm(self, select: Select) -> Select:
        if self.value and self.skip_none:
            return select.where(self.model.run_id.in_(self.value))
        return select

    def depends(self, dag_run_ids: list[str] = Query(None)) -> DagRunIdsFilter:
        return self.set_value(dag_run_ids)


class TaskIdsFilter(BaseParam[list[str]]):
    """Filter on task ids."""

    def __init__(self, model: Base, value: list[str] | None = None, skip_none: bool = True) -> None:
        super().__init__(value, skip_none)
        self.model = model

    def to_orm(self, select: Select) -> Select:
        if self.value and self.skip_none:
            return select.where(self.model.task_id.in_(self.value))
        return select

    def depends(self, task_ids: list[str] = Query(None)) -> TaskIdsFilter:
        return self.set_value(task_ids)


class _SearchParam(BaseParam[str]):
    """Search on attribute."""

    def __init__(self, attribute: ColumnElement, skip_none: bool = True) -> None:
        super().__init__(skip_none=skip_none)
        self.attribute: ColumnElement = attribute

    def to_orm(self, select: Select) -> Select:
        if self.value is None and self.skip_none:
            return select
        return select.where(self.attribute.ilike(f"%{self.value}%"))

    def transform_aliases(self, value: str | None) -> str | None:
        if value == "~":
            value = "%"
        return value


class _DagIdPatternSearch(_SearchParam):
    """Search on dag_id."""

    def __init__(self, skip_none: bool = True) -> None:
        super().__init__(DagModel.dag_id, skip_none)

    def depends(self, dag_id_pattern: str | None = None) -> _DagIdPatternSearch:
        dag_id_pattern = super().transform_aliases(dag_id_pattern)
        return self.set_value(dag_id_pattern)


class _DagDisplayNamePatternSearch(_SearchParam):
    """Search on dag_display_name."""

    def __init__(self, skip_none: bool = True) -> None:
        super().__init__(DagModel.dag_display_name, skip_none)

    def depends(self, dag_display_name_pattern: str | None = None) -> _DagDisplayNamePatternSearch:
        dag_display_name_pattern = super().transform_aliases(dag_display_name_pattern)
        return self.set_value(dag_display_name_pattern)


class SortParam(BaseParam[str]):
    """Order result by the attribute."""

    attr_mapping = {
        "last_run_state": DagRun.state,
        "last_run_start_date": DagRun.start_date,
        "connection_id": Connection.conn_id,
        "import_error_id": ParseImportError.id,
        "dag_run_id": DagRun.run_id,
    }

    def __init__(
        self, allowed_attrs: list[str], model: Base, to_replace: dict[str, str] | None = None
    ) -> None:
        super().__init__()
        self.allowed_attrs = allowed_attrs
        self.model = model
        self.to_replace = to_replace

    def to_orm(self, select: Select) -> Select:
        if self.skip_none is False:
            raise ValueError(f"Cannot set 'skip_none' to False on a {type(self)}")

        if self.value is None:
            return select

        lstriped_orderby = self.value.lstrip("-")
        if self.to_replace:
            lstriped_orderby = self.to_replace.get(lstriped_orderby, lstriped_orderby)

        if self.allowed_attrs and lstriped_orderby not in self.allowed_attrs:
            raise HTTPException(
                400,
                f"Ordering with '{lstriped_orderby}' is disallowed or "
                f"the attribute does not exist on the model",
            )

        column: Column = self.attr_mapping.get(lstriped_orderby, None) or getattr(
            self.model, lstriped_orderby
        )

        # MySQL does not support `nullslast`, and True/False ordering depends on the
        # database implementation.
        nullscheck = case((column.isnot(None), 0), else_=1)

        # Reset default sorting
        select = select.order_by(None)

        primary_key_column = self.get_primary_key_column()

        if self.value[0] == "-":
            return select.order_by(nullscheck, column.desc(), primary_key_column.desc())
        else:
            return select.order_by(nullscheck, column.asc(), primary_key_column.asc())

    def get_primary_key_column(self) -> Column:
        """Get the primary key column of the model of SortParam object."""
        return inspect(self.model).primary_key[0]

    def get_primary_key_string(self) -> str:
        """Get the primary key string of the model of SortParam object."""
        return self.get_primary_key_column().name

    def depends(self, *args: Any, **kwargs: Any) -> Self:
        raise NotImplementedError("Use dynamic_depends, depends not implemented.")

    def dynamic_depends(self, default: str | None = None) -> Callable:
        def inner(order_by: str = default or self.get_primary_key_string()) -> SortParam:
            return self.set_value(self.get_primary_key_string() if order_by == "" else order_by)

        return inner


class _TagsFilter(BaseParam[List[str]]):
    """Filter on tags."""

    def to_orm(self, select: Select) -> Select:
        if self.skip_none is False:
            raise ValueError(f"Cannot set 'skip_none' to False on a {type(self)}")

        if not self.value:
            return select

        conditions = [DagModel.tags.any(DagTag.name == tag) for tag in self.value]
        return select.where(or_(*conditions))

    def depends(self, tags: list[str] = Query(default_factory=list)) -> _TagsFilter:
        return self.set_value(tags)


class _OwnersFilter(BaseParam[List[str]]):
    """Filter on owners."""

    def to_orm(self, select: Select) -> Select:
        if self.skip_none is False:
            raise ValueError(f"Cannot set 'skip_none' to False on a {type(self)}")

        if not self.value:
            return select

        conditions = [DagModel.owners.ilike(f"%{owner}%") for owner in self.value]
        return select.where(or_(*conditions))

    def depends(self, owners: list[str] = Query(default_factory=list)) -> _OwnersFilter:
        return self.set_value(owners)


class DagRunStateFilter(BaseParam[List[Optional[DagRunState]]]):
    """Filter on Dag Run state."""

    def to_orm(self, select: Select) -> Select:
        if self.skip_none is False:
            raise ValueError(f"Cannot set 'skip_none' to False on a {type(self)}")

        if not self.value:
            return select

        conditions = [DagRun.state == state for state in self.value]
        return select.where(or_(*conditions))

    @staticmethod
    def _convert_dag_run_states(states: Iterable[str] | None) -> list[DagRunState | None] | None:
        if not states:
            return None
        return [None if s in ("none", None) else DagRunState(s) for s in states]

    def depends(self, state: list[str] = Query(default_factory=list)) -> DagRunStateFilter:
        states = self._convert_dag_run_states(state)
        return self.set_value(states)


class TIStateFilter(BaseParam[List[Optional[TaskInstanceState]]]):
    """Filter on task instance state."""

    def to_orm(self, select: Select) -> Select:
        if self.skip_none is False:
            raise ValueError(f"Cannot set 'skip_none' to False on a {type(self)}")

        if not self.value:
            return select

        conditions = [TaskInstance.state == state for state in self.value]
        return select.where(or_(*conditions))

    def depends(self, state: list[str] = Query(default_factory=list)) -> TIStateFilter:
        states = _convert_ti_states(state)
        return self.set_value(states)


class TIPoolFilter(BaseParam[List[str]]):
    """Filter on task instance pool."""

    def to_orm(self, select: Select) -> Select:
        if self.skip_none is False:
            raise ValueError(f"Cannot set 'skip_none' to False on a {type(self)}")

        if not self.value:
            return select

        conditions = [TaskInstance.pool == pool for pool in self.value]
        return select.where(or_(*conditions))

    def depends(self, pool: list[str] = Query(default_factory=list)) -> TIPoolFilter:
        return self.set_value(pool)


class TIQueueFilter(BaseParam[List[str]]):
    """Filter on task instance queue."""

    def to_orm(self, select: Select) -> Select:
        if self.skip_none is False:
            raise ValueError(f"Cannot set 'skip_none' to False on a {type(self)}")

        if not self.value:
            return select

        conditions = [TaskInstance.queue == queue for queue in self.value]
        return select.where(or_(*conditions))

    def depends(self, queue: list[str] = Query(default_factory=list)) -> TIQueueFilter:
        return self.set_value(queue)


class TIExecutorFilter(BaseParam[List[str]]):
    """Filter on task instance executor."""

    def to_orm(self, select: Select) -> Select:
        if self.skip_none is False:
            raise ValueError(f"Cannot set 'skip_none' to False on a {type(self)}")

        if not self.value:
            return select

        conditions = [TaskInstance.executor == executor for executor in self.value]
        return select.where(or_(*conditions))

    def depends(self, executor: list[str] = Query(default_factory=list)) -> TIExecutorFilter:
        return self.set_value(executor)


class _LastDagRunStateFilter(BaseParam[DagRunState]):
    """Filter on the state of the latest DagRun."""

    def to_orm(self, select: Select) -> Select:
        if self.value is None and self.skip_none:
            return select
        return select.where(DagRun.state == self.value)

    def depends(self, last_dag_run_state: DagRunState | None = None) -> _LastDagRunStateFilter:
        return self.set_value(last_dag_run_state)


class _DagTagNamePatternSearch(_SearchParam):
    """Search on dag_tag.name."""

    def __init__(self, skip_none: bool = True) -> None:
        super().__init__(DagTag.name, skip_none)

    def depends(self, tag_name_pattern: str | None = None) -> _DagTagNamePatternSearch:
        tag_name_pattern = super().transform_aliases(tag_name_pattern)
        return self.set_value(tag_name_pattern)


def _safe_parse_datetime(date_to_check: str) -> datetime:
    """
    Parse datetime and raise error for invalid dates.

    :param date_to_check: the string value to be parsed
    """
    if not date_to_check:
        raise ValueError(f"{date_to_check} cannot be None.")
    return _safe_parse_datetime_optional(date_to_check)


@overload
def _safe_parse_datetime_optional(date_to_check: str) -> datetime: ...


@overload
def _safe_parse_datetime_optional(date_to_check: None) -> None: ...


def _safe_parse_datetime_optional(date_to_check: str | None) -> datetime | None:
    """
    Parse datetime and raise error for invalid dates.

    Allow None values.

    :param date_to_check: the string value to be parsed
    """
    if date_to_check is None:
        return None
    try:
        return timezone.parse(date_to_check, strict=True)
    except (TypeError, ParserError):
        raise HTTPException(
            400, f"Invalid datetime: {date_to_check!r}. Please check the date parameter have this value."
        )


class _WarningTypeFilter(BaseParam[str]):
    """Filter on warning type."""

    def to_orm(self, select: Select) -> Select:
        if self.value is None and self.skip_none:
            return select
        return select.where(DagWarning.warning_type == self.value)

    def depends(self, warning_type: DagWarningType | None = None) -> _WarningTypeFilter:
        return self.set_value(warning_type)


class _DagIdFilter(BaseParam[str]):
    """Filter on dag_id."""

    def __init__(self, attribute: ColumnElement, skip_none: bool = True) -> None:
        super().__init__(skip_none=skip_none)
        self.attribute = attribute

    def to_orm(self, select: Select) -> Select:
        if self.value is None and self.skip_none:
            return select
        return select.where(self.attribute == self.value)

    def depends(self, dag_id: str | None = None) -> _DagIdFilter:
        return self.set_value(dag_id)


class _UriPatternSearch(_SearchParam):
    """Search on uri."""

    def __init__(self, skip_none: bool = True) -> None:
        super().__init__(AssetModel.uri, skip_none)

    def depends(self, uri_pattern: str | None = None) -> _UriPatternSearch:
        return self.set_value(uri_pattern)


class _DagIdAssetReferenceFilter(BaseParam[list[str]]):
    """Search on dag_id."""

    def __init__(self, skip_none: bool = True) -> None:
        super().__init__(AssetModel.consuming_dags, skip_none)

    def depends(self, dag_ids: list[str] = Query(None)) -> _DagIdAssetReferenceFilter:
        # needed to handle cases where dag_ids=a1,b1
        if dag_ids and len(dag_ids) == 1 and "," in dag_ids[0]:
            dag_ids = dag_ids[0].split(",")
        return self.set_value(dag_ids)

    def to_orm(self, select: Select) -> Select:
        if self.value is None and self.skip_none:
            return select
        return select.where(
            (AssetModel.consuming_dags.any(DagScheduleAssetReference.dag_id.in_(self.value)))
            | (AssetModel.producing_tasks.any(TaskOutletAssetReference.dag_id.in_(self.value)))
        )


class _AssetIdFilter(BaseParam[int]):
    """Filter on asset_id."""

    def __init__(self, attribute: ColumnElement, skip_none: bool = True) -> None:
        super().__init__(skip_none=skip_none)
        self.attribute = attribute

    def to_orm(self, select: Select) -> Select:
        if self.value is None and self.skip_none:
            return select
        return select.where(self.attribute == self.value)

    def depends(self, asset_id: int | None = None) -> _AssetIdFilter:
        return self.set_value(asset_id)


class _SourceDagIdFilter(BaseParam[str]):
    """Filter on source_dag_id."""

    def __init__(self, attribute: ColumnElement, skip_none: bool = True) -> None:
        super().__init__(skip_none=skip_none)
        self.attribute = attribute

    def to_orm(self, select: Select) -> Select:
        if self.value is None and self.skip_none:
            return select
        return select.where(self.attribute == self.value)

    def depends(self, source_dag_id: str | None = None) -> _SourceDagIdFilter:
        return self.set_value(source_dag_id)


class _SourceTaskIdFilter(BaseParam[str]):
    """Filter on source_task_id."""

    def __init__(self, attribute: ColumnElement, skip_none: bool = True) -> None:
        super().__init__(skip_none=skip_none)
        self.attribute = attribute

    def to_orm(self, select: Select) -> Select:
        if self.value is None and self.skip_none:
            return select
        return select.where(self.attribute == self.value)

    def depends(self, source_task_id: str | None = None) -> _SourceTaskIdFilter:
        return self.set_value(source_task_id)


class _SourceRunIdFilter(BaseParam[str]):
    """filter on source_run_id."""

    def __init__(self, attribute: ColumnElement, skip_none: bool = True) -> None:
        super().__init__(skip_none=skip_none)
        self.attribute = attribute

    def to_orm(self, select: Select) -> Select:
        if self.value is None and self.skip_none:
            return select
        return select.where(self.attribute == self.value)

    def depends(self, source_run_id: str | None = None) -> _SourceRunIdFilter:
        return self.set_value(source_run_id)


class _SourceMapIndexFilter(BaseParam[int]):
    """Filter on source_map_index."""

    def __init__(self, attribute: ColumnElement, skip_none: bool = True) -> None:
        super().__init__(skip_none=skip_none)
        self.attribute = attribute

    def to_orm(self, select: Select) -> Select:
        if self.value is None and self.skip_none:
            return select
        return select.where(self.attribute == self.value)

    def depends(self, source_map_index: int | None = None) -> _SourceMapIndexFilter:
        return self.set_value(source_map_index)


class Range(BaseModel, Generic[T]):
    """Range with a lower and upper bound."""

    lower_bound: T | None
    upper_bound: T | None


class RangeFilter(BaseParam[Range]):
    """Filter on range in between the lower and upper bound."""

    def __init__(self, value: Range | None, attribute: ColumnElement) -> None:
        super().__init__(value)
        self.attribute: ColumnElement = attribute

    def to_orm(self, select: Select) -> Select:
        if self.skip_none is False:
            raise ValueError(f"Cannot set 'skip_none' to False on a {type(self)}")

        if self.value and self.value.lower_bound:
            select = select.where(self.attribute >= self.value.lower_bound)
        if self.value and self.value.upper_bound:
            select = select.where(self.attribute <= self.value.upper_bound)
        return select

    def depends(self, *args: Any, **kwargs: Any) -> Self:
        raise NotImplementedError("Use the `range_filter_factory` function to create the dependency")


def datetime_range_filter_factory(
    filter_name: str, model: Base, attribute_name: str | None = None
) -> Callable[[datetime | None, datetime | None], RangeFilter]:
    def depends_datetime(
        lower_bound: datetime | None = Query(alias=f"{filter_name}_gte", default=None),
        upper_bound: datetime | None = Query(alias=f"{filter_name}_lte", default=None),
    ) -> RangeFilter:
        return RangeFilter(
            Range(lower_bound=lower_bound, upper_bound=upper_bound),
            getattr(model, attribute_name or filter_name),
        )

    return depends_datetime


def float_range_filter_factory(
    filter_name: str, model: Base
) -> Callable[[float | None, float | None], RangeFilter]:
    def depends_float(
        lower_bound: float | None = Query(alias=f"{filter_name}_gte", default=None),
        upper_bound: float | None = Query(alias=f"{filter_name}_lte", default=None),
    ) -> RangeFilter:
        return RangeFilter(
            Range(lower_bound=lower_bound, upper_bound=upper_bound), getattr(model, filter_name)
        )

    return depends_float


# Common Safe DateTime
DateTimeQuery = Annotated[str, AfterValidator(_safe_parse_datetime)]
OptionalDateTimeQuery = Annotated[Union[str, None], AfterValidator(_safe_parse_datetime_optional)]

# DAG
QueryLimit = Annotated[LimitFilter, Depends(LimitFilter().depends)]
QueryOffset = Annotated[OffsetFilter, Depends(OffsetFilter().depends)]
QueryPausedFilter = Annotated[_PausedFilter, Depends(_PausedFilter().depends)]
QueryOnlyActiveFilter = Annotated[_OnlyActiveFilter, Depends(_OnlyActiveFilter().depends)]
QueryDagIdPatternSearch = Annotated[_DagIdPatternSearch, Depends(_DagIdPatternSearch().depends)]
QueryDagDisplayNamePatternSearch = Annotated[
    _DagDisplayNamePatternSearch, Depends(_DagDisplayNamePatternSearch().depends)
]
QueryDagIdPatternSearchWithNone = Annotated[
    _DagIdPatternSearch, Depends(_DagIdPatternSearch(skip_none=False).depends)
]
QueryTagsFilter = Annotated[_TagsFilter, Depends(_TagsFilter().depends)]
QueryOwnersFilter = Annotated[_OwnersFilter, Depends(_OwnersFilter().depends)]

# DagRun
QueryLastDagRunStateFilter = Annotated[_LastDagRunStateFilter, Depends(_LastDagRunStateFilter().depends)]
QueryDagIdsFilter = Annotated[DagIdsFilter, Depends(DagIdsFilter(DagRun).depends)]
QueryDagRunStateFilter = Annotated[DagRunStateFilter, Depends(DagRunStateFilter().depends)]

# DAGWarning
QueryDagIdInDagWarningFilter = Annotated[_DagIdFilter, Depends(_DagIdFilter(DagWarning.dag_id).depends)]
QueryWarningTypeFilter = Annotated[_WarningTypeFilter, Depends(_WarningTypeFilter().depends)]

# DAGTags
QueryDagTagPatternSearch = Annotated[_DagTagNamePatternSearch, Depends(_DagTagNamePatternSearch().depends)]

# TI
QueryTIStateFilter = Annotated[TIStateFilter, Depends(TIStateFilter().depends)]
QueryTIPoolFilter = Annotated[TIPoolFilter, Depends(TIPoolFilter().depends)]
QueryTIQueueFilter = Annotated[TIQueueFilter, Depends(TIQueueFilter().depends)]
QueryTIExecutorFilter = Annotated[TIExecutorFilter, Depends(TIExecutorFilter().depends)]

# Assets
QueryUriPatternSearch = Annotated[_UriPatternSearch, Depends(_UriPatternSearch().depends)]
QueryAssetDagIdPatternSearch = Annotated[
    _DagIdAssetReferenceFilter, Depends(_DagIdAssetReferenceFilter().depends)
]
QueryAssetIdFilter = Annotated[_AssetIdFilter, Depends(_AssetIdFilter(AssetEvent.asset_id).depends)]


QuerySourceDagIdFilter = Annotated[
    _SourceDagIdFilter, Depends(_SourceDagIdFilter(AssetEvent.source_dag_id).depends)
]
QuerySourceTaskIdFilter = Annotated[
    _SourceTaskIdFilter, Depends(_SourceTaskIdFilter(AssetEvent.source_task_id).depends)
]
QuerySourceRunIdFilter = Annotated[
    _SourceRunIdFilter, Depends(_SourceRunIdFilter(AssetEvent.source_run_id).depends)
]
QuerySourceMapIndexFilter = Annotated[
    _SourceMapIndexFilter, Depends(_SourceMapIndexFilter(AssetEvent.source_map_index).depends)
]<|MERGE_RESOLUTION|>--- conflicted
+++ resolved
@@ -19,7 +19,6 @@
 
 from abc import ABC, abstractmethod
 from datetime import datetime
-<<<<<<< HEAD
 from typing import (
     TYPE_CHECKING,
     Annotated,
@@ -30,10 +29,9 @@
     List,
     Optional,
     TypeVar,
+    Union,
+    overload,
 )
-=======
-from typing import TYPE_CHECKING, Annotated, Any, Callable, Generic, List, Optional, TypeVar, Union, overload
->>>>>>> 6faa720c
 
 from fastapi import Depends, HTTPException, Query
 from pendulum.parsing.exceptions import ParserError
