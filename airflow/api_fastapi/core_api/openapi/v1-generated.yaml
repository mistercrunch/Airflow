--- conflicted
+++ resolved
@@ -1164,7 +1164,6 @@
             application/json:
               schema:
                 $ref: '#/components/schemas/HTTPValidationError'
-<<<<<<< HEAD
   /public/dags/{dag_id}/dagRuns/{dag_run_id}/upstreamAssetEvents:
     get:
       tags:
@@ -1173,14 +1172,56 @@
       description: If dag run is asset-triggered, return the asset events that triggered
         it.
       operationId: get_upstream_asset_events
-=======
+      parameters:
+      - name: dag_id
+        in: path
+        required: true
+        schema:
+          type: string
+          title: Dag Id
+      - name: dag_run_id
+        in: path
+        required: true
+        schema:
+          type: string
+          title: Dag Run Id
+      responses:
+        '200':
+          description: Successful Response
+          content:
+            application/json:
+              schema:
+                $ref: '#/components/schemas/AssetEventCollectionResponse'
+        '401':
+          content:
+            application/json:
+              schema:
+                $ref: '#/components/schemas/HTTPExceptionResponse'
+          description: Unauthorized
+        '403':
+          content:
+            application/json:
+              schema:
+                $ref: '#/components/schemas/HTTPExceptionResponse'
+          description: Forbidden
+        '404':
+          content:
+            application/json:
+              schema:
+                $ref: '#/components/schemas/HTTPExceptionResponse'
+          description: Not Found
+        '422':
+          description: Validation Error
+          content:
+            application/json:
+              schema:
+                $ref: '#/components/schemas/HTTPValidationError'
   /public/dags/{dag_id}/dagRuns/{dag_run_id}/clear:
     post:
       tags:
       - DagRun
       summary: Clear Dag Run
       operationId: clear_dag_run
->>>>>>> 817f0803
       parameters:
       - name: dag_id
         in: path
@@ -1194,29 +1235,22 @@
         schema:
           type: string
           title: Dag Run Id
-<<<<<<< HEAD
-=======
       requestBody:
         required: true
         content:
           application/json:
             schema:
               $ref: '#/components/schemas/DAGRunClearBody'
->>>>>>> 817f0803
       responses:
         '200':
           description: Successful Response
           content:
             application/json:
               schema:
-<<<<<<< HEAD
-                $ref: '#/components/schemas/AssetEventCollectionResponse'
-=======
                 anyOf:
                 - $ref: '#/components/schemas/TaskInstanceCollectionResponse'
                 - $ref: '#/components/schemas/DAGRunResponse'
                 title: Response Clear Dag Run
->>>>>>> 817f0803
         '401':
           content:
             application/json:
