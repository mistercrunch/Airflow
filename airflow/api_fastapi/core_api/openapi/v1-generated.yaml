openapi: 3.1.0
info:
  title: Airflow API
  description: Airflow API. All endpoints located under ``/public`` can be used safely,
    are stable and backward compatible. Endpoints located under ``/ui`` are dedicated
    to the UI and are subject to breaking change depending on the need of the frontend.
    Users should not rely on those but use the public ones instead.
  version: 0.1.0
paths:
  /ui/next_run_assets/{dag_id}:
    get:
      tags:
      - Asset
      summary: Next Run Assets
      operationId: next_run_assets
      parameters:
      - name: dag_id
        in: path
        required: true
        schema:
          type: string
          title: Dag Id
      responses:
        '200':
          description: Successful Response
          content:
            application/json:
              schema:
                type: object
                title: Response Next Run Assets
        '422':
          description: Validation Error
          content:
            application/json:
              schema:
                $ref: '#/components/schemas/HTTPValidationError'
  /ui/dashboard/historical_metrics_data:
    get:
      tags:
      - Dashboard
      summary: Historical Metrics
      description: Return cluster activity historical metrics.
      operationId: historical_metrics
      parameters:
      - name: start_date
        in: query
        required: true
        schema:
          type: string
          title: Start Date
      - name: end_date
        in: query
        required: true
        schema:
          type: string
          title: End Date
      responses:
        '200':
          description: Successful Response
          content:
            application/json:
              schema:
                $ref: '#/components/schemas/HistoricalMetricDataResponse'
        '400':
          content:
            application/json:
              schema:
                $ref: '#/components/schemas/HTTPExceptionResponse'
          description: Bad Request
        '422':
          description: Validation Error
          content:
            application/json:
              schema:
                $ref: '#/components/schemas/HTTPValidationError'
  /ui/dags/recent_dag_runs:
    get:
      tags:
      - Dags
      summary: Recent Dag Runs
      description: Get recent DAG runs.
      operationId: recent_dag_runs
      parameters:
      - name: dag_runs_limit
        in: query
        required: false
        schema:
          type: integer
          default: 10
          title: Dag Runs Limit
      - name: limit
        in: query
        required: false
        schema:
          type: integer
          minimum: 0
          default: 100
          title: Limit
      - name: offset
        in: query
        required: false
        schema:
          type: integer
          minimum: 0
          default: 0
          title: Offset
      - name: tags
        in: query
        required: false
        schema:
          type: array
          items:
            type: string
          title: Tags
      - name: owners
        in: query
        required: false
        schema:
          type: array
          items:
            type: string
          title: Owners
      - name: dag_id_pattern
        in: query
        required: false
        schema:
          anyOf:
          - type: string
          - type: 'null'
          title: Dag Id Pattern
      - name: dag_display_name_pattern
        in: query
        required: false
        schema:
          anyOf:
          - type: string
          - type: 'null'
          title: Dag Display Name Pattern
      - name: only_active
        in: query
        required: false
        schema:
          type: boolean
          default: true
          title: Only Active
      - name: paused
        in: query
        required: false
        schema:
          anyOf:
          - type: boolean
          - type: 'null'
          title: Paused
      - name: last_dag_run_state
        in: query
        required: false
        schema:
          anyOf:
          - $ref: '#/components/schemas/DagRunState'
          - type: 'null'
          title: Last Dag Run State
      responses:
        '200':
          description: Successful Response
          content:
            application/json:
              schema:
                $ref: '#/components/schemas/DAGWithLatestDagRunsCollectionResponse'
        '422':
          description: Validation Error
          content:
            application/json:
              schema:
                $ref: '#/components/schemas/HTTPValidationError'
  /public/assets:
    get:
      tags:
      - Asset
      summary: Get Assets
      description: Get assets.
      operationId: get_assets
      parameters:
      - name: limit
        in: query
        required: false
        schema:
          type: integer
          minimum: 0
          default: 100
          title: Limit
      - name: offset
        in: query
        required: false
        schema:
          type: integer
          minimum: 0
          default: 0
          title: Offset
      - name: uri_pattern
        in: query
        required: false
        schema:
          anyOf:
          - type: string
          - type: 'null'
          title: Uri Pattern
      - name: dag_ids
        in: query
        required: false
        schema:
          type: array
          items:
            type: string
          title: Dag Ids
      - name: order_by
        in: query
        required: false
        schema:
          type: string
          default: id
          title: Order By
      responses:
        '200':
          description: Successful Response
          content:
            application/json:
              schema:
                $ref: '#/components/schemas/AssetCollectionResponse'
        '401':
          content:
            application/json:
              schema:
                $ref: '#/components/schemas/HTTPExceptionResponse'
          description: Unauthorized
        '403':
          content:
            application/json:
              schema:
                $ref: '#/components/schemas/HTTPExceptionResponse'
          description: Forbidden
        '404':
          content:
            application/json:
              schema:
                $ref: '#/components/schemas/HTTPExceptionResponse'
          description: Not Found
        '422':
          description: Validation Error
          content:
            application/json:
              schema:
                $ref: '#/components/schemas/HTTPValidationError'
  /public/assets/events:
    get:
      tags:
      - Asset
      summary: Get Asset Events
      description: Get asset events.
      operationId: get_asset_events
      parameters:
      - name: limit
        in: query
        required: false
        schema:
          type: integer
          minimum: 0
          default: 100
          title: Limit
      - name: offset
        in: query
        required: false
        schema:
          type: integer
          minimum: 0
          default: 0
          title: Offset
      - name: order_by
        in: query
        required: false
        schema:
          type: string
          default: timestamp
          title: Order By
      - name: asset_id
        in: query
        required: false
        schema:
          anyOf:
          - type: integer
          - type: 'null'
          title: Asset Id
      - name: source_dag_id
        in: query
        required: false
        schema:
          anyOf:
          - type: string
          - type: 'null'
          title: Source Dag Id
      - name: source_task_id
        in: query
        required: false
        schema:
          anyOf:
          - type: string
          - type: 'null'
          title: Source Task Id
      - name: source_run_id
        in: query
        required: false
        schema:
          anyOf:
          - type: string
          - type: 'null'
          title: Source Run Id
      - name: source_map_index
        in: query
        required: false
        schema:
          anyOf:
          - type: integer
          - type: 'null'
          title: Source Map Index
      responses:
        '200':
          description: Successful Response
          content:
            application/json:
              schema:
                $ref: '#/components/schemas/AssetEventCollectionResponse'
        '401':
          content:
            application/json:
              schema:
                $ref: '#/components/schemas/HTTPExceptionResponse'
          description: Unauthorized
        '403':
          content:
            application/json:
              schema:
                $ref: '#/components/schemas/HTTPExceptionResponse'
          description: Forbidden
        '404':
          content:
            application/json:
              schema:
                $ref: '#/components/schemas/HTTPExceptionResponse'
          description: Not Found
        '422':
          description: Validation Error
          content:
            application/json:
              schema:
                $ref: '#/components/schemas/HTTPValidationError'
    post:
      tags:
      - Asset
      summary: Create Asset Event
      description: Create asset events.
      operationId: create_asset_event
      requestBody:
        required: true
        content:
          application/json:
            schema:
              $ref: '#/components/schemas/CreateAssetEventsBody'
      responses:
        '200':
          description: Successful Response
          content:
            application/json:
              schema:
                $ref: '#/components/schemas/AssetEventResponse'
        '401':
          content:
            application/json:
              schema:
                $ref: '#/components/schemas/HTTPExceptionResponse'
          description: Unauthorized
        '403':
          content:
            application/json:
              schema:
                $ref: '#/components/schemas/HTTPExceptionResponse'
          description: Forbidden
        '404':
          content:
            application/json:
              schema:
                $ref: '#/components/schemas/HTTPExceptionResponse'
          description: Not Found
        '422':
          description: Validation Error
          content:
            application/json:
              schema:
                $ref: '#/components/schemas/HTTPValidationError'
  /public/assets/{uri}:
    get:
      tags:
      - Asset
      summary: Get Asset
      description: Get an asset.
      operationId: get_asset
      parameters:
      - name: uri
        in: path
        required: true
        schema:
          type: string
          title: Uri
      responses:
        '200':
          description: Successful Response
          content:
            application/json:
              schema:
                $ref: '#/components/schemas/AssetResponse'
        '401':
          content:
            application/json:
              schema:
                $ref: '#/components/schemas/HTTPExceptionResponse'
          description: Unauthorized
        '403':
          content:
            application/json:
              schema:
                $ref: '#/components/schemas/HTTPExceptionResponse'
          description: Forbidden
        '404':
          content:
            application/json:
              schema:
                $ref: '#/components/schemas/HTTPExceptionResponse'
          description: Not Found
        '422':
          description: Validation Error
          content:
            application/json:
              schema:
                $ref: '#/components/schemas/HTTPValidationError'
  /public/dags/{dag_id}/assets/queuedEvent:
    get:
      tags:
      - Asset
      summary: Get Dag Asset Queued Events
      description: Get queued asset events for a DAG.
      operationId: get_dag_asset_queued_events
      parameters:
      - name: dag_id
        in: path
        required: true
        schema:
          type: string
          title: Dag Id
      - name: before
        in: query
        required: false
        schema:
          anyOf:
          - type: string
          - type: 'null'
          title: Before
      responses:
        '200':
          description: Successful Response
          content:
            application/json:
              schema:
                $ref: '#/components/schemas/QueuedEventCollectionResponse'
        '401':
          content:
            application/json:
              schema:
                $ref: '#/components/schemas/HTTPExceptionResponse'
          description: Unauthorized
        '403':
          content:
            application/json:
              schema:
                $ref: '#/components/schemas/HTTPExceptionResponse'
          description: Forbidden
        '404':
          content:
            application/json:
              schema:
                $ref: '#/components/schemas/HTTPExceptionResponse'
          description: Not Found
        '422':
          description: Validation Error
          content:
            application/json:
              schema:
                $ref: '#/components/schemas/HTTPValidationError'
    delete:
      tags:
      - Asset
      summary: Delete Dag Asset Queued Events
      operationId: delete_dag_asset_queued_events
      parameters:
      - name: dag_id
        in: path
        required: true
        schema:
          type: string
          title: Dag Id
      - name: before
        in: query
        required: false
        schema:
          anyOf:
          - type: string
          - type: 'null'
          title: Before
      responses:
        '204':
          description: Successful Response
        '401':
          content:
            application/json:
              schema:
                $ref: '#/components/schemas/HTTPExceptionResponse'
          description: Unauthorized
        '403':
          content:
            application/json:
              schema:
                $ref: '#/components/schemas/HTTPExceptionResponse'
          description: Forbidden
        '400':
          content:
            application/json:
              schema:
                $ref: '#/components/schemas/HTTPExceptionResponse'
          description: Bad Request
        '404':
          content:
            application/json:
              schema:
                $ref: '#/components/schemas/HTTPExceptionResponse'
          description: Not Found
        '422':
          description: Validation Error
          content:
            application/json:
              schema:
                $ref: '#/components/schemas/HTTPValidationError'
<<<<<<< HEAD
  /public/dags/{dag_id}/assets/queuedEvent/{uri}:
    get:
      tags:
      - Asset
      summary: Get Dag Asset Queued Event
      description: Get a queued asset event for a DAG.
      operationId: get_dag_asset_queued_event
      parameters:
      - name: dag_id
        in: path
        required: true
        schema:
          type: string
          title: Dag Id
=======
  /public/assets/queuedEvent/{uri}:
    delete:
      tags:
      - Asset
      summary: Delete Asset Queued Events
      description: Delete queued asset events for an asset.
      operationId: delete_asset_queued_events
      parameters:
>>>>>>> 347a83af
      - name: uri
        in: path
        required: true
        schema:
          type: string
          title: Uri
      - name: before
        in: query
        required: false
        schema:
          anyOf:
          - type: string
          - type: 'null'
          title: Before
      responses:
<<<<<<< HEAD
        '200':
          description: Successful Response
          content:
            application/json:
              schema:
                $ref: '#/components/schemas/QueuedEventResponse'
=======
        '204':
          description: Successful Response
>>>>>>> 347a83af
        '401':
          content:
            application/json:
              schema:
                $ref: '#/components/schemas/HTTPExceptionResponse'
          description: Unauthorized
        '403':
          content:
            application/json:
              schema:
                $ref: '#/components/schemas/HTTPExceptionResponse'
          description: Forbidden
        '404':
          content:
            application/json:
              schema:
                $ref: '#/components/schemas/HTTPExceptionResponse'
          description: Not Found
        '422':
          description: Validation Error
          content:
            application/json:
              schema:
                $ref: '#/components/schemas/HTTPValidationError'
  /public/backfills/:
    get:
      tags:
      - Backfill
      summary: List Backfills
      operationId: list_backfills
      parameters:
      - name: dag_id
        in: query
        required: true
        schema:
          type: string
          title: Dag Id
      - name: limit
        in: query
        required: false
        schema:
          type: integer
          minimum: 0
          default: 100
          title: Limit
      - name: offset
        in: query
        required: false
        schema:
          type: integer
          minimum: 0
          default: 0
          title: Offset
      - name: order_by
        in: query
        required: false
        schema:
          type: string
          default: id
          title: Order By
      responses:
        '200':
          description: Successful Response
          content:
            application/json:
              schema:
                $ref: '#/components/schemas/BackfillCollectionResponse'
        '401':
          content:
            application/json:
              schema:
                $ref: '#/components/schemas/HTTPExceptionResponse'
          description: Unauthorized
        '403':
          content:
            application/json:
              schema:
                $ref: '#/components/schemas/HTTPExceptionResponse'
          description: Forbidden
        '422':
          description: Validation Error
          content:
            application/json:
              schema:
                $ref: '#/components/schemas/HTTPValidationError'
    post:
      tags:
      - Backfill
      summary: Create Backfill
      operationId: create_backfill
      requestBody:
        required: true
        content:
          application/json:
            schema:
              $ref: '#/components/schemas/BackfillPostBody'
      responses:
        '200':
          description: Successful Response
          content:
            application/json:
              schema:
                $ref: '#/components/schemas/BackfillResponse'
        '401':
          content:
            application/json:
              schema:
                $ref: '#/components/schemas/HTTPExceptionResponse'
          description: Unauthorized
        '403':
          content:
            application/json:
              schema:
                $ref: '#/components/schemas/HTTPExceptionResponse'
          description: Forbidden
        '404':
          content:
            application/json:
              schema:
                $ref: '#/components/schemas/HTTPExceptionResponse'
          description: Not Found
        '409':
          content:
            application/json:
              schema:
                $ref: '#/components/schemas/HTTPExceptionResponse'
          description: Conflict
        '422':
          description: Validation Error
          content:
            application/json:
              schema:
                $ref: '#/components/schemas/HTTPValidationError'
  /public/backfills/{backfill_id}:
    get:
      tags:
      - Backfill
      summary: Get Backfill
      operationId: get_backfill
      parameters:
      - name: backfill_id
        in: path
        required: true
        schema:
          type: string
          title: Backfill Id
      responses:
        '200':
          description: Successful Response
          content:
            application/json:
              schema:
                $ref: '#/components/schemas/BackfillResponse'
        '401':
          content:
            application/json:
              schema:
                $ref: '#/components/schemas/HTTPExceptionResponse'
          description: Unauthorized
        '403':
          content:
            application/json:
              schema:
                $ref: '#/components/schemas/HTTPExceptionResponse'
          description: Forbidden
        '404':
          content:
            application/json:
              schema:
                $ref: '#/components/schemas/HTTPExceptionResponse'
          description: Not Found
        '422':
          description: Validation Error
          content:
            application/json:
              schema:
                $ref: '#/components/schemas/HTTPValidationError'
  /public/backfills/{backfill_id}/pause:
    put:
      tags:
      - Backfill
      summary: Pause Backfill
      operationId: pause_backfill
      parameters:
      - name: backfill_id
        in: path
        required: true
        schema:
          title: Backfill Id
      responses:
        '200':
          description: Successful Response
          content:
            application/json:
              schema:
                $ref: '#/components/schemas/BackfillResponse'
        '401':
          content:
            application/json:
              schema:
                $ref: '#/components/schemas/HTTPExceptionResponse'
          description: Unauthorized
        '403':
          content:
            application/json:
              schema:
                $ref: '#/components/schemas/HTTPExceptionResponse'
          description: Forbidden
        '404':
          content:
            application/json:
              schema:
                $ref: '#/components/schemas/HTTPExceptionResponse'
          description: Not Found
        '409':
          content:
            application/json:
              schema:
                $ref: '#/components/schemas/HTTPExceptionResponse'
          description: Conflict
        '422':
          description: Validation Error
          content:
            application/json:
              schema:
                $ref: '#/components/schemas/HTTPValidationError'
  /public/backfills/{backfill_id}/unpause:
    put:
      tags:
      - Backfill
      summary: Unpause Backfill
      operationId: unpause_backfill
      parameters:
      - name: backfill_id
        in: path
        required: true
        schema:
          title: Backfill Id
      responses:
        '200':
          description: Successful Response
          content:
            application/json:
              schema:
                $ref: '#/components/schemas/BackfillResponse'
        '401':
          content:
            application/json:
              schema:
                $ref: '#/components/schemas/HTTPExceptionResponse'
          description: Unauthorized
        '403':
          content:
            application/json:
              schema:
                $ref: '#/components/schemas/HTTPExceptionResponse'
          description: Forbidden
        '404':
          content:
            application/json:
              schema:
                $ref: '#/components/schemas/HTTPExceptionResponse'
          description: Not Found
        '409':
          content:
            application/json:
              schema:
                $ref: '#/components/schemas/HTTPExceptionResponse'
          description: Conflict
        '422':
          description: Validation Error
          content:
            application/json:
              schema:
                $ref: '#/components/schemas/HTTPValidationError'
  /public/backfills/{backfill_id}/cancel:
    put:
      tags:
      - Backfill
      summary: Cancel Backfill
      operationId: cancel_backfill
      parameters:
      - name: backfill_id
        in: path
        required: true
        schema:
          title: Backfill Id
      responses:
        '200':
          description: Successful Response
          content:
            application/json:
              schema:
                $ref: '#/components/schemas/BackfillResponse'
        '401':
          content:
            application/json:
              schema:
                $ref: '#/components/schemas/HTTPExceptionResponse'
          description: Unauthorized
        '403':
          content:
            application/json:
              schema:
                $ref: '#/components/schemas/HTTPExceptionResponse'
          description: Forbidden
        '404':
          content:
            application/json:
              schema:
                $ref: '#/components/schemas/HTTPExceptionResponse'
          description: Not Found
        '409':
          content:
            application/json:
              schema:
                $ref: '#/components/schemas/HTTPExceptionResponse'
          description: Conflict
        '422':
          description: Validation Error
          content:
            application/json:
              schema:
                $ref: '#/components/schemas/HTTPValidationError'
  /public/connections/{connection_id}:
    delete:
      tags:
      - Connection
      summary: Delete Connection
      description: Delete a connection entry.
      operationId: delete_connection
      parameters:
      - name: connection_id
        in: path
        required: true
        schema:
          type: string
          title: Connection Id
      responses:
        '204':
          description: Successful Response
        '401':
          content:
            application/json:
              schema:
                $ref: '#/components/schemas/HTTPExceptionResponse'
          description: Unauthorized
        '403':
          content:
            application/json:
              schema:
                $ref: '#/components/schemas/HTTPExceptionResponse'
          description: Forbidden
        '404':
          content:
            application/json:
              schema:
                $ref: '#/components/schemas/HTTPExceptionResponse'
          description: Not Found
        '422':
          description: Validation Error
          content:
            application/json:
              schema:
                $ref: '#/components/schemas/HTTPValidationError'
    get:
      tags:
      - Connection
      summary: Get Connection
      description: Get a connection entry.
      operationId: get_connection
      parameters:
      - name: connection_id
        in: path
        required: true
        schema:
          type: string
          title: Connection Id
      responses:
        '200':
          description: Successful Response
          content:
            application/json:
              schema:
                $ref: '#/components/schemas/ConnectionResponse'
        '401':
          content:
            application/json:
              schema:
                $ref: '#/components/schemas/HTTPExceptionResponse'
          description: Unauthorized
        '403':
          content:
            application/json:
              schema:
                $ref: '#/components/schemas/HTTPExceptionResponse'
          description: Forbidden
        '404':
          content:
            application/json:
              schema:
                $ref: '#/components/schemas/HTTPExceptionResponse'
          description: Not Found
        '422':
          description: Validation Error
          content:
            application/json:
              schema:
                $ref: '#/components/schemas/HTTPValidationError'
    patch:
      tags:
      - Connection
      summary: Patch Connection
      description: Update a connection entry.
      operationId: patch_connection
      parameters:
      - name: connection_id
        in: path
        required: true
        schema:
          type: string
          title: Connection Id
      - name: update_mask
        in: query
        required: false
        schema:
          anyOf:
          - type: array
            items:
              type: string
          - type: 'null'
          title: Update Mask
      requestBody:
        required: true
        content:
          application/json:
            schema:
              $ref: '#/components/schemas/ConnectionBody'
      responses:
        '200':
          description: Successful Response
          content:
            application/json:
              schema:
                $ref: '#/components/schemas/ConnectionResponse'
        '401':
          content:
            application/json:
              schema:
                $ref: '#/components/schemas/HTTPExceptionResponse'
          description: Unauthorized
        '403':
          content:
            application/json:
              schema:
                $ref: '#/components/schemas/HTTPExceptionResponse'
          description: Forbidden
        '400':
          content:
            application/json:
              schema:
                $ref: '#/components/schemas/HTTPExceptionResponse'
          description: Bad Request
        '404':
          content:
            application/json:
              schema:
                $ref: '#/components/schemas/HTTPExceptionResponse'
          description: Not Found
        '422':
          description: Validation Error
          content:
            application/json:
              schema:
                $ref: '#/components/schemas/HTTPValidationError'
  /public/connections/:
    get:
      tags:
      - Connection
      summary: Get Connections
      description: Get all connection entries.
      operationId: get_connections
      parameters:
      - name: limit
        in: query
        required: false
        schema:
          type: integer
          minimum: 0
          default: 100
          title: Limit
      - name: offset
        in: query
        required: false
        schema:
          type: integer
          minimum: 0
          default: 0
          title: Offset
      - name: order_by
        in: query
        required: false
        schema:
          type: string
          default: id
          title: Order By
      responses:
        '200':
          description: Successful Response
          content:
            application/json:
              schema:
                $ref: '#/components/schemas/ConnectionCollectionResponse'
        '401':
          content:
            application/json:
              schema:
                $ref: '#/components/schemas/HTTPExceptionResponse'
          description: Unauthorized
        '403':
          content:
            application/json:
              schema:
                $ref: '#/components/schemas/HTTPExceptionResponse'
          description: Forbidden
        '404':
          content:
            application/json:
              schema:
                $ref: '#/components/schemas/HTTPExceptionResponse'
          description: Not Found
        '422':
          description: Validation Error
          content:
            application/json:
              schema:
                $ref: '#/components/schemas/HTTPValidationError'
    post:
      tags:
      - Connection
      summary: Post Connection
      description: Create connection entry.
      operationId: post_connection
      requestBody:
        required: true
        content:
          application/json:
            schema:
              $ref: '#/components/schemas/ConnectionBody'
      responses:
        '201':
          description: Successful Response
          content:
            application/json:
              schema:
                $ref: '#/components/schemas/ConnectionResponse'
        '401':
          content:
            application/json:
              schema:
                $ref: '#/components/schemas/HTTPExceptionResponse'
          description: Unauthorized
        '403':
          content:
            application/json:
              schema:
                $ref: '#/components/schemas/HTTPExceptionResponse'
          description: Forbidden
        '409':
          content:
            application/json:
              schema:
                $ref: '#/components/schemas/HTTPExceptionResponse'
          description: Conflict
        '422':
          description: Validation Error
          content:
            application/json:
              schema:
                $ref: '#/components/schemas/HTTPValidationError'
  /public/connections/test:
    post:
      tags:
      - Connection
      summary: Test Connection
      description: 'Test an API connection.


        This method first creates an in-memory transient conn_id & exports that to
        an env var,

        as some hook classes tries to find out the `conn` from their __init__ method
        & errors out if not found.

        It also deletes the conn id env variable after the test.'
      operationId: test_connection
      requestBody:
        content:
          application/json:
            schema:
              $ref: '#/components/schemas/ConnectionBody'
        required: true
      responses:
        '200':
          description: Successful Response
          content:
            application/json:
              schema:
                $ref: '#/components/schemas/ConnectionTestResponse'
        '401':
          description: Unauthorized
          content:
            application/json:
              schema:
                $ref: '#/components/schemas/HTTPExceptionResponse'
        '403':
          description: Forbidden
          content:
            application/json:
              schema:
                $ref: '#/components/schemas/HTTPExceptionResponse'
        '422':
          description: Validation Error
          content:
            application/json:
              schema:
                $ref: '#/components/schemas/HTTPValidationError'
  /public/dags/{dag_id}/dagRuns/{dag_run_id}:
    get:
      tags:
      - DagRun
      summary: Get Dag Run
      operationId: get_dag_run
      parameters:
      - name: dag_id
        in: path
        required: true
        schema:
          type: string
          title: Dag Id
      - name: dag_run_id
        in: path
        required: true
        schema:
          type: string
          title: Dag Run Id
      responses:
        '200':
          description: Successful Response
          content:
            application/json:
              schema:
                $ref: '#/components/schemas/DAGRunResponse'
        '401':
          content:
            application/json:
              schema:
                $ref: '#/components/schemas/HTTPExceptionResponse'
          description: Unauthorized
        '403':
          content:
            application/json:
              schema:
                $ref: '#/components/schemas/HTTPExceptionResponse'
          description: Forbidden
        '404':
          content:
            application/json:
              schema:
                $ref: '#/components/schemas/HTTPExceptionResponse'
          description: Not Found
        '422':
          description: Validation Error
          content:
            application/json:
              schema:
                $ref: '#/components/schemas/HTTPValidationError'
    delete:
      tags:
      - DagRun
      summary: Delete Dag Run
      description: Delete a DAG Run entry.
      operationId: delete_dag_run
      parameters:
      - name: dag_id
        in: path
        required: true
        schema:
          type: string
          title: Dag Id
      - name: dag_run_id
        in: path
        required: true
        schema:
          type: string
          title: Dag Run Id
      responses:
        '204':
          description: Successful Response
        '401':
          content:
            application/json:
              schema:
                $ref: '#/components/schemas/HTTPExceptionResponse'
          description: Unauthorized
        '403':
          content:
            application/json:
              schema:
                $ref: '#/components/schemas/HTTPExceptionResponse'
          description: Forbidden
        '400':
          content:
            application/json:
              schema:
                $ref: '#/components/schemas/HTTPExceptionResponse'
          description: Bad Request
        '404':
          content:
            application/json:
              schema:
                $ref: '#/components/schemas/HTTPExceptionResponse'
          description: Not Found
        '422':
          description: Validation Error
          content:
            application/json:
              schema:
                $ref: '#/components/schemas/HTTPValidationError'
    patch:
      tags:
      - DagRun
      summary: Patch Dag Run
      description: Modify a DAG Run.
      operationId: patch_dag_run
      parameters:
      - name: dag_id
        in: path
        required: true
        schema:
          type: string
          title: Dag Id
      - name: dag_run_id
        in: path
        required: true
        schema:
          type: string
          title: Dag Run Id
      - name: update_mask
        in: query
        required: false
        schema:
          anyOf:
          - type: array
            items:
              type: string
          - type: 'null'
          title: Update Mask
      requestBody:
        required: true
        content:
          application/json:
            schema:
              $ref: '#/components/schemas/DAGRunPatchBody'
      responses:
        '200':
          description: Successful Response
          content:
            application/json:
              schema:
                $ref: '#/components/schemas/DAGRunResponse'
        '401':
          content:
            application/json:
              schema:
                $ref: '#/components/schemas/HTTPExceptionResponse'
          description: Unauthorized
        '403':
          content:
            application/json:
              schema:
                $ref: '#/components/schemas/HTTPExceptionResponse'
          description: Forbidden
        '400':
          content:
            application/json:
              schema:
                $ref: '#/components/schemas/HTTPExceptionResponse'
          description: Bad Request
        '404':
          content:
            application/json:
              schema:
                $ref: '#/components/schemas/HTTPExceptionResponse'
          description: Not Found
        '422':
          description: Validation Error
          content:
            application/json:
              schema:
                $ref: '#/components/schemas/HTTPValidationError'
  /public/dags/{dag_id}/dagRuns/{dag_run_id}/upstreamAssetEvents:
    get:
      tags:
      - DagRun
      summary: Get Upstream Asset Events
      description: If dag run is asset-triggered, return the asset events that triggered
        it.
      operationId: get_upstream_asset_events
      parameters:
      - name: dag_id
        in: path
        required: true
        schema:
          type: string
          title: Dag Id
      - name: dag_run_id
        in: path
        required: true
        schema:
          type: string
          title: Dag Run Id
      responses:
        '200':
          description: Successful Response
          content:
            application/json:
              schema:
                $ref: '#/components/schemas/AssetEventCollectionResponse'
        '401':
          content:
            application/json:
              schema:
                $ref: '#/components/schemas/HTTPExceptionResponse'
          description: Unauthorized
        '403':
          content:
            application/json:
              schema:
                $ref: '#/components/schemas/HTTPExceptionResponse'
          description: Forbidden
        '404':
          content:
            application/json:
              schema:
                $ref: '#/components/schemas/HTTPExceptionResponse'
          description: Not Found
        '422':
          description: Validation Error
          content:
            application/json:
              schema:
                $ref: '#/components/schemas/HTTPValidationError'
  /public/dags/{dag_id}/dagRuns/{dag_run_id}/clear:
    post:
      tags:
      - DagRun
      summary: Clear Dag Run
      operationId: clear_dag_run
      parameters:
      - name: dag_id
        in: path
        required: true
        schema:
          type: string
          title: Dag Id
      - name: dag_run_id
        in: path
        required: true
        schema:
          type: string
          title: Dag Run Id
      requestBody:
        required: true
        content:
          application/json:
            schema:
              $ref: '#/components/schemas/DAGRunClearBody'
      responses:
        '200':
          description: Successful Response
          content:
            application/json:
              schema:
                anyOf:
                - $ref: '#/components/schemas/TaskInstanceCollectionResponse'
                - $ref: '#/components/schemas/DAGRunResponse'
                title: Response Clear Dag Run
        '401':
          content:
            application/json:
              schema:
                $ref: '#/components/schemas/HTTPExceptionResponse'
          description: Unauthorized
        '403':
          content:
            application/json:
              schema:
                $ref: '#/components/schemas/HTTPExceptionResponse'
          description: Forbidden
        '404':
          content:
            application/json:
              schema:
                $ref: '#/components/schemas/HTTPExceptionResponse'
          description: Not Found
        '422':
          description: Validation Error
          content:
            application/json:
              schema:
                $ref: '#/components/schemas/HTTPValidationError'
  /public/dagSources/{file_token}:
    get:
      tags:
      - DagSource
      summary: Get Dag Source
      description: Get source code using file token.
      operationId: get_dag_source
      parameters:
      - name: file_token
        in: path
        required: true
        schema:
          type: string
          title: File Token
      - name: accept
        in: header
        required: false
        schema:
          type: string
          default: '*/*'
          title: Accept
      responses:
        '200':
          description: Successful Response
          content:
            application/json:
              schema:
                $ref: '#/components/schemas/DAGSourceResponse'
            text/plain:
              schema:
                type: string
                example: dag code
        '401':
          content:
            application/json:
              schema:
                $ref: '#/components/schemas/HTTPExceptionResponse'
          description: Unauthorized
        '403':
          content:
            application/json:
              schema:
                $ref: '#/components/schemas/HTTPExceptionResponse'
          description: Forbidden
        '400':
          content:
            application/json:
              schema:
                $ref: '#/components/schemas/HTTPExceptionResponse'
          description: Bad Request
        '404':
          content:
            application/json:
              schema:
                $ref: '#/components/schemas/HTTPExceptionResponse'
          description: Not Found
        '406':
          content:
            application/json:
              schema:
                $ref: '#/components/schemas/HTTPExceptionResponse'
          description: Not Acceptable
        '422':
          description: Validation Error
          content:
            application/json:
              schema:
                $ref: '#/components/schemas/HTTPValidationError'
  /public/dagStats/:
    get:
      tags:
      - DagStats
      summary: Get Dag Stats
      description: Get Dag statistics.
      operationId: get_dag_stats
      parameters:
      - name: dag_ids
        in: query
        required: false
        schema:
          type: array
          items:
            type: string
          title: Dag Ids
      responses:
        '200':
          description: Successful Response
          content:
            application/json:
              schema:
                $ref: '#/components/schemas/DagStatsCollectionResponse'
        '401':
          content:
            application/json:
              schema:
                $ref: '#/components/schemas/HTTPExceptionResponse'
          description: Unauthorized
        '403':
          content:
            application/json:
              schema:
                $ref: '#/components/schemas/HTTPExceptionResponse'
          description: Forbidden
        '400':
          content:
            application/json:
              schema:
                $ref: '#/components/schemas/HTTPExceptionResponse'
          description: Bad Request
        '404':
          content:
            application/json:
              schema:
                $ref: '#/components/schemas/HTTPExceptionResponse'
          description: Not Found
        '422':
          description: Validation Error
          content:
            application/json:
              schema:
                $ref: '#/components/schemas/HTTPValidationError'
  /public/dagWarnings:
    get:
      tags:
      - DagWarning
      summary: List Dag Warnings
      description: Get a list of DAG warnings.
      operationId: list_dag_warnings
      parameters:
      - name: dag_id
        in: query
        required: false
        schema:
          anyOf:
          - type: string
          - type: 'null'
          title: Dag Id
      - name: warning_type
        in: query
        required: false
        schema:
          anyOf:
          - $ref: '#/components/schemas/DagWarningType'
          - type: 'null'
          title: Warning Type
      - name: limit
        in: query
        required: false
        schema:
          type: integer
          minimum: 0
          default: 100
          title: Limit
      - name: offset
        in: query
        required: false
        schema:
          type: integer
          minimum: 0
          default: 0
          title: Offset
      - name: order_by
        in: query
        required: false
        schema:
          type: string
          default: dag_id
          title: Order By
      responses:
        '200':
          description: Successful Response
          content:
            application/json:
              schema:
                $ref: '#/components/schemas/DAGWarningCollectionResponse'
        '401':
          content:
            application/json:
              schema:
                $ref: '#/components/schemas/HTTPExceptionResponse'
          description: Unauthorized
        '403':
          content:
            application/json:
              schema:
                $ref: '#/components/schemas/HTTPExceptionResponse'
          description: Forbidden
        '422':
          description: Validation Error
          content:
            application/json:
              schema:
                $ref: '#/components/schemas/HTTPValidationError'
  /public/dags/:
    get:
      tags:
      - DAG
      summary: Get Dags
      description: Get all DAGs.
      operationId: get_dags
      parameters:
      - name: limit
        in: query
        required: false
        schema:
          type: integer
          minimum: 0
          default: 100
          title: Limit
      - name: offset
        in: query
        required: false
        schema:
          type: integer
          minimum: 0
          default: 0
          title: Offset
      - name: tags
        in: query
        required: false
        schema:
          type: array
          items:
            type: string
          title: Tags
      - name: owners
        in: query
        required: false
        schema:
          type: array
          items:
            type: string
          title: Owners
      - name: dag_id_pattern
        in: query
        required: false
        schema:
          anyOf:
          - type: string
          - type: 'null'
          title: Dag Id Pattern
      - name: dag_display_name_pattern
        in: query
        required: false
        schema:
          anyOf:
          - type: string
          - type: 'null'
          title: Dag Display Name Pattern
      - name: only_active
        in: query
        required: false
        schema:
          type: boolean
          default: true
          title: Only Active
      - name: paused
        in: query
        required: false
        schema:
          anyOf:
          - type: boolean
          - type: 'null'
          title: Paused
      - name: last_dag_run_state
        in: query
        required: false
        schema:
          anyOf:
          - $ref: '#/components/schemas/DagRunState'
          - type: 'null'
          title: Last Dag Run State
      - name: order_by
        in: query
        required: false
        schema:
          type: string
          default: dag_id
          title: Order By
      responses:
        '200':
          description: Successful Response
          content:
            application/json:
              schema:
                $ref: '#/components/schemas/DAGCollectionResponse'
        '401':
          content:
            application/json:
              schema:
                $ref: '#/components/schemas/HTTPExceptionResponse'
          description: Unauthorized
        '403':
          content:
            application/json:
              schema:
                $ref: '#/components/schemas/HTTPExceptionResponse'
          description: Forbidden
        '422':
          description: Validation Error
          content:
            application/json:
              schema:
                $ref: '#/components/schemas/HTTPValidationError'
    patch:
      tags:
      - DAG
      summary: Patch Dags
      description: Patch multiple DAGs.
      operationId: patch_dags
      parameters:
      - name: update_mask
        in: query
        required: false
        schema:
          anyOf:
          - type: array
            items:
              type: string
          - type: 'null'
          title: Update Mask
      - name: limit
        in: query
        required: false
        schema:
          type: integer
          minimum: 0
          default: 100
          title: Limit
      - name: offset
        in: query
        required: false
        schema:
          type: integer
          minimum: 0
          default: 0
          title: Offset
      - name: tags
        in: query
        required: false
        schema:
          type: array
          items:
            type: string
          title: Tags
      - name: owners
        in: query
        required: false
        schema:
          type: array
          items:
            type: string
          title: Owners
      - name: dag_id_pattern
        in: query
        required: false
        schema:
          anyOf:
          - type: string
          - type: 'null'
          title: Dag Id Pattern
      - name: only_active
        in: query
        required: false
        schema:
          type: boolean
          default: true
          title: Only Active
      - name: paused
        in: query
        required: false
        schema:
          anyOf:
          - type: boolean
          - type: 'null'
          title: Paused
      - name: last_dag_run_state
        in: query
        required: false
        schema:
          anyOf:
          - $ref: '#/components/schemas/DagRunState'
          - type: 'null'
          title: Last Dag Run State
      requestBody:
        required: true
        content:
          application/json:
            schema:
              $ref: '#/components/schemas/DAGPatchBody'
      responses:
        '200':
          description: Successful Response
          content:
            application/json:
              schema:
                $ref: '#/components/schemas/DAGCollectionResponse'
        '401':
          content:
            application/json:
              schema:
                $ref: '#/components/schemas/HTTPExceptionResponse'
          description: Unauthorized
        '403':
          content:
            application/json:
              schema:
                $ref: '#/components/schemas/HTTPExceptionResponse'
          description: Forbidden
        '400':
          content:
            application/json:
              schema:
                $ref: '#/components/schemas/HTTPExceptionResponse'
          description: Bad Request
        '404':
          content:
            application/json:
              schema:
                $ref: '#/components/schemas/HTTPExceptionResponse'
          description: Not Found
        '422':
          description: Validation Error
          content:
            application/json:
              schema:
                $ref: '#/components/schemas/HTTPValidationError'
  /public/dags/tags:
    get:
      tags:
      - DAG
      summary: Get Dag Tags
      description: Get all DAG tags.
      operationId: get_dag_tags
      parameters:
      - name: limit
        in: query
        required: false
        schema:
          type: integer
          minimum: 0
          default: 100
          title: Limit
      - name: offset
        in: query
        required: false
        schema:
          type: integer
          minimum: 0
          default: 0
          title: Offset
      - name: order_by
        in: query
        required: false
        schema:
          type: string
          default: name
          title: Order By
      - name: tag_name_pattern
        in: query
        required: false
        schema:
          anyOf:
          - type: string
          - type: 'null'
          title: Tag Name Pattern
      responses:
        '200':
          description: Successful Response
          content:
            application/json:
              schema:
                $ref: '#/components/schemas/DAGTagCollectionResponse'
        '401':
          content:
            application/json:
              schema:
                $ref: '#/components/schemas/HTTPExceptionResponse'
          description: Unauthorized
        '403':
          content:
            application/json:
              schema:
                $ref: '#/components/schemas/HTTPExceptionResponse'
          description: Forbidden
        '422':
          description: Validation Error
          content:
            application/json:
              schema:
                $ref: '#/components/schemas/HTTPValidationError'
  /public/dags/{dag_id}:
    get:
      tags:
      - DAG
      summary: Get Dag
      description: Get basic information about a DAG.
      operationId: get_dag
      parameters:
      - name: dag_id
        in: path
        required: true
        schema:
          type: string
          title: Dag Id
      responses:
        '200':
          description: Successful Response
          content:
            application/json:
              schema:
                $ref: '#/components/schemas/DAGResponse'
        '401':
          content:
            application/json:
              schema:
                $ref: '#/components/schemas/HTTPExceptionResponse'
          description: Unauthorized
        '403':
          content:
            application/json:
              schema:
                $ref: '#/components/schemas/HTTPExceptionResponse'
          description: Forbidden
        '400':
          content:
            application/json:
              schema:
                $ref: '#/components/schemas/HTTPExceptionResponse'
          description: Bad Request
        '404':
          content:
            application/json:
              schema:
                $ref: '#/components/schemas/HTTPExceptionResponse'
          description: Not Found
        '422':
          content:
            application/json:
              schema:
                $ref: '#/components/schemas/HTTPExceptionResponse'
          description: Unprocessable Entity
    patch:
      tags:
      - DAG
      summary: Patch Dag
      description: Patch the specific DAG.
      operationId: patch_dag
      parameters:
      - name: dag_id
        in: path
        required: true
        schema:
          type: string
          title: Dag Id
      - name: update_mask
        in: query
        required: false
        schema:
          anyOf:
          - type: array
            items:
              type: string
          - type: 'null'
          title: Update Mask
      requestBody:
        required: true
        content:
          application/json:
            schema:
              $ref: '#/components/schemas/DAGPatchBody'
      responses:
        '200':
          description: Successful Response
          content:
            application/json:
              schema:
                $ref: '#/components/schemas/DAGResponse'
        '401':
          content:
            application/json:
              schema:
                $ref: '#/components/schemas/HTTPExceptionResponse'
          description: Unauthorized
        '403':
          content:
            application/json:
              schema:
                $ref: '#/components/schemas/HTTPExceptionResponse'
          description: Forbidden
        '400':
          content:
            application/json:
              schema:
                $ref: '#/components/schemas/HTTPExceptionResponse'
          description: Bad Request
        '404':
          content:
            application/json:
              schema:
                $ref: '#/components/schemas/HTTPExceptionResponse'
          description: Not Found
        '422':
          description: Validation Error
          content:
            application/json:
              schema:
                $ref: '#/components/schemas/HTTPValidationError'
    delete:
      tags:
      - DAG
      summary: Delete Dag
      description: Delete the specific DAG.
      operationId: delete_dag
      parameters:
      - name: dag_id
        in: path
        required: true
        schema:
          type: string
          title: Dag Id
      responses:
        '200':
          description: Successful Response
          content:
            application/json:
              schema: {}
        '401':
          content:
            application/json:
              schema:
                $ref: '#/components/schemas/HTTPExceptionResponse'
          description: Unauthorized
        '403':
          content:
            application/json:
              schema:
                $ref: '#/components/schemas/HTTPExceptionResponse'
          description: Forbidden
        '400':
          content:
            application/json:
              schema:
                $ref: '#/components/schemas/HTTPExceptionResponse'
          description: Bad Request
        '404':
          content:
            application/json:
              schema:
                $ref: '#/components/schemas/HTTPExceptionResponse'
          description: Not Found
        '422':
          content:
            application/json:
              schema:
                $ref: '#/components/schemas/HTTPExceptionResponse'
          description: Unprocessable Entity
  /public/dags/{dag_id}/details:
    get:
      tags:
      - DAG
      summary: Get Dag Details
      description: Get details of DAG.
      operationId: get_dag_details
      parameters:
      - name: dag_id
        in: path
        required: true
        schema:
          type: string
          title: Dag Id
      responses:
        '200':
          description: Successful Response
          content:
            application/json:
              schema:
                $ref: '#/components/schemas/DAGDetailsResponse'
        '401':
          content:
            application/json:
              schema:
                $ref: '#/components/schemas/HTTPExceptionResponse'
          description: Unauthorized
        '403':
          content:
            application/json:
              schema:
                $ref: '#/components/schemas/HTTPExceptionResponse'
          description: Forbidden
        '400':
          content:
            application/json:
              schema:
                $ref: '#/components/schemas/HTTPExceptionResponse'
          description: Bad Request
        '404':
          content:
            application/json:
              schema:
                $ref: '#/components/schemas/HTTPExceptionResponse'
          description: Not Found
        '422':
          description: Validation Error
          content:
            application/json:
              schema:
                $ref: '#/components/schemas/HTTPValidationError'
  /public/eventLogs/{event_log_id}:
    get:
      tags:
      - Event Log
      summary: Get Event Log
      operationId: get_event_log
      parameters:
      - name: event_log_id
        in: path
        required: true
        schema:
          type: integer
          title: Event Log Id
      responses:
        '200':
          description: Successful Response
          content:
            application/json:
              schema:
                $ref: '#/components/schemas/EventLogResponse'
        '401':
          content:
            application/json:
              schema:
                $ref: '#/components/schemas/HTTPExceptionResponse'
          description: Unauthorized
        '403':
          content:
            application/json:
              schema:
                $ref: '#/components/schemas/HTTPExceptionResponse'
          description: Forbidden
        '404':
          content:
            application/json:
              schema:
                $ref: '#/components/schemas/HTTPExceptionResponse'
          description: Not Found
        '422':
          description: Validation Error
          content:
            application/json:
              schema:
                $ref: '#/components/schemas/HTTPValidationError'
  /public/eventLogs/:
    get:
      tags:
      - Event Log
      summary: Get Event Logs
      description: Get all Event Logs.
      operationId: get_event_logs
      parameters:
      - name: dag_id
        in: query
        required: false
        schema:
          anyOf:
          - type: string
          - type: 'null'
          title: Dag Id
      - name: task_id
        in: query
        required: false
        schema:
          anyOf:
          - type: string
          - type: 'null'
          title: Task Id
      - name: run_id
        in: query
        required: false
        schema:
          anyOf:
          - type: string
          - type: 'null'
          title: Run Id
      - name: map_index
        in: query
        required: false
        schema:
          anyOf:
          - type: integer
          - type: 'null'
          title: Map Index
      - name: try_number
        in: query
        required: false
        schema:
          anyOf:
          - type: integer
          - type: 'null'
          title: Try Number
      - name: owner
        in: query
        required: false
        schema:
          anyOf:
          - type: string
          - type: 'null'
          title: Owner
      - name: event
        in: query
        required: false
        schema:
          anyOf:
          - type: string
          - type: 'null'
          title: Event
      - name: excluded_events
        in: query
        required: false
        schema:
          anyOf:
          - type: array
            items:
              type: string
          - type: 'null'
          title: Excluded Events
      - name: included_events
        in: query
        required: false
        schema:
          anyOf:
          - type: array
            items:
              type: string
          - type: 'null'
          title: Included Events
      - name: before
        in: query
        required: false
        schema:
          anyOf:
          - type: string
            format: date-time
          - type: 'null'
          title: Before
      - name: after
        in: query
        required: false
        schema:
          anyOf:
          - type: string
            format: date-time
          - type: 'null'
          title: After
      - name: limit
        in: query
        required: false
        schema:
          type: integer
          minimum: 0
          default: 100
          title: Limit
      - name: offset
        in: query
        required: false
        schema:
          type: integer
          minimum: 0
          default: 0
          title: Offset
      - name: order_by
        in: query
        required: false
        schema:
          type: string
          default: id
          title: Order By
      responses:
        '200':
          description: Successful Response
          content:
            application/json:
              schema:
                $ref: '#/components/schemas/EventLogCollectionResponse'
        '401':
          content:
            application/json:
              schema:
                $ref: '#/components/schemas/HTTPExceptionResponse'
          description: Unauthorized
        '403':
          content:
            application/json:
              schema:
                $ref: '#/components/schemas/HTTPExceptionResponse'
          description: Forbidden
        '422':
          description: Validation Error
          content:
            application/json:
              schema:
                $ref: '#/components/schemas/HTTPValidationError'
  /public/importErrors/{import_error_id}:
    get:
      tags:
      - Import Error
      summary: Get Import Error
      description: Get an import error.
      operationId: get_import_error
      parameters:
      - name: import_error_id
        in: path
        required: true
        schema:
          type: integer
          title: Import Error Id
      responses:
        '200':
          description: Successful Response
          content:
            application/json:
              schema:
                $ref: '#/components/schemas/ImportErrorResponse'
        '401':
          content:
            application/json:
              schema:
                $ref: '#/components/schemas/HTTPExceptionResponse'
          description: Unauthorized
        '403':
          content:
            application/json:
              schema:
                $ref: '#/components/schemas/HTTPExceptionResponse'
          description: Forbidden
        '404':
          content:
            application/json:
              schema:
                $ref: '#/components/schemas/HTTPExceptionResponse'
          description: Not Found
        '422':
          description: Validation Error
          content:
            application/json:
              schema:
                $ref: '#/components/schemas/HTTPValidationError'
  /public/importErrors/:
    get:
      tags:
      - Import Error
      summary: Get Import Errors
      description: Get all import errors.
      operationId: get_import_errors
      parameters:
      - name: limit
        in: query
        required: false
        schema:
          type: integer
          minimum: 0
          default: 100
          title: Limit
      - name: offset
        in: query
        required: false
        schema:
          type: integer
          minimum: 0
          default: 0
          title: Offset
      - name: order_by
        in: query
        required: false
        schema:
          type: string
          default: id
          title: Order By
      responses:
        '200':
          description: Successful Response
          content:
            application/json:
              schema:
                $ref: '#/components/schemas/ImportErrorCollectionResponse'
        '401':
          content:
            application/json:
              schema:
                $ref: '#/components/schemas/HTTPExceptionResponse'
          description: Unauthorized
        '403':
          content:
            application/json:
              schema:
                $ref: '#/components/schemas/HTTPExceptionResponse'
          description: Forbidden
        '422':
          description: Validation Error
          content:
            application/json:
              schema:
                $ref: '#/components/schemas/HTTPValidationError'
  /public/plugins/:
    get:
      tags:
      - Plugin
      summary: Get Plugins
      operationId: get_plugins
      parameters:
      - name: limit
        in: query
        required: false
        schema:
          type: integer
          minimum: 0
          default: 100
          title: Limit
      - name: offset
        in: query
        required: false
        schema:
          type: integer
          minimum: 0
          default: 0
          title: Offset
      responses:
        '200':
          description: Successful Response
          content:
            application/json:
              schema:
                $ref: '#/components/schemas/PluginCollectionResponse'
        '401':
          content:
            application/json:
              schema:
                $ref: '#/components/schemas/HTTPExceptionResponse'
          description: Unauthorized
        '403':
          content:
            application/json:
              schema:
                $ref: '#/components/schemas/HTTPExceptionResponse'
          description: Forbidden
        '422':
          description: Validation Error
          content:
            application/json:
              schema:
                $ref: '#/components/schemas/HTTPValidationError'
  /public/pools/{pool_name}:
    delete:
      tags:
      - Pool
      summary: Delete Pool
      description: Delete a pool entry.
      operationId: delete_pool
      parameters:
      - name: pool_name
        in: path
        required: true
        schema:
          type: string
          title: Pool Name
      responses:
        '204':
          description: Successful Response
        '401':
          content:
            application/json:
              schema:
                $ref: '#/components/schemas/HTTPExceptionResponse'
          description: Unauthorized
        '403':
          content:
            application/json:
              schema:
                $ref: '#/components/schemas/HTTPExceptionResponse'
          description: Forbidden
        '400':
          content:
            application/json:
              schema:
                $ref: '#/components/schemas/HTTPExceptionResponse'
          description: Bad Request
        '404':
          content:
            application/json:
              schema:
                $ref: '#/components/schemas/HTTPExceptionResponse'
          description: Not Found
        '422':
          description: Validation Error
          content:
            application/json:
              schema:
                $ref: '#/components/schemas/HTTPValidationError'
    get:
      tags:
      - Pool
      summary: Get Pool
      description: Get a pool.
      operationId: get_pool
      parameters:
      - name: pool_name
        in: path
        required: true
        schema:
          type: string
          title: Pool Name
      responses:
        '200':
          description: Successful Response
          content:
            application/json:
              schema:
                $ref: '#/components/schemas/PoolResponse'
        '401':
          content:
            application/json:
              schema:
                $ref: '#/components/schemas/HTTPExceptionResponse'
          description: Unauthorized
        '403':
          content:
            application/json:
              schema:
                $ref: '#/components/schemas/HTTPExceptionResponse'
          description: Forbidden
        '404':
          content:
            application/json:
              schema:
                $ref: '#/components/schemas/HTTPExceptionResponse'
          description: Not Found
        '422':
          description: Validation Error
          content:
            application/json:
              schema:
                $ref: '#/components/schemas/HTTPValidationError'
    patch:
      tags:
      - Pool
      summary: Patch Pool
      description: Update a Pool.
      operationId: patch_pool
      parameters:
      - name: pool_name
        in: path
        required: true
        schema:
          type: string
          title: Pool Name
      - name: update_mask
        in: query
        required: false
        schema:
          anyOf:
          - type: array
            items:
              type: string
          - type: 'null'
          title: Update Mask
      requestBody:
        required: true
        content:
          application/json:
            schema:
              $ref: '#/components/schemas/PoolPatchBody'
      responses:
        '200':
          description: Successful Response
          content:
            application/json:
              schema:
                $ref: '#/components/schemas/PoolResponse'
        '401':
          content:
            application/json:
              schema:
                $ref: '#/components/schemas/HTTPExceptionResponse'
          description: Unauthorized
        '403':
          content:
            application/json:
              schema:
                $ref: '#/components/schemas/HTTPExceptionResponse'
          description: Forbidden
        '400':
          content:
            application/json:
              schema:
                $ref: '#/components/schemas/HTTPExceptionResponse'
          description: Bad Request
        '404':
          content:
            application/json:
              schema:
                $ref: '#/components/schemas/HTTPExceptionResponse'
          description: Not Found
        '422':
          description: Validation Error
          content:
            application/json:
              schema:
                $ref: '#/components/schemas/HTTPValidationError'
  /public/pools/:
    get:
      tags:
      - Pool
      summary: Get Pools
      description: Get all pools entries.
      operationId: get_pools
      parameters:
      - name: limit
        in: query
        required: false
        schema:
          type: integer
          minimum: 0
          default: 100
          title: Limit
      - name: offset
        in: query
        required: false
        schema:
          type: integer
          minimum: 0
          default: 0
          title: Offset
      - name: order_by
        in: query
        required: false
        schema:
          type: string
          default: id
          title: Order By
      responses:
        '200':
          description: Successful Response
          content:
            application/json:
              schema:
                $ref: '#/components/schemas/PoolCollectionResponse'
        '401':
          content:
            application/json:
              schema:
                $ref: '#/components/schemas/HTTPExceptionResponse'
          description: Unauthorized
        '403':
          content:
            application/json:
              schema:
                $ref: '#/components/schemas/HTTPExceptionResponse'
          description: Forbidden
        '404':
          content:
            application/json:
              schema:
                $ref: '#/components/schemas/HTTPExceptionResponse'
          description: Not Found
        '422':
          description: Validation Error
          content:
            application/json:
              schema:
                $ref: '#/components/schemas/HTTPValidationError'
    post:
      tags:
      - Pool
      summary: Post Pool
      description: Create a Pool.
      operationId: post_pool
      requestBody:
        required: true
        content:
          application/json:
            schema:
              $ref: '#/components/schemas/PoolPostBody'
      responses:
        '201':
          description: Successful Response
          content:
            application/json:
              schema:
                $ref: '#/components/schemas/PoolResponse'
        '401':
          content:
            application/json:
              schema:
                $ref: '#/components/schemas/HTTPExceptionResponse'
          description: Unauthorized
        '403':
          content:
            application/json:
              schema:
                $ref: '#/components/schemas/HTTPExceptionResponse'
          description: Forbidden
        '422':
          description: Validation Error
          content:
            application/json:
              schema:
                $ref: '#/components/schemas/HTTPValidationError'
  /public/providers/:
    get:
      tags:
      - Provider
      summary: Get Providers
      description: Get providers.
      operationId: get_providers
      parameters:
      - name: limit
        in: query
        required: false
        schema:
          type: integer
          minimum: 0
          default: 100
          title: Limit
      - name: offset
        in: query
        required: false
        schema:
          type: integer
          minimum: 0
          default: 0
          title: Offset
      responses:
        '200':
          description: Successful Response
          content:
            application/json:
              schema:
                $ref: '#/components/schemas/ProviderCollectionResponse'
        '401':
          content:
            application/json:
              schema:
                $ref: '#/components/schemas/HTTPExceptionResponse'
          description: Unauthorized
        '403':
          content:
            application/json:
              schema:
                $ref: '#/components/schemas/HTTPExceptionResponse'
          description: Forbidden
        '422':
          description: Validation Error
          content:
            application/json:
              schema:
                $ref: '#/components/schemas/HTTPValidationError'
  /public/dags/{dag_id}/dagRuns/{dag_run_id}/taskInstances/{task_id}:
    get:
      tags:
      - Task Instance
      summary: Get Task Instance
      description: Get task instance.
      operationId: get_task_instance
      parameters:
      - name: dag_id
        in: path
        required: true
        schema:
          type: string
          title: Dag Id
      - name: dag_run_id
        in: path
        required: true
        schema:
          type: string
          title: Dag Run Id
      - name: task_id
        in: path
        required: true
        schema:
          type: string
          title: Task Id
      responses:
        '200':
          description: Successful Response
          content:
            application/json:
              schema:
                $ref: '#/components/schemas/TaskInstanceResponse'
        '401':
          content:
            application/json:
              schema:
                $ref: '#/components/schemas/HTTPExceptionResponse'
          description: Unauthorized
        '403':
          content:
            application/json:
              schema:
                $ref: '#/components/schemas/HTTPExceptionResponse'
          description: Forbidden
        '404':
          content:
            application/json:
              schema:
                $ref: '#/components/schemas/HTTPExceptionResponse'
          description: Not Found
        '422':
          description: Validation Error
          content:
            application/json:
              schema:
                $ref: '#/components/schemas/HTTPValidationError'
  /public/dags/{dag_id}/dagRuns/{dag_run_id}/taskInstances/{task_id}/listMapped:
    get:
      tags:
      - Task Instance
      summary: Get Mapped Task Instances
      description: Get list of mapped task instances.
      operationId: get_mapped_task_instances
      parameters:
      - name: dag_id
        in: path
        required: true
        schema:
          type: string
          title: Dag Id
      - name: dag_run_id
        in: path
        required: true
        schema:
          type: string
          title: Dag Run Id
      - name: task_id
        in: path
        required: true
        schema:
          type: string
          title: Task Id
      - name: logical_date_gte
        in: query
        required: false
        schema:
          anyOf:
          - type: string
            format: date-time
          - type: 'null'
          title: Logical Date Gte
      - name: logical_date_lte
        in: query
        required: false
        schema:
          anyOf:
          - type: string
            format: date-time
          - type: 'null'
          title: Logical Date Lte
      - name: start_date_gte
        in: query
        required: false
        schema:
          anyOf:
          - type: string
            format: date-time
          - type: 'null'
          title: Start Date Gte
      - name: start_date_lte
        in: query
        required: false
        schema:
          anyOf:
          - type: string
            format: date-time
          - type: 'null'
          title: Start Date Lte
      - name: end_date_gte
        in: query
        required: false
        schema:
          anyOf:
          - type: string
            format: date-time
          - type: 'null'
          title: End Date Gte
      - name: end_date_lte
        in: query
        required: false
        schema:
          anyOf:
          - type: string
            format: date-time
          - type: 'null'
          title: End Date Lte
      - name: updated_at_gte
        in: query
        required: false
        schema:
          anyOf:
          - type: string
            format: date-time
          - type: 'null'
          title: Updated At Gte
      - name: updated_at_lte
        in: query
        required: false
        schema:
          anyOf:
          - type: string
            format: date-time
          - type: 'null'
          title: Updated At Lte
      - name: duration_gte
        in: query
        required: false
        schema:
          anyOf:
          - type: number
          - type: 'null'
          title: Duration Gte
      - name: duration_lte
        in: query
        required: false
        schema:
          anyOf:
          - type: number
          - type: 'null'
          title: Duration Lte
      - name: state
        in: query
        required: false
        schema:
          type: array
          items:
            type: string
          title: State
      - name: pool
        in: query
        required: false
        schema:
          type: array
          items:
            type: string
          title: Pool
      - name: queue
        in: query
        required: false
        schema:
          type: array
          items:
            type: string
          title: Queue
      - name: executor
        in: query
        required: false
        schema:
          type: array
          items:
            type: string
          title: Executor
      - name: limit
        in: query
        required: false
        schema:
          type: integer
          minimum: 0
          default: 100
          title: Limit
      - name: offset
        in: query
        required: false
        schema:
          type: integer
          minimum: 0
          default: 0
          title: Offset
      - name: order_by
        in: query
        required: false
        schema:
          type: string
          default: map_index
          title: Order By
      responses:
        '200':
          description: Successful Response
          content:
            application/json:
              schema:
                $ref: '#/components/schemas/TaskInstanceCollectionResponse'
        '401':
          content:
            application/json:
              schema:
                $ref: '#/components/schemas/HTTPExceptionResponse'
          description: Unauthorized
        '403':
          content:
            application/json:
              schema:
                $ref: '#/components/schemas/HTTPExceptionResponse'
          description: Forbidden
        '404':
          content:
            application/json:
              schema:
                $ref: '#/components/schemas/HTTPExceptionResponse'
          description: Not Found
        '422':
          description: Validation Error
          content:
            application/json:
              schema:
                $ref: '#/components/schemas/HTTPValidationError'
  /public/dags/{dag_id}/dagRuns/{dag_run_id}/taskInstances/{task_id}/{map_index}/dependencies:
    get:
      tags:
      - Task Instance
      summary: Get Task Instance Dependencies
      description: Get dependencies blocking task from getting scheduled.
      operationId: get_task_instance_dependencies
      parameters:
      - name: dag_id
        in: path
        required: true
        schema:
          type: string
          title: Dag Id
      - name: dag_run_id
        in: path
        required: true
        schema:
          type: string
          title: Dag Run Id
      - name: task_id
        in: path
        required: true
        schema:
          type: string
          title: Task Id
      - name: map_index
        in: path
        required: true
        schema:
          type: integer
          title: Map Index
      responses:
        '200':
          description: Successful Response
          content:
            application/json:
              schema:
                $ref: '#/components/schemas/TaskDependencyCollectionResponse'
        '401':
          content:
            application/json:
              schema:
                $ref: '#/components/schemas/HTTPExceptionResponse'
          description: Unauthorized
        '403':
          content:
            application/json:
              schema:
                $ref: '#/components/schemas/HTTPExceptionResponse'
          description: Forbidden
        '404':
          content:
            application/json:
              schema:
                $ref: '#/components/schemas/HTTPExceptionResponse'
          description: Not Found
        '422':
          description: Validation Error
          content:
            application/json:
              schema:
                $ref: '#/components/schemas/HTTPValidationError'
  /public/dags/{dag_id}/dagRuns/{dag_run_id}/taskInstances/{task_id}/dependencies:
    get:
      tags:
      - Task Instance
      summary: Get Task Instance Dependencies
      description: Get dependencies blocking task from getting scheduled.
      operationId: get_task_instance_dependencies
      parameters:
      - name: dag_id
        in: path
        required: true
        schema:
          type: string
          title: Dag Id
      - name: dag_run_id
        in: path
        required: true
        schema:
          type: string
          title: Dag Run Id
      - name: task_id
        in: path
        required: true
        schema:
          type: string
          title: Task Id
      - name: map_index
        in: query
        required: false
        schema:
          type: integer
          default: -1
          title: Map Index
      responses:
        '200':
          description: Successful Response
          content:
            application/json:
              schema:
                $ref: '#/components/schemas/TaskDependencyCollectionResponse'
        '401':
          content:
            application/json:
              schema:
                $ref: '#/components/schemas/HTTPExceptionResponse'
          description: Unauthorized
        '403':
          content:
            application/json:
              schema:
                $ref: '#/components/schemas/HTTPExceptionResponse'
          description: Forbidden
        '404':
          content:
            application/json:
              schema:
                $ref: '#/components/schemas/HTTPExceptionResponse'
          description: Not Found
        '422':
          description: Validation Error
          content:
            application/json:
              schema:
                $ref: '#/components/schemas/HTTPValidationError'
  /public/dags/{dag_id}/dagRuns/{dag_run_id}/taskInstances/{task_id}/{map_index}:
    get:
      tags:
      - Task Instance
      summary: Get Mapped Task Instance
      description: Get task instance.
      operationId: get_mapped_task_instance
      parameters:
      - name: dag_id
        in: path
        required: true
        schema:
          type: string
          title: Dag Id
      - name: dag_run_id
        in: path
        required: true
        schema:
          type: string
          title: Dag Run Id
      - name: task_id
        in: path
        required: true
        schema:
          type: string
          title: Task Id
      - name: map_index
        in: path
        required: true
        schema:
          type: integer
          title: Map Index
      responses:
        '200':
          description: Successful Response
          content:
            application/json:
              schema:
                $ref: '#/components/schemas/TaskInstanceResponse'
        '401':
          content:
            application/json:
              schema:
                $ref: '#/components/schemas/HTTPExceptionResponse'
          description: Unauthorized
        '403':
          content:
            application/json:
              schema:
                $ref: '#/components/schemas/HTTPExceptionResponse'
          description: Forbidden
        '404':
          content:
            application/json:
              schema:
                $ref: '#/components/schemas/HTTPExceptionResponse'
          description: Not Found
        '422':
          description: Validation Error
          content:
            application/json:
              schema:
                $ref: '#/components/schemas/HTTPValidationError'
  /public/dags/{dag_id}/dagRuns/{dag_run_id}/taskInstances/:
    get:
      tags:
      - Task Instance
      summary: Get Task Instances
      description: 'Get list of task instances.


        This endpoint allows specifying `~` as the dag_id, dag_run_id to retrieve
        Task Instances for all DAGs

        and DAG runs.'
      operationId: get_task_instances
      parameters:
      - name: dag_id
        in: path
        required: true
        schema:
          type: string
          title: Dag Id
      - name: dag_run_id
        in: path
        required: true
        schema:
          type: string
          title: Dag Run Id
      - name: logical_date_gte
        in: query
        required: false
        schema:
          anyOf:
          - type: string
            format: date-time
          - type: 'null'
          title: Logical Date Gte
      - name: logical_date_lte
        in: query
        required: false
        schema:
          anyOf:
          - type: string
            format: date-time
          - type: 'null'
          title: Logical Date Lte
      - name: start_date_gte
        in: query
        required: false
        schema:
          anyOf:
          - type: string
            format: date-time
          - type: 'null'
          title: Start Date Gte
      - name: start_date_lte
        in: query
        required: false
        schema:
          anyOf:
          - type: string
            format: date-time
          - type: 'null'
          title: Start Date Lte
      - name: end_date_gte
        in: query
        required: false
        schema:
          anyOf:
          - type: string
            format: date-time
          - type: 'null'
          title: End Date Gte
      - name: end_date_lte
        in: query
        required: false
        schema:
          anyOf:
          - type: string
            format: date-time
          - type: 'null'
          title: End Date Lte
      - name: updated_at_gte
        in: query
        required: false
        schema:
          anyOf:
          - type: string
            format: date-time
          - type: 'null'
          title: Updated At Gte
      - name: updated_at_lte
        in: query
        required: false
        schema:
          anyOf:
          - type: string
            format: date-time
          - type: 'null'
          title: Updated At Lte
      - name: duration_gte
        in: query
        required: false
        schema:
          anyOf:
          - type: number
          - type: 'null'
          title: Duration Gte
      - name: duration_lte
        in: query
        required: false
        schema:
          anyOf:
          - type: number
          - type: 'null'
          title: Duration Lte
      - name: state
        in: query
        required: false
        schema:
          type: array
          items:
            type: string
          title: State
      - name: pool
        in: query
        required: false
        schema:
          type: array
          items:
            type: string
          title: Pool
      - name: queue
        in: query
        required: false
        schema:
          type: array
          items:
            type: string
          title: Queue
      - name: executor
        in: query
        required: false
        schema:
          type: array
          items:
            type: string
          title: Executor
      - name: limit
        in: query
        required: false
        schema:
          type: integer
          minimum: 0
          default: 100
          title: Limit
      - name: offset
        in: query
        required: false
        schema:
          type: integer
          minimum: 0
          default: 0
          title: Offset
      - name: order_by
        in: query
        required: false
        schema:
          type: string
          default: map_index
          title: Order By
      responses:
        '200':
          description: Successful Response
          content:
            application/json:
              schema:
                $ref: '#/components/schemas/TaskInstanceCollectionResponse'
        '401':
          content:
            application/json:
              schema:
                $ref: '#/components/schemas/HTTPExceptionResponse'
          description: Unauthorized
        '403':
          content:
            application/json:
              schema:
                $ref: '#/components/schemas/HTTPExceptionResponse'
          description: Forbidden
        '404':
          content:
            application/json:
              schema:
                $ref: '#/components/schemas/HTTPExceptionResponse'
          description: Not Found
        '422':
          description: Validation Error
          content:
            application/json:
              schema:
                $ref: '#/components/schemas/HTTPValidationError'
  /public/dags/{dag_id}/dagRuns/{dag_run_id}/taskInstances/list:
    post:
      tags:
      - Task Instance
      summary: Get Task Instances Batch
      description: Get list of task instances.
      operationId: get_task_instances_batch
      requestBody:
        content:
          application/json:
            schema:
              $ref: '#/components/schemas/TaskInstancesBatchBody'
        required: true
      responses:
        '200':
          description: Successful Response
          content:
            application/json:
              schema:
                $ref: '#/components/schemas/TaskInstanceCollectionResponse'
        '401':
          description: Unauthorized
          content:
            application/json:
              schema:
                $ref: '#/components/schemas/HTTPExceptionResponse'
        '403':
          description: Forbidden
          content:
            application/json:
              schema:
                $ref: '#/components/schemas/HTTPExceptionResponse'
        '404':
          description: Not Found
          content:
            application/json:
              schema:
                $ref: '#/components/schemas/HTTPExceptionResponse'
        '422':
          description: Validation Error
          content:
            application/json:
              schema:
                $ref: '#/components/schemas/HTTPValidationError'
  /public/dags/{dag_id}/tasks/:
    get:
      tags:
      - Task
      summary: Get Tasks
      description: Get tasks for DAG.
      operationId: get_tasks
      parameters:
      - name: dag_id
        in: path
        required: true
        schema:
          type: string
          title: Dag Id
      - name: order_by
        in: query
        required: false
        schema:
          type: string
          default: task_id
          title: Order By
      responses:
        '200':
          description: Successful Response
          content:
            application/json:
              schema:
                $ref: '#/components/schemas/TaskCollectionResponse'
        '401':
          content:
            application/json:
              schema:
                $ref: '#/components/schemas/HTTPExceptionResponse'
          description: Unauthorized
        '403':
          content:
            application/json:
              schema:
                $ref: '#/components/schemas/HTTPExceptionResponse'
          description: Forbidden
        '400':
          content:
            application/json:
              schema:
                $ref: '#/components/schemas/HTTPExceptionResponse'
          description: Bad Request
        '404':
          content:
            application/json:
              schema:
                $ref: '#/components/schemas/HTTPExceptionResponse'
          description: Not Found
        '422':
          description: Validation Error
          content:
            application/json:
              schema:
                $ref: '#/components/schemas/HTTPValidationError'
  /public/dags/{dag_id}/tasks/{task_id}:
    get:
      tags:
      - Task
      summary: Get Task
      description: Get simplified representation of a task.
      operationId: get_task
      parameters:
      - name: dag_id
        in: path
        required: true
        schema:
          type: string
          title: Dag Id
      - name: task_id
        in: path
        required: true
        schema:
          title: Task Id
      responses:
        '200':
          description: Successful Response
          content:
            application/json:
              schema:
                $ref: '#/components/schemas/TaskResponse'
        '401':
          content:
            application/json:
              schema:
                $ref: '#/components/schemas/HTTPExceptionResponse'
          description: Unauthorized
        '403':
          content:
            application/json:
              schema:
                $ref: '#/components/schemas/HTTPExceptionResponse'
          description: Forbidden
        '400':
          content:
            application/json:
              schema:
                $ref: '#/components/schemas/HTTPExceptionResponse'
          description: Bad Request
        '404':
          content:
            application/json:
              schema:
                $ref: '#/components/schemas/HTTPExceptionResponse'
          description: Not Found
        '422':
          description: Validation Error
          content:
            application/json:
              schema:
                $ref: '#/components/schemas/HTTPValidationError'
  /public/variables/{variable_key}:
    delete:
      tags:
      - Variable
      summary: Delete Variable
      description: Delete a variable entry.
      operationId: delete_variable
      parameters:
      - name: variable_key
        in: path
        required: true
        schema:
          type: string
          title: Variable Key
      responses:
        '204':
          description: Successful Response
        '401':
          content:
            application/json:
              schema:
                $ref: '#/components/schemas/HTTPExceptionResponse'
          description: Unauthorized
        '403':
          content:
            application/json:
              schema:
                $ref: '#/components/schemas/HTTPExceptionResponse'
          description: Forbidden
        '404':
          content:
            application/json:
              schema:
                $ref: '#/components/schemas/HTTPExceptionResponse'
          description: Not Found
        '422':
          description: Validation Error
          content:
            application/json:
              schema:
                $ref: '#/components/schemas/HTTPValidationError'
    get:
      tags:
      - Variable
      summary: Get Variable
      description: Get a variable entry.
      operationId: get_variable
      parameters:
      - name: variable_key
        in: path
        required: true
        schema:
          type: string
          title: Variable Key
      responses:
        '200':
          description: Successful Response
          content:
            application/json:
              schema:
                $ref: '#/components/schemas/VariableResponse'
        '401':
          content:
            application/json:
              schema:
                $ref: '#/components/schemas/HTTPExceptionResponse'
          description: Unauthorized
        '403':
          content:
            application/json:
              schema:
                $ref: '#/components/schemas/HTTPExceptionResponse'
          description: Forbidden
        '404':
          content:
            application/json:
              schema:
                $ref: '#/components/schemas/HTTPExceptionResponse'
          description: Not Found
        '422':
          description: Validation Error
          content:
            application/json:
              schema:
                $ref: '#/components/schemas/HTTPValidationError'
    patch:
      tags:
      - Variable
      summary: Patch Variable
      description: Update a variable by key.
      operationId: patch_variable
      parameters:
      - name: variable_key
        in: path
        required: true
        schema:
          type: string
          title: Variable Key
      - name: update_mask
        in: query
        required: false
        schema:
          anyOf:
          - type: array
            items:
              type: string
          - type: 'null'
          title: Update Mask
      requestBody:
        required: true
        content:
          application/json:
            schema:
              $ref: '#/components/schemas/VariableBody'
      responses:
        '200':
          description: Successful Response
          content:
            application/json:
              schema:
                $ref: '#/components/schemas/VariableResponse'
        '401':
          content:
            application/json:
              schema:
                $ref: '#/components/schemas/HTTPExceptionResponse'
          description: Unauthorized
        '403':
          content:
            application/json:
              schema:
                $ref: '#/components/schemas/HTTPExceptionResponse'
          description: Forbidden
        '400':
          content:
            application/json:
              schema:
                $ref: '#/components/schemas/HTTPExceptionResponse'
          description: Bad Request
        '404':
          content:
            application/json:
              schema:
                $ref: '#/components/schemas/HTTPExceptionResponse'
          description: Not Found
        '422':
          description: Validation Error
          content:
            application/json:
              schema:
                $ref: '#/components/schemas/HTTPValidationError'
  /public/variables/:
    get:
      tags:
      - Variable
      summary: Get Variables
      description: Get all Variables entries.
      operationId: get_variables
      parameters:
      - name: limit
        in: query
        required: false
        schema:
          type: integer
          minimum: 0
          default: 100
          title: Limit
      - name: offset
        in: query
        required: false
        schema:
          type: integer
          minimum: 0
          default: 0
          title: Offset
      - name: order_by
        in: query
        required: false
        schema:
          type: string
          default: id
          title: Order By
      responses:
        '200':
          description: Successful Response
          content:
            application/json:
              schema:
                $ref: '#/components/schemas/VariableCollectionResponse'
        '401':
          content:
            application/json:
              schema:
                $ref: '#/components/schemas/HTTPExceptionResponse'
          description: Unauthorized
        '403':
          content:
            application/json:
              schema:
                $ref: '#/components/schemas/HTTPExceptionResponse'
          description: Forbidden
        '422':
          description: Validation Error
          content:
            application/json:
              schema:
                $ref: '#/components/schemas/HTTPValidationError'
    post:
      tags:
      - Variable
      summary: Post Variable
      description: Create a variable.
      operationId: post_variable
      requestBody:
        required: true
        content:
          application/json:
            schema:
              $ref: '#/components/schemas/VariableBody'
      responses:
        '201':
          description: Successful Response
          content:
            application/json:
              schema:
                $ref: '#/components/schemas/VariableResponse'
        '401':
          content:
            application/json:
              schema:
                $ref: '#/components/schemas/HTTPExceptionResponse'
          description: Unauthorized
        '403':
          content:
            application/json:
              schema:
                $ref: '#/components/schemas/HTTPExceptionResponse'
          description: Forbidden
        '422':
          description: Validation Error
          content:
            application/json:
              schema:
                $ref: '#/components/schemas/HTTPValidationError'
  /public/dags/{dag_id}/dagRuns/{dag_run_id}/taskInstances/{task_id}/xcomEntries/{xcom_key}:
    get:
      tags:
      - XCom
      summary: Get Xcom Entry
      description: Get an XCom entry.
      operationId: get_xcom_entry
      parameters:
      - name: dag_id
        in: path
        required: true
        schema:
          type: string
          title: Dag Id
      - name: task_id
        in: path
        required: true
        schema:
          type: string
          title: Task Id
      - name: dag_run_id
        in: path
        required: true
        schema:
          type: string
          title: Dag Run Id
      - name: xcom_key
        in: path
        required: true
        schema:
          type: string
          title: Xcom Key
      - name: map_index
        in: query
        required: false
        schema:
          type: integer
          minimum: -1
          default: -1
          title: Map Index
      - name: deserialize
        in: query
        required: false
        schema:
          type: boolean
          default: false
          title: Deserialize
      - name: stringify
        in: query
        required: false
        schema:
          type: boolean
          default: true
          title: Stringify
      responses:
        '200':
          description: Successful Response
          content:
            application/json:
              schema:
                anyOf:
                - $ref: '#/components/schemas/XComResponseNative'
                - $ref: '#/components/schemas/XComResponseString'
                title: Response Get Xcom Entry
        '401':
          content:
            application/json:
              schema:
                $ref: '#/components/schemas/HTTPExceptionResponse'
          description: Unauthorized
        '403':
          content:
            application/json:
              schema:
                $ref: '#/components/schemas/HTTPExceptionResponse'
          description: Forbidden
        '400':
          content:
            application/json:
              schema:
                $ref: '#/components/schemas/HTTPExceptionResponse'
          description: Bad Request
        '404':
          content:
            application/json:
              schema:
                $ref: '#/components/schemas/HTTPExceptionResponse'
          description: Not Found
        '422':
          description: Validation Error
          content:
            application/json:
              schema:
                $ref: '#/components/schemas/HTTPValidationError'
  /public/monitor/health:
    get:
      tags:
      - Monitor
      summary: Get Health
      operationId: get_health
      responses:
        '200':
          description: Successful Response
          content:
            application/json:
              schema:
                $ref: '#/components/schemas/HealthInfoSchema'
  /public/version/:
    get:
      tags:
      - Version
      summary: Get Version
      description: Get version information.
      operationId: get_version
      responses:
        '200':
          description: Successful Response
          content:
            application/json:
              schema:
                $ref: '#/components/schemas/VersionInfo'
components:
  schemas:
    AppBuilderMenuItemResponse:
      properties:
        name:
          type: string
          title: Name
        href:
          anyOf:
          - type: string
          - type: 'null'
          title: Href
        category:
          anyOf:
          - type: string
          - type: 'null'
          title: Category
      additionalProperties: true
      type: object
      required:
      - name
      title: AppBuilderMenuItemResponse
      description: Serializer for AppBuilder Menu Item responses.
    AppBuilderViewResponse:
      properties:
        name:
          anyOf:
          - type: string
          - type: 'null'
          title: Name
        category:
          anyOf:
          - type: string
          - type: 'null'
          title: Category
        view:
          anyOf:
          - type: string
          - type: 'null'
          title: View
        label:
          anyOf:
          - type: string
          - type: 'null'
          title: Label
      additionalProperties: true
      type: object
      title: AppBuilderViewResponse
      description: Serializer for AppBuilder View responses.
    AssetAliasSchema:
      properties:
        id:
          type: integer
          title: Id
        name:
          type: string
          title: Name
      type: object
      required:
      - id
      - name
      title: AssetAliasSchema
      description: Asset alias serializer for assets.
    AssetCollectionResponse:
      properties:
        assets:
          items:
            $ref: '#/components/schemas/AssetResponse'
          type: array
          title: Assets
        total_entries:
          type: integer
          title: Total Entries
      type: object
      required:
      - assets
      - total_entries
      title: AssetCollectionResponse
      description: Asset collection response.
    AssetEventCollectionResponse:
      properties:
        asset_events:
          items:
            $ref: '#/components/schemas/AssetEventResponse'
          type: array
          title: Asset Events
        total_entries:
          type: integer
          title: Total Entries
      type: object
      required:
      - asset_events
      - total_entries
      title: AssetEventCollectionResponse
      description: Asset event collection response.
    AssetEventResponse:
      properties:
        id:
          type: integer
          title: Id
        asset_id:
          type: integer
          title: Asset Id
        uri:
          type: string
          title: Uri
        extra:
          anyOf:
          - type: object
          - type: 'null'
          title: Extra
        source_task_id:
          anyOf:
          - type: string
          - type: 'null'
          title: Source Task Id
        source_dag_id:
          anyOf:
          - type: string
          - type: 'null'
          title: Source Dag Id
        source_run_id:
          anyOf:
          - type: string
          - type: 'null'
          title: Source Run Id
        source_map_index:
          type: integer
          title: Source Map Index
        created_dagruns:
          items:
            $ref: '#/components/schemas/DagRunAssetReference'
          type: array
          title: Created Dagruns
        timestamp:
          type: string
          format: date-time
          title: Timestamp
      type: object
      required:
      - id
      - asset_id
      - uri
      - source_map_index
      - created_dagruns
      - timestamp
      title: AssetEventResponse
      description: Asset event serializer for responses.
    AssetResponse:
      properties:
        id:
          type: integer
          title: Id
        uri:
          type: string
          title: Uri
        extra:
          anyOf:
          - type: object
          - type: 'null'
          title: Extra
        created_at:
          type: string
          format: date-time
          title: Created At
        updated_at:
          type: string
          format: date-time
          title: Updated At
        consuming_dags:
          items:
            $ref: '#/components/schemas/DagScheduleAssetReference'
          type: array
          title: Consuming Dags
        producing_tasks:
          items:
            $ref: '#/components/schemas/TaskOutletAssetReference'
          type: array
          title: Producing Tasks
        aliases:
          items:
            $ref: '#/components/schemas/AssetAliasSchema'
          type: array
          title: Aliases
      type: object
      required:
      - id
      - uri
      - created_at
      - updated_at
      - consuming_dags
      - producing_tasks
      - aliases
      title: AssetResponse
      description: Asset serializer for responses.
    BackfillCollectionResponse:
      properties:
        backfills:
          items:
            $ref: '#/components/schemas/BackfillResponse'
          type: array
          title: Backfills
        total_entries:
          type: integer
          title: Total Entries
      type: object
      required:
      - backfills
      - total_entries
      title: BackfillCollectionResponse
      description: Backfill Collection serializer for responses.
    BackfillPostBody:
      properties:
        dag_id:
          type: string
          title: Dag Id
        from_date:
          type: string
          format: date-time
          title: From Date
        to_date:
          type: string
          format: date-time
          title: To Date
        run_backwards:
          type: boolean
          title: Run Backwards
          default: false
        dag_run_conf:
          type: object
          title: Dag Run Conf
          default: {}
        reprocess_behavior:
          $ref: '#/components/schemas/ReprocessBehavior'
          default: none
        max_active_runs:
          type: integer
          title: Max Active Runs
          default: 10
      type: object
      required:
      - dag_id
      - from_date
      - to_date
      title: BackfillPostBody
      description: Object used for create backfill request.
    BackfillResponse:
      properties:
        id:
          type: integer
          title: Id
        dag_id:
          type: string
          title: Dag Id
        from_date:
          type: string
          format: date-time
          title: From Date
        to_date:
          type: string
          format: date-time
          title: To Date
        dag_run_conf:
          type: object
          title: Dag Run Conf
        is_paused:
          type: boolean
          title: Is Paused
        reprocess_behavior:
          $ref: '#/components/schemas/ReprocessBehavior'
        max_active_runs:
          type: integer
          title: Max Active Runs
        created_at:
          type: string
          format: date-time
          title: Created At
        completed_at:
          anyOf:
          - type: string
            format: date-time
          - type: 'null'
          title: Completed At
        updated_at:
          type: string
          format: date-time
          title: Updated At
      type: object
      required:
      - id
      - dag_id
      - from_date
      - to_date
      - dag_run_conf
      - is_paused
      - reprocess_behavior
      - max_active_runs
      - created_at
      - completed_at
      - updated_at
      title: BackfillResponse
      description: Base serializer for Backfill.
    BaseInfoSchema:
      properties:
        status:
          anyOf:
          - type: string
          - type: 'null'
          title: Status
      type: object
      required:
      - status
      title: BaseInfoSchema
      description: Base status field for metadatabase and scheduler.
    ConnectionBody:
      properties:
        connection_id:
          type: string
          title: Connection Id
        conn_type:
          type: string
          title: Conn Type
        description:
          anyOf:
          - type: string
          - type: 'null'
          title: Description
        host:
          anyOf:
          - type: string
          - type: 'null'
          title: Host
        login:
          anyOf:
          - type: string
          - type: 'null'
          title: Login
        schema:
          anyOf:
          - type: string
          - type: 'null'
          title: Schema
        port:
          anyOf:
          - type: integer
          - type: 'null'
          title: Port
        password:
          anyOf:
          - type: string
          - type: 'null'
          title: Password
        extra:
          anyOf:
          - type: string
          - type: 'null'
          title: Extra
      type: object
      required:
      - connection_id
      - conn_type
      title: ConnectionBody
      description: Connection Serializer for requests body.
    ConnectionCollectionResponse:
      properties:
        connections:
          items:
            $ref: '#/components/schemas/ConnectionResponse'
          type: array
          title: Connections
        total_entries:
          type: integer
          title: Total Entries
      type: object
      required:
      - connections
      - total_entries
      title: ConnectionCollectionResponse
      description: Connection Collection serializer for responses.
    ConnectionResponse:
      properties:
        connection_id:
          type: string
          title: Connection Id
        conn_type:
          type: string
          title: Conn Type
        description:
          anyOf:
          - type: string
          - type: 'null'
          title: Description
        host:
          anyOf:
          - type: string
          - type: 'null'
          title: Host
        login:
          anyOf:
          - type: string
          - type: 'null'
          title: Login
        schema:
          anyOf:
          - type: string
          - type: 'null'
          title: Schema
        port:
          anyOf:
          - type: integer
          - type: 'null'
          title: Port
        password:
          anyOf:
          - type: string
          - type: 'null'
          title: Password
        extra:
          anyOf:
          - type: string
          - type: 'null'
          title: Extra
      type: object
      required:
      - connection_id
      - conn_type
      - description
      - host
      - login
      - schema
      - port
      - password
      - extra
      title: ConnectionResponse
      description: Connection serializer for responses.
    ConnectionTestResponse:
      properties:
        status:
          type: boolean
          title: Status
        message:
          type: string
          title: Message
      type: object
      required:
      - status
      - message
      title: ConnectionTestResponse
      description: Connection Test serializer for responses.
    CreateAssetEventsBody:
      properties:
        uri:
          type: string
          title: Uri
        extra:
          type: object
          title: Extra
      additionalProperties: false
      type: object
      required:
      - uri
      title: CreateAssetEventsBody
      description: Create asset events request.
    DAGCollectionResponse:
      properties:
        dags:
          items:
            $ref: '#/components/schemas/DAGResponse'
          type: array
          title: Dags
        total_entries:
          type: integer
          title: Total Entries
      type: object
      required:
      - dags
      - total_entries
      title: DAGCollectionResponse
      description: DAG Collection serializer for responses.
    DAGDetailsResponse:
      properties:
        dag_id:
          type: string
          title: Dag Id
        dag_display_name:
          type: string
          title: Dag Display Name
        is_paused:
          type: boolean
          title: Is Paused
        is_active:
          type: boolean
          title: Is Active
        last_parsed_time:
          anyOf:
          - type: string
            format: date-time
          - type: 'null'
          title: Last Parsed Time
        last_expired:
          anyOf:
          - type: string
            format: date-time
          - type: 'null'
          title: Last Expired
        default_view:
          anyOf:
          - type: string
          - type: 'null'
          title: Default View
        fileloc:
          type: string
          title: Fileloc
        description:
          anyOf:
          - type: string
          - type: 'null'
          title: Description
        timetable_summary:
          anyOf:
          - type: string
          - type: 'null'
          title: Timetable Summary
        timetable_description:
          anyOf:
          - type: string
          - type: 'null'
          title: Timetable Description
        tags:
          items:
            $ref: '#/components/schemas/DagTagPydantic'
          type: array
          title: Tags
        max_active_tasks:
          type: integer
          title: Max Active Tasks
        max_active_runs:
          anyOf:
          - type: integer
          - type: 'null'
          title: Max Active Runs
        max_consecutive_failed_dag_runs:
          type: integer
          title: Max Consecutive Failed Dag Runs
        has_task_concurrency_limits:
          type: boolean
          title: Has Task Concurrency Limits
        has_import_errors:
          type: boolean
          title: Has Import Errors
        next_dagrun:
          anyOf:
          - type: string
            format: date-time
          - type: 'null'
          title: Next Dagrun
        next_dagrun_data_interval_start:
          anyOf:
          - type: string
            format: date-time
          - type: 'null'
          title: Next Dagrun Data Interval Start
        next_dagrun_data_interval_end:
          anyOf:
          - type: string
            format: date-time
          - type: 'null'
          title: Next Dagrun Data Interval End
        next_dagrun_create_after:
          anyOf:
          - type: string
            format: date-time
          - type: 'null'
          title: Next Dagrun Create After
        owners:
          items:
            type: string
          type: array
          title: Owners
        catchup:
          type: boolean
          title: Catchup
        dag_run_timeout:
          anyOf:
          - type: string
            format: duration
          - type: 'null'
          title: Dag Run Timeout
        asset_expression:
          anyOf:
          - type: object
          - type: 'null'
          title: Asset Expression
        doc_md:
          anyOf:
          - type: string
          - type: 'null'
          title: Doc Md
        start_date:
          anyOf:
          - type: string
            format: date-time
          - type: 'null'
          title: Start Date
        end_date:
          anyOf:
          - type: string
            format: date-time
          - type: 'null'
          title: End Date
        is_paused_upon_creation:
          anyOf:
          - type: boolean
          - type: 'null'
          title: Is Paused Upon Creation
        params:
          anyOf:
          - type: object
          - type: 'null'
          title: Params
        render_template_as_native_obj:
          type: boolean
          title: Render Template As Native Obj
        template_search_path:
          anyOf:
          - items:
              type: string
            type: array
          - type: 'null'
          title: Template Search Path
        timezone:
          anyOf:
          - type: string
          - type: 'null'
          title: Timezone
        last_parsed:
          anyOf:
          - type: string
            format: date-time
          - type: 'null'
          title: Last Parsed
        file_token:
          type: string
          title: File Token
          description: Return file token.
          readOnly: true
        concurrency:
          type: integer
          title: Concurrency
          description: Return max_active_tasks as concurrency.
          readOnly: true
      type: object
      required:
      - dag_id
      - dag_display_name
      - is_paused
      - is_active
      - last_parsed_time
      - last_expired
      - default_view
      - fileloc
      - description
      - timetable_summary
      - timetable_description
      - tags
      - max_active_tasks
      - max_active_runs
      - max_consecutive_failed_dag_runs
      - has_task_concurrency_limits
      - has_import_errors
      - next_dagrun
      - next_dagrun_data_interval_start
      - next_dagrun_data_interval_end
      - next_dagrun_create_after
      - owners
      - catchup
      - dag_run_timeout
      - asset_expression
      - doc_md
      - start_date
      - end_date
      - is_paused_upon_creation
      - params
      - render_template_as_native_obj
      - template_search_path
      - timezone
      - last_parsed
      - file_token
      - concurrency
      title: DAGDetailsResponse
      description: Specific serializer for DAG Details responses.
    DAGPatchBody:
      properties:
        is_paused:
          type: boolean
          title: Is Paused
      type: object
      required:
      - is_paused
      title: DAGPatchBody
      description: Dag Serializer for updatable bodies.
    DAGResponse:
      properties:
        dag_id:
          type: string
          title: Dag Id
        dag_display_name:
          type: string
          title: Dag Display Name
        is_paused:
          type: boolean
          title: Is Paused
        is_active:
          type: boolean
          title: Is Active
        last_parsed_time:
          anyOf:
          - type: string
            format: date-time
          - type: 'null'
          title: Last Parsed Time
        last_expired:
          anyOf:
          - type: string
            format: date-time
          - type: 'null'
          title: Last Expired
        default_view:
          anyOf:
          - type: string
          - type: 'null'
          title: Default View
        fileloc:
          type: string
          title: Fileloc
        description:
          anyOf:
          - type: string
          - type: 'null'
          title: Description
        timetable_summary:
          anyOf:
          - type: string
          - type: 'null'
          title: Timetable Summary
        timetable_description:
          anyOf:
          - type: string
          - type: 'null'
          title: Timetable Description
        tags:
          items:
            $ref: '#/components/schemas/DagTagPydantic'
          type: array
          title: Tags
        max_active_tasks:
          type: integer
          title: Max Active Tasks
        max_active_runs:
          anyOf:
          - type: integer
          - type: 'null'
          title: Max Active Runs
        max_consecutive_failed_dag_runs:
          type: integer
          title: Max Consecutive Failed Dag Runs
        has_task_concurrency_limits:
          type: boolean
          title: Has Task Concurrency Limits
        has_import_errors:
          type: boolean
          title: Has Import Errors
        next_dagrun:
          anyOf:
          - type: string
            format: date-time
          - type: 'null'
          title: Next Dagrun
        next_dagrun_data_interval_start:
          anyOf:
          - type: string
            format: date-time
          - type: 'null'
          title: Next Dagrun Data Interval Start
        next_dagrun_data_interval_end:
          anyOf:
          - type: string
            format: date-time
          - type: 'null'
          title: Next Dagrun Data Interval End
        next_dagrun_create_after:
          anyOf:
          - type: string
            format: date-time
          - type: 'null'
          title: Next Dagrun Create After
        owners:
          items:
            type: string
          type: array
          title: Owners
        file_token:
          type: string
          title: File Token
          description: Return file token.
          readOnly: true
      type: object
      required:
      - dag_id
      - dag_display_name
      - is_paused
      - is_active
      - last_parsed_time
      - last_expired
      - default_view
      - fileloc
      - description
      - timetable_summary
      - timetable_description
      - tags
      - max_active_tasks
      - max_active_runs
      - max_consecutive_failed_dag_runs
      - has_task_concurrency_limits
      - has_import_errors
      - next_dagrun
      - next_dagrun_data_interval_start
      - next_dagrun_data_interval_end
      - next_dagrun_create_after
      - owners
      - file_token
      title: DAGResponse
      description: DAG serializer for responses.
    DAGRunClearBody:
      properties:
        dry_run:
          type: boolean
          title: Dry Run
          default: true
      type: object
      title: DAGRunClearBody
      description: DAG Run serializer for clear endpoint body.
    DAGRunPatchBody:
      properties:
        state:
          anyOf:
          - $ref: '#/components/schemas/DAGRunPatchStates'
          - type: 'null'
        note:
          anyOf:
          - type: string
            maxLength: 1000
          - type: 'null'
          title: Note
      type: object
      title: DAGRunPatchBody
      description: DAG Run Serializer for PATCH requests.
    DAGRunPatchStates:
      type: string
      enum:
      - queued
      - success
      - failed
      title: DAGRunPatchStates
      description: Enum for DAG Run states when updating a DAG Run.
    DAGRunResponse:
      properties:
        run_id:
          anyOf:
          - type: string
          - type: 'null'
          title: Run Id
        dag_id:
          type: string
          title: Dag Id
        logical_date:
          anyOf:
          - type: string
            format: date-time
          - type: 'null'
          title: Logical Date
        queued_at:
          anyOf:
          - type: string
            format: date-time
          - type: 'null'
          title: Queued At
        start_date:
          anyOf:
          - type: string
            format: date-time
          - type: 'null'
          title: Start Date
        end_date:
          anyOf:
          - type: string
            format: date-time
          - type: 'null'
          title: End Date
        data_interval_start:
          anyOf:
          - type: string
            format: date-time
          - type: 'null'
          title: Data Interval Start
        data_interval_end:
          anyOf:
          - type: string
            format: date-time
          - type: 'null'
          title: Data Interval End
        last_scheduling_decision:
          anyOf:
          - type: string
            format: date-time
          - type: 'null'
          title: Last Scheduling Decision
        run_type:
          $ref: '#/components/schemas/DagRunType'
        state:
          $ref: '#/components/schemas/DagRunState'
        external_trigger:
          type: boolean
          title: External Trigger
        triggered_by:
          $ref: '#/components/schemas/DagRunTriggeredByType'
        conf:
          type: object
          title: Conf
        note:
          anyOf:
          - type: string
          - type: 'null'
          title: Note
      type: object
      required:
      - run_id
      - dag_id
      - logical_date
      - queued_at
      - start_date
      - end_date
      - data_interval_start
      - data_interval_end
      - last_scheduling_decision
      - run_type
      - state
      - external_trigger
      - triggered_by
      - conf
      - note
      title: DAGRunResponse
      description: DAG Run serializer for responses.
    DAGRunStates:
      properties:
        queued:
          type: integer
          title: Queued
        running:
          type: integer
          title: Running
        success:
          type: integer
          title: Success
        failed:
          type: integer
          title: Failed
      type: object
      required:
      - queued
      - running
      - success
      - failed
      title: DAGRunStates
      description: DAG Run States for responses.
    DAGRunTypes:
      properties:
        backfill:
          type: integer
          title: Backfill
        scheduled:
          type: integer
          title: Scheduled
        manual:
          type: integer
          title: Manual
        asset_triggered:
          type: integer
          title: Asset Triggered
      type: object
      required:
      - backfill
      - scheduled
      - manual
      - asset_triggered
      title: DAGRunTypes
      description: DAG Run Types for responses.
    DAGSourceResponse:
      properties:
        content:
          anyOf:
          - type: string
          - type: 'null'
          title: Content
      type: object
      required:
      - content
      title: DAGSourceResponse
      description: DAG Source serializer for responses.
    DAGTagCollectionResponse:
      properties:
        tags:
          items:
            type: string
          type: array
          title: Tags
        total_entries:
          type: integer
          title: Total Entries
      type: object
      required:
      - tags
      - total_entries
      title: DAGTagCollectionResponse
      description: DAG Tags Collection serializer for responses.
    DAGWarningCollectionResponse:
      properties:
        dag_warnings:
          items:
            $ref: '#/components/schemas/DAGWarningResponse'
          type: array
          title: Dag Warnings
        total_entries:
          type: integer
          title: Total Entries
      type: object
      required:
      - dag_warnings
      - total_entries
      title: DAGWarningCollectionResponse
      description: DAG warning collection serializer for responses.
    DAGWarningResponse:
      properties:
        dag_id:
          type: string
          title: Dag Id
        warning_type:
          $ref: '#/components/schemas/DagWarningType'
        message:
          type: string
          title: Message
        timestamp:
          type: string
          format: date-time
          title: Timestamp
      type: object
      required:
      - dag_id
      - warning_type
      - message
      - timestamp
      title: DAGWarningResponse
      description: DAG Warning serializer for responses.
    DAGWithLatestDagRunsCollectionResponse:
      properties:
        total_entries:
          type: integer
          title: Total Entries
        dags:
          items:
            $ref: '#/components/schemas/DAGWithLatestDagRunsResponse'
          type: array
          title: Dags
      type: object
      required:
      - total_entries
      - dags
      title: DAGWithLatestDagRunsCollectionResponse
      description: DAG with latest dag runs collection response serializer.
    DAGWithLatestDagRunsResponse:
      properties:
        dag_id:
          type: string
          title: Dag Id
        dag_display_name:
          type: string
          title: Dag Display Name
        is_paused:
          type: boolean
          title: Is Paused
        is_active:
          type: boolean
          title: Is Active
        last_parsed_time:
          anyOf:
          - type: string
            format: date-time
          - type: 'null'
          title: Last Parsed Time
        last_expired:
          anyOf:
          - type: string
            format: date-time
          - type: 'null'
          title: Last Expired
        default_view:
          anyOf:
          - type: string
          - type: 'null'
          title: Default View
        fileloc:
          type: string
          title: Fileloc
        description:
          anyOf:
          - type: string
          - type: 'null'
          title: Description
        timetable_summary:
          anyOf:
          - type: string
          - type: 'null'
          title: Timetable Summary
        timetable_description:
          anyOf:
          - type: string
          - type: 'null'
          title: Timetable Description
        tags:
          items:
            $ref: '#/components/schemas/DagTagPydantic'
          type: array
          title: Tags
        max_active_tasks:
          type: integer
          title: Max Active Tasks
        max_active_runs:
          anyOf:
          - type: integer
          - type: 'null'
          title: Max Active Runs
        max_consecutive_failed_dag_runs:
          type: integer
          title: Max Consecutive Failed Dag Runs
        has_task_concurrency_limits:
          type: boolean
          title: Has Task Concurrency Limits
        has_import_errors:
          type: boolean
          title: Has Import Errors
        next_dagrun:
          anyOf:
          - type: string
            format: date-time
          - type: 'null'
          title: Next Dagrun
        next_dagrun_data_interval_start:
          anyOf:
          - type: string
            format: date-time
          - type: 'null'
          title: Next Dagrun Data Interval Start
        next_dagrun_data_interval_end:
          anyOf:
          - type: string
            format: date-time
          - type: 'null'
          title: Next Dagrun Data Interval End
        next_dagrun_create_after:
          anyOf:
          - type: string
            format: date-time
          - type: 'null'
          title: Next Dagrun Create After
        owners:
          items:
            type: string
          type: array
          title: Owners
        latest_dag_runs:
          items:
            $ref: '#/components/schemas/DAGRunResponse'
          type: array
          title: Latest Dag Runs
        file_token:
          type: string
          title: File Token
          description: Return file token.
          readOnly: true
      type: object
      required:
      - dag_id
      - dag_display_name
      - is_paused
      - is_active
      - last_parsed_time
      - last_expired
      - default_view
      - fileloc
      - description
      - timetable_summary
      - timetable_description
      - tags
      - max_active_tasks
      - max_active_runs
      - max_consecutive_failed_dag_runs
      - has_task_concurrency_limits
      - has_import_errors
      - next_dagrun
      - next_dagrun_data_interval_start
      - next_dagrun_data_interval_end
      - next_dagrun_create_after
      - owners
      - latest_dag_runs
      - file_token
      title: DAGWithLatestDagRunsResponse
      description: DAG with latest dag runs response serializer.
    DagProcessorInfoSchema:
      properties:
        status:
          anyOf:
          - type: string
          - type: 'null'
          title: Status
        latest_dag_processor_heartbeat:
          anyOf:
          - type: string
          - type: 'null'
          title: Latest Dag Processor Heartbeat
      type: object
      required:
      - status
      - latest_dag_processor_heartbeat
      title: DagProcessorInfoSchema
      description: Schema for DagProcessor info.
    DagRunAssetReference:
      properties:
        run_id:
          type: string
          title: Run Id
        dag_id:
          type: string
          title: Dag Id
        logical_date:
          type: string
          format: date-time
          title: Logical Date
        start_date:
          type: string
          format: date-time
          title: Start Date
        end_date:
          anyOf:
          - type: string
            format: date-time
          - type: 'null'
          title: End Date
        state:
          type: string
          title: State
        data_interval_start:
          type: string
          format: date-time
          title: Data Interval Start
        data_interval_end:
          type: string
          format: date-time
          title: Data Interval End
      type: object
      required:
      - run_id
      - dag_id
      - logical_date
      - start_date
      - end_date
      - state
      - data_interval_start
      - data_interval_end
      title: DagRunAssetReference
      description: DAGRun serializer for asset responses.
    DagRunState:
      type: string
      enum:
      - queued
      - running
      - success
      - failed
      title: DagRunState
      description: 'All possible states that a DagRun can be in.


        These are "shared" with TaskInstanceState in some parts of the code,

        so please ensure that their values always match the ones with the

        same name in TaskInstanceState.'
    DagRunTriggeredByType:
      type: string
      enum:
      - cli
      - operator
      - rest_api
      - ui
      - test
      - timetable
      - asset
      - backfill
      title: DagRunTriggeredByType
      description: Class with TriggeredBy types for DagRun.
    DagRunType:
      type: string
      enum:
      - backfill
      - scheduled
      - manual
      - asset_triggered
      title: DagRunType
      description: Class with DagRun types.
    DagScheduleAssetReference:
      properties:
        dag_id:
          type: string
          title: Dag Id
        created_at:
          type: string
          format: date-time
          title: Created At
        updated_at:
          type: string
          format: date-time
          title: Updated At
      type: object
      required:
      - dag_id
      - created_at
      - updated_at
      title: DagScheduleAssetReference
      description: DAG schedule reference serializer for assets.
    DagStatsCollectionResponse:
      properties:
        dags:
          items:
            $ref: '#/components/schemas/DagStatsResponse'
          type: array
          title: Dags
        total_entries:
          type: integer
          title: Total Entries
      type: object
      required:
      - dags
      - total_entries
      title: DagStatsCollectionResponse
      description: DAG Stats Collection serializer for responses.
    DagStatsResponse:
      properties:
        dag_id:
          type: string
          title: Dag Id
        stats:
          items:
            $ref: '#/components/schemas/DagStatsStateResponse'
          type: array
          title: Stats
      type: object
      required:
      - dag_id
      - stats
      title: DagStatsResponse
      description: DAG Stats serializer for responses.
    DagStatsStateResponse:
      properties:
        state:
          $ref: '#/components/schemas/DagRunState'
        count:
          type: integer
          title: Count
      type: object
      required:
      - state
      - count
      title: DagStatsStateResponse
      description: DagStatsState serializer for responses.
    DagTagPydantic:
      properties:
        name:
          type: string
          title: Name
        dag_id:
          type: string
          title: Dag Id
      type: object
      required:
      - name
      - dag_id
      title: DagTagPydantic
      description: Serializable representation of the DagTag ORM SqlAlchemyModel used
        by internal API.
    DagWarningType:
      type: string
      enum:
      - asset conflict
      - non-existent pool
      title: DagWarningType
      description: 'Enum for DAG warning types.


        This is the set of allowable values for the ``warning_type`` field

        in the DagWarning model.'
    EventLogCollectionResponse:
      properties:
        event_logs:
          items:
            $ref: '#/components/schemas/EventLogResponse'
          type: array
          title: Event Logs
        total_entries:
          type: integer
          title: Total Entries
      type: object
      required:
      - event_logs
      - total_entries
      title: EventLogCollectionResponse
      description: Event Log Collection Response.
    EventLogResponse:
      properties:
        event_log_id:
          type: integer
          title: Event Log Id
        when:
          type: string
          format: date-time
          title: When
        dag_id:
          anyOf:
          - type: string
          - type: 'null'
          title: Dag Id
        task_id:
          anyOf:
          - type: string
          - type: 'null'
          title: Task Id
        run_id:
          anyOf:
          - type: string
          - type: 'null'
          title: Run Id
        map_index:
          anyOf:
          - type: integer
          - type: 'null'
          title: Map Index
        try_number:
          anyOf:
          - type: integer
          - type: 'null'
          title: Try Number
        event:
          type: string
          title: Event
        logical_date:
          anyOf:
          - type: string
            format: date-time
          - type: 'null'
          title: Logical Date
        owner:
          anyOf:
          - type: string
          - type: 'null'
          title: Owner
        extra:
          anyOf:
          - type: string
          - type: 'null'
          title: Extra
      type: object
      required:
      - event_log_id
      - when
      - dag_id
      - task_id
      - run_id
      - map_index
      - try_number
      - event
      - logical_date
      - owner
      - extra
      title: EventLogResponse
      description: Event Log Response.
    FastAPIAppResponse:
      properties:
        app:
          type: string
          title: App
        url_prefix:
          type: string
          title: Url Prefix
        name:
          type: string
          title: Name
      additionalProperties: true
      type: object
      required:
      - app
      - url_prefix
      - name
      title: FastAPIAppResponse
      description: Serializer for Plugin FastAPI App responses.
    HTTPExceptionResponse:
      properties:
        detail:
          anyOf:
          - type: string
          - type: object
          title: Detail
      type: object
      required:
      - detail
      title: HTTPExceptionResponse
      description: HTTPException Model used for error response.
    HTTPValidationError:
      properties:
        detail:
          items:
            $ref: '#/components/schemas/ValidationError'
          type: array
          title: Detail
      type: object
      title: HTTPValidationError
    HealthInfoSchema:
      properties:
        metadatabase:
          $ref: '#/components/schemas/BaseInfoSchema'
        scheduler:
          $ref: '#/components/schemas/SchedulerInfoSchema'
        triggerer:
          $ref: '#/components/schemas/TriggererInfoSchema'
        dag_processor:
          $ref: '#/components/schemas/DagProcessorInfoSchema'
      type: object
      required:
      - metadatabase
      - scheduler
      - triggerer
      - dag_processor
      title: HealthInfoSchema
      description: Schema for the Health endpoint.
    HistoricalMetricDataResponse:
      properties:
        dag_run_types:
          $ref: '#/components/schemas/DAGRunTypes'
        dag_run_states:
          $ref: '#/components/schemas/DAGRunStates'
        task_instance_states:
          $ref: '#/components/schemas/TaskInstanceStateCount'
      type: object
      required:
      - dag_run_types
      - dag_run_states
      - task_instance_states
      title: HistoricalMetricDataResponse
      description: Historical Metric Data serializer for responses.
    ImportErrorCollectionResponse:
      properties:
        import_errors:
          items:
            $ref: '#/components/schemas/ImportErrorResponse'
          type: array
          title: Import Errors
        total_entries:
          type: integer
          title: Total Entries
      type: object
      required:
      - import_errors
      - total_entries
      title: ImportErrorCollectionResponse
      description: Import Error Collection Response.
    ImportErrorResponse:
      properties:
        import_error_id:
          type: integer
          title: Import Error Id
        timestamp:
          type: string
          format: date-time
          title: Timestamp
        filename:
          type: string
          title: Filename
        stack_trace:
          type: string
          title: Stack Trace
      type: object
      required:
      - import_error_id
      - timestamp
      - filename
      - stack_trace
      title: ImportErrorResponse
      description: Import Error Response.
    JobResponse:
      properties:
        id:
          type: integer
          title: Id
        dag_id:
          anyOf:
          - type: string
          - type: 'null'
          title: Dag Id
        state:
          anyOf:
          - type: string
          - type: 'null'
          title: State
        job_type:
          anyOf:
          - type: string
          - type: 'null'
          title: Job Type
        start_date:
          anyOf:
          - type: string
            format: date-time
          - type: 'null'
          title: Start Date
        end_date:
          anyOf:
          - type: string
            format: date-time
          - type: 'null'
          title: End Date
        latest_heartbeat:
          anyOf:
          - type: string
            format: date-time
          - type: 'null'
          title: Latest Heartbeat
        executor_class:
          anyOf:
          - type: string
            format: date-time
          - type: 'null'
          title: Executor Class
        hostname:
          anyOf:
          - type: string
          - type: 'null'
          title: Hostname
        unixname:
          anyOf:
          - type: string
          - type: 'null'
          title: Unixname
      type: object
      required:
      - id
      - dag_id
      - state
      - job_type
      - start_date
      - end_date
      - latest_heartbeat
      - executor_class
      - hostname
      - unixname
      title: JobResponse
      description: Job serializer for responses.
    PluginCollectionResponse:
      properties:
        plugins:
          items:
            $ref: '#/components/schemas/PluginResponse'
          type: array
          title: Plugins
        total_entries:
          type: integer
          title: Total Entries
      type: object
      required:
      - plugins
      - total_entries
      title: PluginCollectionResponse
      description: Plugin Collection serializer.
    PluginResponse:
      properties:
        name:
          type: string
          title: Name
        macros:
          items:
            type: string
          type: array
          title: Macros
        flask_blueprints:
          items:
            type: string
          type: array
          title: Flask Blueprints
        fastapi_apps:
          items:
            $ref: '#/components/schemas/FastAPIAppResponse'
          type: array
          title: Fastapi Apps
        appbuilder_views:
          items:
            $ref: '#/components/schemas/AppBuilderViewResponse'
          type: array
          title: Appbuilder Views
        appbuilder_menu_items:
          items:
            $ref: '#/components/schemas/AppBuilderMenuItemResponse'
          type: array
          title: Appbuilder Menu Items
        global_operator_extra_links:
          items:
            type: string
          type: array
          title: Global Operator Extra Links
        operator_extra_links:
          items:
            type: string
          type: array
          title: Operator Extra Links
        source:
          type: string
          title: Source
        ti_deps:
          items:
            type: string
          type: array
          title: Ti Deps
        listeners:
          items:
            type: string
          type: array
          title: Listeners
        timetables:
          items:
            type: string
          type: array
          title: Timetables
      type: object
      required:
      - name
      - macros
      - flask_blueprints
      - fastapi_apps
      - appbuilder_views
      - appbuilder_menu_items
      - global_operator_extra_links
      - operator_extra_links
      - source
      - ti_deps
      - listeners
      - timetables
      title: PluginResponse
      description: Plugin serializer.
    PoolCollectionResponse:
      properties:
        pools:
          items:
            $ref: '#/components/schemas/PoolResponse'
          type: array
          title: Pools
        total_entries:
          type: integer
          title: Total Entries
      type: object
      required:
      - pools
      - total_entries
      title: PoolCollectionResponse
      description: Pool Collection serializer for responses.
    PoolPatchBody:
      properties:
        pool:
          anyOf:
          - type: string
          - type: 'null'
          title: Pool
        slots:
          anyOf:
          - type: integer
          - type: 'null'
          title: Slots
        description:
          anyOf:
          - type: string
          - type: 'null'
          title: Description
        include_deferred:
          anyOf:
          - type: boolean
          - type: 'null'
          title: Include Deferred
      type: object
      title: PoolPatchBody
      description: Pool serializer for patch bodies.
    PoolPostBody:
      properties:
        name:
          type: string
          title: Name
        slots:
          type: integer
          title: Slots
        description:
          anyOf:
          - type: string
          - type: 'null'
          title: Description
        include_deferred:
          type: boolean
          title: Include Deferred
          default: false
      type: object
      required:
      - name
      - slots
      title: PoolPostBody
      description: Pool serializer for post bodies.
    PoolResponse:
      properties:
        name:
          type: string
          title: Name
        slots:
          type: integer
          title: Slots
        description:
          anyOf:
          - type: string
          - type: 'null'
          title: Description
        include_deferred:
          type: boolean
          title: Include Deferred
        occupied_slots:
          type: integer
          title: Occupied Slots
        running_slots:
          type: integer
          title: Running Slots
        queued_slots:
          type: integer
          title: Queued Slots
        scheduled_slots:
          type: integer
          title: Scheduled Slots
        open_slots:
          type: integer
          title: Open Slots
        deferred_slots:
          type: integer
          title: Deferred Slots
      type: object
      required:
      - name
      - slots
      - description
      - include_deferred
      - occupied_slots
      - running_slots
      - queued_slots
      - scheduled_slots
      - open_slots
      - deferred_slots
      title: PoolResponse
      description: Pool serializer for responses.
    ProviderCollectionResponse:
      properties:
        providers:
          items:
            $ref: '#/components/schemas/ProviderResponse'
          type: array
          title: Providers
        total_entries:
          type: integer
          title: Total Entries
      type: object
      required:
      - providers
      - total_entries
      title: ProviderCollectionResponse
      description: Provider Collection serializer for responses.
    ProviderResponse:
      properties:
        package_name:
          type: string
          title: Package Name
        description:
          type: string
          title: Description
        version:
          type: string
          title: Version
      type: object
      required:
      - package_name
      - description
      - version
      title: ProviderResponse
      description: Provider serializer for responses.
    QueuedEventCollectionResponse:
      properties:
        queued_events:
          items:
            $ref: '#/components/schemas/QueuedEventResponse'
          type: array
          title: Queued Events
        total_entries:
          type: integer
          title: Total Entries
      type: object
      required:
      - queued_events
      - total_entries
      title: QueuedEventCollectionResponse
      description: Queued Event Collection serializer for responses.
    QueuedEventResponse:
      properties:
        uri:
          type: string
          title: Uri
        dag_id:
          type: string
          title: Dag Id
        created_at:
          type: string
          format: date-time
          title: Created At
      type: object
      required:
      - uri
      - dag_id
      - created_at
      title: QueuedEventResponse
      description: Queued Event serializer for responses..
    ReprocessBehavior:
      type: string
      enum:
      - failed
      - completed
      - none
      title: ReprocessBehavior
      description: 'Internal enum for setting reprocess behavior in a backfill.


        :meta private:'
    SchedulerInfoSchema:
      properties:
        status:
          anyOf:
          - type: string
          - type: 'null'
          title: Status
        latest_scheduler_heartbeat:
          anyOf:
          - type: string
          - type: 'null'
          title: Latest Scheduler Heartbeat
      type: object
      required:
      - status
      - latest_scheduler_heartbeat
      title: SchedulerInfoSchema
      description: Schema for Scheduler info.
    TaskCollectionResponse:
      properties:
        tasks:
          items:
            $ref: '#/components/schemas/TaskResponse'
          type: array
          title: Tasks
        total_entries:
          type: integer
          title: Total Entries
      type: object
      required:
      - tasks
      - total_entries
      title: TaskCollectionResponse
      description: Task collection serializer for responses.
    TaskDependencyCollectionResponse:
      properties:
        dependencies:
          items:
            $ref: '#/components/schemas/TaskDependencyResponse'
          type: array
          title: Dependencies
      type: object
      required:
      - dependencies
      title: TaskDependencyCollectionResponse
      description: Task scheduling dependencies collection serializer for responses.
    TaskDependencyResponse:
      properties:
        name:
          type: string
          title: Name
        reason:
          type: string
          title: Reason
      type: object
      required:
      - name
      - reason
      title: TaskDependencyResponse
      description: Task Dependency serializer for responses.
    TaskInstanceCollectionResponse:
      properties:
        task_instances:
          items:
            $ref: '#/components/schemas/TaskInstanceResponse'
          type: array
          title: Task Instances
        total_entries:
          type: integer
          title: Total Entries
      type: object
      required:
      - task_instances
      - total_entries
      title: TaskInstanceCollectionResponse
      description: Task Instance Collection serializer for responses.
    TaskInstanceResponse:
      properties:
        id:
          type: string
          title: Id
        task_id:
          type: string
          title: Task Id
        dag_id:
          type: string
          title: Dag Id
        dag_run_id:
          type: string
          title: Dag Run Id
        map_index:
          type: integer
          title: Map Index
        logical_date:
          type: string
          format: date-time
          title: Logical Date
        start_date:
          anyOf:
          - type: string
            format: date-time
          - type: 'null'
          title: Start Date
        end_date:
          anyOf:
          - type: string
            format: date-time
          - type: 'null'
          title: End Date
        duration:
          anyOf:
          - type: number
          - type: 'null'
          title: Duration
        state:
          anyOf:
          - $ref: '#/components/schemas/TaskInstanceState'
          - type: 'null'
        try_number:
          type: integer
          title: Try Number
        max_tries:
          type: integer
          title: Max Tries
        task_display_name:
          type: string
          title: Task Display Name
        hostname:
          anyOf:
          - type: string
          - type: 'null'
          title: Hostname
        unixname:
          anyOf:
          - type: string
          - type: 'null'
          title: Unixname
        pool:
          type: string
          title: Pool
        pool_slots:
          type: integer
          title: Pool Slots
        queue:
          anyOf:
          - type: string
          - type: 'null'
          title: Queue
        priority_weight:
          anyOf:
          - type: integer
          - type: 'null'
          title: Priority Weight
        operator:
          anyOf:
          - type: string
          - type: 'null'
          title: Operator
        queued_when:
          anyOf:
          - type: string
            format: date-time
          - type: 'null'
          title: Queued When
        pid:
          anyOf:
          - type: integer
          - type: 'null'
          title: Pid
        executor:
          anyOf:
          - type: string
          - type: 'null'
          title: Executor
        executor_config:
          type: string
          title: Executor Config
        note:
          anyOf:
          - type: string
          - type: 'null'
          title: Note
        rendered_map_index:
          anyOf:
          - type: string
          - type: 'null'
          title: Rendered Map Index
        rendered_fields:
          type: object
          title: Rendered Fields
          default: {}
        trigger:
          anyOf:
          - $ref: '#/components/schemas/TriggerResponse'
          - type: 'null'
        triggerer_job:
          anyOf:
          - $ref: '#/components/schemas/JobResponse'
          - type: 'null'
      type: object
      required:
      - id
      - task_id
      - dag_id
      - dag_run_id
      - map_index
      - logical_date
      - start_date
      - end_date
      - duration
      - state
      - try_number
      - max_tries
      - task_display_name
      - hostname
      - unixname
      - pool
      - pool_slots
      - queue
      - priority_weight
      - operator
      - queued_when
      - pid
      - executor
      - executor_config
      - note
      - rendered_map_index
      - trigger
      - triggerer_job
      title: TaskInstanceResponse
      description: TaskInstance serializer for responses.
    TaskInstanceState:
      type: string
      enum:
      - removed
      - scheduled
      - queued
      - running
      - success
      - restarting
      - failed
      - up_for_retry
      - up_for_reschedule
      - upstream_failed
      - skipped
      - deferred
      title: TaskInstanceState
      description: 'All possible states that a Task Instance can be in.


        Note that None is also allowed, so always use this in a type hint with Optional.'
    TaskInstanceStateCount:
      properties:
        no_status:
          type: integer
          title: No Status
        removed:
          type: integer
          title: Removed
        scheduled:
          type: integer
          title: Scheduled
        queued:
          type: integer
          title: Queued
        running:
          type: integer
          title: Running
        success:
          type: integer
          title: Success
        restarting:
          type: integer
          title: Restarting
        failed:
          type: integer
          title: Failed
        up_for_retry:
          type: integer
          title: Up For Retry
        up_for_reschedule:
          type: integer
          title: Up For Reschedule
        upstream_failed:
          type: integer
          title: Upstream Failed
        skipped:
          type: integer
          title: Skipped
        deferred:
          type: integer
          title: Deferred
      type: object
      required:
      - no_status
      - removed
      - scheduled
      - queued
      - running
      - success
      - restarting
      - failed
      - up_for_retry
      - up_for_reschedule
      - upstream_failed
      - skipped
      - deferred
      title: TaskInstanceStateCount
      description: TaskInstance serializer for responses.
    TaskInstancesBatchBody:
      properties:
        dag_ids:
          anyOf:
          - items:
              type: string
            type: array
          - type: 'null'
          title: Dag Ids
        dag_run_ids:
          anyOf:
          - items:
              type: string
            type: array
          - type: 'null'
          title: Dag Run Ids
        task_ids:
          anyOf:
          - items:
              type: string
            type: array
          - type: 'null'
          title: Task Ids
        state:
          anyOf:
          - items:
              anyOf:
              - $ref: '#/components/schemas/TaskInstanceState'
              - type: 'null'
            type: array
          - type: 'null'
          title: State
        logical_date_gte:
          anyOf:
          - type: string
            format: date-time
          - type: 'null'
          title: Logical Date Gte
        logical_date_lte:
          anyOf:
          - type: string
            format: date-time
          - type: 'null'
          title: Logical Date Lte
        start_date_gte:
          anyOf:
          - type: string
            format: date-time
          - type: 'null'
          title: Start Date Gte
        start_date_lte:
          anyOf:
          - type: string
            format: date-time
          - type: 'null'
          title: Start Date Lte
        end_date_gte:
          anyOf:
          - type: string
            format: date-time
          - type: 'null'
          title: End Date Gte
        end_date_lte:
          anyOf:
          - type: string
            format: date-time
          - type: 'null'
          title: End Date Lte
        duration_gte:
          anyOf:
          - type: number
          - type: 'null'
          title: Duration Gte
        duration_lte:
          anyOf:
          - type: number
          - type: 'null'
          title: Duration Lte
        pool:
          anyOf:
          - items:
              type: string
            type: array
          - type: 'null'
          title: Pool
        queue:
          anyOf:
          - items:
              type: string
            type: array
          - type: 'null'
          title: Queue
        executor:
          anyOf:
          - items:
              type: string
            type: array
          - type: 'null'
          title: Executor
        page_offset:
          type: integer
          minimum: 0.0
          title: Page Offset
          default: 0
        page_limit:
          type: integer
          minimum: 0.0
          title: Page Limit
          default: 100
        order_by:
          anyOf:
          - type: string
          - type: 'null'
          title: Order By
      type: object
      title: TaskInstancesBatchBody
      description: Task Instance body for get batch.
    TaskOutletAssetReference:
      properties:
        dag_id:
          type: string
          title: Dag Id
        task_id:
          type: string
          title: Task Id
        created_at:
          type: string
          format: date-time
          title: Created At
        updated_at:
          type: string
          format: date-time
          title: Updated At
      type: object
      required:
      - dag_id
      - task_id
      - created_at
      - updated_at
      title: TaskOutletAssetReference
      description: Task outlet reference serializer for assets.
    TaskResponse:
      properties:
        task_id:
          anyOf:
          - type: string
          - type: 'null'
          title: Task Id
        task_display_name:
          anyOf:
          - type: string
          - type: 'null'
          title: Task Display Name
        owner:
          anyOf:
          - type: string
          - type: 'null'
          title: Owner
        start_date:
          anyOf:
          - type: string
            format: date-time
          - type: 'null'
          title: Start Date
        end_date:
          anyOf:
          - type: string
            format: date-time
          - type: 'null'
          title: End Date
        trigger_rule:
          anyOf:
          - type: string
          - type: 'null'
          title: Trigger Rule
        depends_on_past:
          type: boolean
          title: Depends On Past
        wait_for_downstream:
          type: boolean
          title: Wait For Downstream
        retries:
          anyOf:
          - type: number
          - type: 'null'
          title: Retries
        queue:
          anyOf:
          - type: string
          - type: 'null'
          title: Queue
        pool:
          anyOf:
          - type: string
          - type: 'null'
          title: Pool
        pool_slots:
          anyOf:
          - type: number
          - type: 'null'
          title: Pool Slots
        execution_timeout:
          anyOf:
          - $ref: '#/components/schemas/TimeDelta'
          - type: 'null'
        retry_delay:
          anyOf:
          - $ref: '#/components/schemas/TimeDelta'
          - type: 'null'
        retry_exponential_backoff:
          type: boolean
          title: Retry Exponential Backoff
        priority_weight:
          anyOf:
          - type: number
          - type: 'null'
          title: Priority Weight
        weight_rule:
          anyOf:
          - type: string
          - type: 'null'
          title: Weight Rule
        ui_color:
          anyOf:
          - type: string
          - type: 'null'
          title: Ui Color
        ui_fgcolor:
          anyOf:
          - type: string
          - type: 'null'
          title: Ui Fgcolor
        template_fields:
          anyOf:
          - items:
              type: string
            type: array
          - type: 'null'
          title: Template Fields
        downstream_task_ids:
          anyOf:
          - items:
              type: string
            type: array
          - type: 'null'
          title: Downstream Task Ids
        doc_md:
          anyOf:
          - type: string
          - type: 'null'
          title: Doc Md
        operator_name:
          anyOf:
          - type: string
          - type: 'null'
          title: Operator Name
        params:
          anyOf:
          - type: object
          - type: 'null'
          title: Params
        class_ref:
          anyOf:
          - type: object
          - type: 'null'
          title: Class Ref
        is_mapped:
          anyOf:
          - type: boolean
          - type: 'null'
          title: Is Mapped
        extra_links:
          items:
            type: string
          type: array
          title: Extra Links
          description: Extract and return extra_links.
          readOnly: true
      type: object
      required:
      - task_id
      - task_display_name
      - owner
      - start_date
      - end_date
      - trigger_rule
      - depends_on_past
      - wait_for_downstream
      - retries
      - queue
      - pool
      - pool_slots
      - execution_timeout
      - retry_delay
      - retry_exponential_backoff
      - priority_weight
      - weight_rule
      - ui_color
      - ui_fgcolor
      - template_fields
      - downstream_task_ids
      - doc_md
      - operator_name
      - params
      - class_ref
      - is_mapped
      - extra_links
      title: TaskResponse
      description: Task serializer for responses.
    TimeDelta:
      properties:
        __type:
          type: string
          title: '  Type'
          default: TimeDelta
        days:
          type: integer
          title: Days
        seconds:
          type: integer
          title: Seconds
        microseconds:
          type: integer
          title: Microseconds
      type: object
      required:
      - days
      - seconds
      - microseconds
      title: TimeDelta
      description: TimeDelta can be used to interact with datetime.timedelta objects.
    TriggerResponse:
      properties:
        id:
          type: integer
          title: Id
        classpath:
          type: string
          title: Classpath
        kwargs:
          type: string
          title: Kwargs
        created_date:
          type: string
          format: date-time
          title: Created Date
        triggerer_id:
          anyOf:
          - type: integer
          - type: 'null'
          title: Triggerer Id
      type: object
      required:
      - id
      - classpath
      - kwargs
      - created_date
      - triggerer_id
      title: TriggerResponse
      description: Trigger serializer for responses.
    TriggererInfoSchema:
      properties:
        status:
          anyOf:
          - type: string
          - type: 'null'
          title: Status
        latest_triggerer_heartbeat:
          anyOf:
          - type: string
          - type: 'null'
          title: Latest Triggerer Heartbeat
      type: object
      required:
      - status
      - latest_triggerer_heartbeat
      title: TriggererInfoSchema
      description: Schema for Triggerer info.
    ValidationError:
      properties:
        loc:
          items:
            anyOf:
            - type: string
            - type: integer
          type: array
          title: Location
        msg:
          type: string
          title: Message
        type:
          type: string
          title: Error Type
      type: object
      required:
      - loc
      - msg
      - type
      title: ValidationError
    VariableBody:
      properties:
        key:
          type: string
          title: Key
        value:
          anyOf:
          - type: string
          - type: 'null'
          title: Value
        description:
          anyOf:
          - type: string
          - type: 'null'
          title: Description
      type: object
      required:
      - key
      - value
      title: VariableBody
      description: Variable serializer for bodies.
    VariableCollectionResponse:
      properties:
        variables:
          items:
            $ref: '#/components/schemas/VariableResponse'
          type: array
          title: Variables
        total_entries:
          type: integer
          title: Total Entries
      type: object
      required:
      - variables
      - total_entries
      title: VariableCollectionResponse
      description: Variable Collection serializer for responses.
    VariableResponse:
      properties:
        key:
          type: string
          title: Key
        value:
          anyOf:
          - type: string
          - type: 'null'
          title: Value
        description:
          anyOf:
          - type: string
          - type: 'null'
          title: Description
      type: object
      required:
      - key
      - value
      - description
      title: VariableResponse
      description: Variable serializer for responses.
    VersionInfo:
      properties:
        version:
          type: string
          title: Version
        git_version:
          anyOf:
          - type: string
          - type: 'null'
          title: Git Version
      type: object
      required:
      - version
      - git_version
      title: VersionInfo
      description: Version information serializer for responses.
    XComResponseNative:
      properties:
        key:
          type: string
          title: Key
        timestamp:
          type: string
          format: date-time
          title: Timestamp
        logical_date:
          type: string
          format: date-time
          title: Logical Date
        map_index:
          type: integer
          title: Map Index
        task_id:
          type: string
          title: Task Id
        dag_id:
          type: string
          title: Dag Id
        value:
          title: Value
      type: object
      required:
      - key
      - timestamp
      - logical_date
      - map_index
      - task_id
      - dag_id
      - value
      title: XComResponseNative
      description: XCom response serializer with native return type.
    XComResponseString:
      properties:
        key:
          type: string
          title: Key
        timestamp:
          type: string
          format: date-time
          title: Timestamp
        logical_date:
          type: string
          format: date-time
          title: Logical Date
        map_index:
          type: integer
          title: Map Index
        task_id:
          type: string
          title: Task Id
        dag_id:
          type: string
          title: Dag Id
        value:
          anyOf:
          - type: string
          - type: 'null'
          title: Value
      type: object
      required:
      - key
      - timestamp
      - logical_date
      - map_index
      - task_id
      - dag_id
      - value
      title: XComResponseString
      description: XCom response serializer with string return type.<|MERGE_RESOLUTION|>--- conflicted
+++ resolved
@@ -546,7 +546,6 @@
             application/json:
               schema:
                 $ref: '#/components/schemas/HTTPValidationError'
-<<<<<<< HEAD
   /public/dags/{dag_id}/assets/queuedEvent/{uri}:
     get:
       tags:
@@ -561,7 +560,51 @@
         schema:
           type: string
           title: Dag Id
-=======
+      - name: uri
+        in: path
+        required: true
+        schema:
+          type: string
+          title: Uri
+      - name: before
+        in: query
+        required: false
+        schema:
+          anyOf:
+          - type: string
+          - type: 'null'
+          title: Before
+      responses:
+        '200':
+          description: Successful Response
+          content:
+            application/json:
+              schema:
+                $ref: '#/components/schemas/QueuedEventResponse'
+        '401':
+          content:
+            application/json:
+              schema:
+                $ref: '#/components/schemas/HTTPExceptionResponse'
+          description: Unauthorized
+        '403':
+          content:
+            application/json:
+              schema:
+                $ref: '#/components/schemas/HTTPExceptionResponse'
+          description: Forbidden
+        '404':
+          content:
+            application/json:
+              schema:
+                $ref: '#/components/schemas/HTTPExceptionResponse'
+          description: Not Found
+        '422':
+          description: Validation Error
+          content:
+            application/json:
+              schema:
+                $ref: '#/components/schemas/HTTPValidationError'
   /public/assets/queuedEvent/{uri}:
     delete:
       tags:
@@ -570,7 +613,6 @@
       description: Delete queued asset events for an asset.
       operationId: delete_asset_queued_events
       parameters:
->>>>>>> 347a83af
       - name: uri
         in: path
         required: true
@@ -586,17 +628,8 @@
           - type: 'null'
           title: Before
       responses:
-<<<<<<< HEAD
-        '200':
-          description: Successful Response
-          content:
-            application/json:
-              schema:
-                $ref: '#/components/schemas/QueuedEventResponse'
-=======
         '204':
           description: Successful Response
->>>>>>> 347a83af
         '401':
           content:
             application/json:
