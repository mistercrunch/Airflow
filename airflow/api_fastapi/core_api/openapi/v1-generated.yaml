--- conflicted
+++ resolved
@@ -10522,9 +10522,8 @@
       required:
       - xcom_entries
       - total_entries
-<<<<<<< HEAD
-      title: XComCollection
-      description: List of XCom items.
+      title: XComCollectionResponse
+      description: XCom Collection serializer for responses.
     XComCreateRequest:
       properties:
         key:
@@ -10542,10 +10541,6 @@
       - value
       title: XComCreateRequest
       description: Request body for creating an XCom entry.
-=======
-      title: XComCollectionResponse
-      description: XCom Collection serializer for responses.
->>>>>>> 72a7fbf4
     XComResponse:
       properties:
         key:
