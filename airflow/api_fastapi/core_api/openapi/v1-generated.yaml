--- conflicted
+++ resolved
@@ -1828,14 +1828,67 @@
             application/json:
               schema:
                 $ref: '#/components/schemas/HTTPValidationError'
-<<<<<<< HEAD
     post:
       tags:
       - DagRun
       summary: Trigger Dag Run
       description: Trigger a DAG.
       operationId: trigger_dag_run
-=======
+      parameters:
+      - name: dag_id
+        in: path
+        required: true
+        schema:
+          title: Dag Id
+      requestBody:
+        required: true
+        content:
+          application/json:
+            schema:
+              $ref: '#/components/schemas/TriggerDAGRunPostBody'
+      responses:
+        '200':
+          description: Successful Response
+          content:
+            application/json:
+              schema:
+                $ref: '#/components/schemas/DAGRunResponse'
+        '401':
+          content:
+            application/json:
+              schema:
+                $ref: '#/components/schemas/HTTPExceptionResponse'
+          description: Unauthorized
+        '403':
+          content:
+            application/json:
+              schema:
+                $ref: '#/components/schemas/HTTPExceptionResponse'
+          description: Forbidden
+        '400':
+          content:
+            application/json:
+              schema:
+                $ref: '#/components/schemas/HTTPExceptionResponse'
+          description: Bad Request
+        '404':
+          content:
+            application/json:
+              schema:
+                $ref: '#/components/schemas/HTTPExceptionResponse'
+          description: Not Found
+        '409':
+          content:
+            application/json:
+              schema:
+                $ref: '#/components/schemas/HTTPExceptionResponse'
+          description: Conflict
+        '422':
+          description: Validation Error
+          content:
+            application/json:
+              schema:
+                $ref: '#/components/schemas/HTTPValidationError'
   /public/dags/{dag_id}/dagRuns/list:
     post:
       tags:
@@ -1843,39 +1896,27 @@
       summary: Get List Dag Runs Batch
       description: Get a list of DAG Runs.
       operationId: get_list_dag_runs_batch
->>>>>>> a832c418
       parameters:
       - name: dag_id
         in: path
         required: true
         schema:
-<<<<<<< HEAD
-=======
           const: '~'
           type: string
->>>>>>> a832c418
           title: Dag Id
       requestBody:
         required: true
         content:
           application/json:
             schema:
-<<<<<<< HEAD
-              $ref: '#/components/schemas/TriggerDAGRunPostBody'
-=======
               $ref: '#/components/schemas/DAGRunsBatchBody'
->>>>>>> a832c418
       responses:
         '200':
           description: Successful Response
           content:
             application/json:
               schema:
-<<<<<<< HEAD
-                $ref: '#/components/schemas/DAGRunResponse'
-=======
                 $ref: '#/components/schemas/DAGRunCollectionResponse'
->>>>>>> a832c418
         '401':
           content:
             application/json:
@@ -1888,30 +1929,12 @@
               schema:
                 $ref: '#/components/schemas/HTTPExceptionResponse'
           description: Forbidden
-<<<<<<< HEAD
-        '400':
-          content:
-            application/json:
-              schema:
-                $ref: '#/components/schemas/HTTPExceptionResponse'
-          description: Bad Request
-=======
->>>>>>> a832c418
         '404':
           content:
             application/json:
               schema:
                 $ref: '#/components/schemas/HTTPExceptionResponse'
           description: Not Found
-<<<<<<< HEAD
-        '409':
-          content:
-            application/json:
-              schema:
-                $ref: '#/components/schemas/HTTPExceptionResponse'
-          description: Conflict
-=======
->>>>>>> a832c418
         '422':
           description: Validation Error
           content:
