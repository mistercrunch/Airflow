openapi: 3.1.0
info:
  title: Airflow API
  description: Airflow API. All endpoints located under ``/public`` can be used safely,
    are stable and backward compatible. Endpoints located under ``/ui`` are dedicated
    to the UI and are subject to breaking change depending on the need of the frontend.
    Users should not rely on those but use the public ones instead.
  version: 0.1.0
paths:
  /ui/next_run_assets/{dag_id}:
    get:
      tags:
      - Asset
      summary: Next Run Assets
      operationId: next_run_assets
      parameters:
      - name: dag_id
        in: path
        required: true
        schema:
          type: string
          title: Dag Id
      responses:
        '200':
          description: Successful Response
          content:
            application/json:
              schema:
                type: object
                title: Response Next Run Assets
        '422':
          description: Validation Error
          content:
            application/json:
              schema:
                $ref: '#/components/schemas/HTTPValidationError'
  /ui/dashboard/historical_metrics_data:
    get:
      tags:
      - Dashboard
      summary: Historical Metrics
      description: Return cluster activity historical metrics.
      operationId: historical_metrics
      parameters:
      - name: start_date
        in: query
        required: true
        schema:
          type: string
          title: Start Date
      - name: end_date
        in: query
        required: false
        schema:
          anyOf:
          - type: string
          - type: 'null'
          title: End Date
      responses:
        '200':
          description: Successful Response
          content:
            application/json:
              schema:
                $ref: '#/components/schemas/HistoricalMetricDataResponse'
        '400':
          content:
            application/json:
              schema:
                $ref: '#/components/schemas/HTTPExceptionResponse'
          description: Bad Request
        '422':
          description: Validation Error
          content:
            application/json:
              schema:
                $ref: '#/components/schemas/HTTPValidationError'
  /ui/dags/recent_dag_runs:
    get:
      tags:
      - Dags
      summary: Recent Dag Runs
      description: Get recent DAG runs.
      operationId: recent_dag_runs
      parameters:
      - name: dag_runs_limit
        in: query
        required: false
        schema:
          type: integer
          default: 10
          title: Dag Runs Limit
      - name: limit
        in: query
        required: false
        schema:
          type: integer
          minimum: 0
          default: 100
          title: Limit
      - name: offset
        in: query
        required: false
        schema:
          type: integer
          minimum: 0
          default: 0
          title: Offset
      - name: tags
        in: query
        required: false
        schema:
          type: array
          items:
            type: string
          title: Tags
      - name: owners
        in: query
        required: false
        schema:
          type: array
          items:
            type: string
          title: Owners
      - name: dag_id_pattern
        in: query
        required: false
        schema:
          anyOf:
          - type: string
          - type: 'null'
          title: Dag Id Pattern
      - name: dag_display_name_pattern
        in: query
        required: false
        schema:
          anyOf:
          - type: string
          - type: 'null'
          title: Dag Display Name Pattern
      - name: only_active
        in: query
        required: false
        schema:
          type: boolean
          default: true
          title: Only Active
      - name: paused
        in: query
        required: false
        schema:
          anyOf:
          - type: boolean
          - type: 'null'
          title: Paused
      - name: last_dag_run_state
        in: query
        required: false
        schema:
          anyOf:
          - $ref: '#/components/schemas/DagRunState'
          - type: 'null'
          title: Last Dag Run State
      responses:
        '200':
          description: Successful Response
          content:
            application/json:
              schema:
                $ref: '#/components/schemas/DAGWithLatestDagRunsCollectionResponse'
        '422':
          description: Validation Error
          content:
            application/json:
              schema:
                $ref: '#/components/schemas/HTTPValidationError'
  /public/assets:
    get:
      tags:
      - Asset
      summary: Get Assets
      description: Get assets.
      operationId: get_assets
      parameters:
      - name: limit
        in: query
        required: false
        schema:
          type: integer
          minimum: 0
          default: 100
          title: Limit
      - name: offset
        in: query
        required: false
        schema:
          type: integer
          minimum: 0
          default: 0
          title: Offset
      - name: uri_pattern
        in: query
        required: false
        schema:
          anyOf:
          - type: string
          - type: 'null'
          title: Uri Pattern
      - name: dag_ids
        in: query
        required: false
        schema:
          type: array
          items:
            type: string
          title: Dag Ids
      - name: order_by
        in: query
        required: false
        schema:
          type: string
          default: id
          title: Order By
      responses:
        '200':
          description: Successful Response
          content:
            application/json:
              schema:
                $ref: '#/components/schemas/AssetCollectionResponse'
        '401':
          content:
            application/json:
              schema:
                $ref: '#/components/schemas/HTTPExceptionResponse'
          description: Unauthorized
        '403':
          content:
            application/json:
              schema:
                $ref: '#/components/schemas/HTTPExceptionResponse'
          description: Forbidden
        '404':
          content:
            application/json:
              schema:
                $ref: '#/components/schemas/HTTPExceptionResponse'
          description: Not Found
        '422':
          description: Validation Error
          content:
            application/json:
              schema:
                $ref: '#/components/schemas/HTTPValidationError'
  /public/assets/events:
    get:
      tags:
      - Asset
      summary: Get Asset Events
      description: Get asset events.
      operationId: get_asset_events
      parameters:
      - name: limit
        in: query
        required: false
        schema:
          type: integer
          minimum: 0
          default: 100
          title: Limit
      - name: offset
        in: query
        required: false
        schema:
          type: integer
          minimum: 0
          default: 0
          title: Offset
      - name: order_by
        in: query
        required: false
        schema:
          type: string
          default: timestamp
          title: Order By
      - name: asset_id
        in: query
        required: false
        schema:
          anyOf:
          - type: integer
          - type: 'null'
          title: Asset Id
      - name: source_dag_id
        in: query
        required: false
        schema:
          anyOf:
          - type: string
          - type: 'null'
          title: Source Dag Id
      - name: source_task_id
        in: query
        required: false
        schema:
          anyOf:
          - type: string
          - type: 'null'
          title: Source Task Id
      - name: source_run_id
        in: query
        required: false
        schema:
          anyOf:
          - type: string
          - type: 'null'
          title: Source Run Id
      - name: source_map_index
        in: query
        required: false
        schema:
          anyOf:
          - type: integer
          - type: 'null'
          title: Source Map Index
      responses:
        '200':
          description: Successful Response
          content:
            application/json:
              schema:
                $ref: '#/components/schemas/AssetEventCollectionResponse'
        '401':
          content:
            application/json:
              schema:
                $ref: '#/components/schemas/HTTPExceptionResponse'
          description: Unauthorized
        '403':
          content:
            application/json:
              schema:
                $ref: '#/components/schemas/HTTPExceptionResponse'
          description: Forbidden
        '404':
          content:
            application/json:
              schema:
                $ref: '#/components/schemas/HTTPExceptionResponse'
          description: Not Found
        '422':
          description: Validation Error
          content:
            application/json:
              schema:
                $ref: '#/components/schemas/HTTPValidationError'
    post:
      tags:
      - Asset
      summary: Create Asset Event
      description: Create asset events.
      operationId: create_asset_event
      requestBody:
        required: true
        content:
          application/json:
            schema:
              $ref: '#/components/schemas/CreateAssetEventsBody'
      responses:
        '200':
          description: Successful Response
          content:
            application/json:
              schema:
                $ref: '#/components/schemas/AssetEventResponse'
        '401':
          content:
            application/json:
              schema:
                $ref: '#/components/schemas/HTTPExceptionResponse'
          description: Unauthorized
        '403':
          content:
            application/json:
              schema:
                $ref: '#/components/schemas/HTTPExceptionResponse'
          description: Forbidden
        '404':
          content:
            application/json:
              schema:
                $ref: '#/components/schemas/HTTPExceptionResponse'
          description: Not Found
        '422':
          description: Validation Error
          content:
            application/json:
              schema:
                $ref: '#/components/schemas/HTTPValidationError'
  /public/assets/queuedEvents/{uri}:
    get:
      tags:
      - Asset
      summary: Get Asset Queued Events
      description: Get queued asset events for an asset.
      operationId: get_asset_queued_events
      parameters:
      - name: uri
        in: path
        required: true
        schema:
          type: string
          title: Uri
      - name: before
        in: query
        required: false
        schema:
          anyOf:
          - type: string
          - type: 'null'
          title: Before
      responses:
        '200':
          description: Successful Response
          content:
            application/json:
              schema:
                $ref: '#/components/schemas/QueuedEventCollectionResponse'
        '401':
          content:
            application/json:
              schema:
                $ref: '#/components/schemas/HTTPExceptionResponse'
          description: Unauthorized
        '403':
          content:
            application/json:
              schema:
                $ref: '#/components/schemas/HTTPExceptionResponse'
          description: Forbidden
        '404':
          content:
            application/json:
              schema:
                $ref: '#/components/schemas/HTTPExceptionResponse'
          description: Not Found
        '422':
          description: Validation Error
          content:
            application/json:
              schema:
                $ref: '#/components/schemas/HTTPValidationError'
    delete:
      tags:
      - Asset
      summary: Delete Asset Queued Events
      description: Delete queued asset events for an asset.
      operationId: delete_asset_queued_events
      parameters:
      - name: uri
        in: path
        required: true
        schema:
          type: string
          title: Uri
      - name: before
        in: query
        required: false
        schema:
          anyOf:
          - type: string
          - type: 'null'
          title: Before
      responses:
        '204':
          description: Successful Response
        '401':
          content:
            application/json:
              schema:
                $ref: '#/components/schemas/HTTPExceptionResponse'
          description: Unauthorized
        '403':
          content:
            application/json:
              schema:
                $ref: '#/components/schemas/HTTPExceptionResponse'
          description: Forbidden
        '404':
          content:
            application/json:
              schema:
                $ref: '#/components/schemas/HTTPExceptionResponse'
          description: Not Found
        '422':
          description: Validation Error
          content:
            application/json:
              schema:
                $ref: '#/components/schemas/HTTPValidationError'
  /public/assets/{uri}:
    get:
      tags:
      - Asset
      summary: Get Asset
      description: Get an asset.
      operationId: get_asset
      parameters:
      - name: uri
        in: path
        required: true
        schema:
          type: string
          title: Uri
      responses:
        '200':
          description: Successful Response
          content:
            application/json:
              schema:
                $ref: '#/components/schemas/AssetResponse'
        '401':
          content:
            application/json:
              schema:
                $ref: '#/components/schemas/HTTPExceptionResponse'
          description: Unauthorized
        '403':
          content:
            application/json:
              schema:
                $ref: '#/components/schemas/HTTPExceptionResponse'
          description: Forbidden
        '404':
          content:
            application/json:
              schema:
                $ref: '#/components/schemas/HTTPExceptionResponse'
          description: Not Found
        '422':
          description: Validation Error
          content:
            application/json:
              schema:
                $ref: '#/components/schemas/HTTPValidationError'
  /public/dags/{dag_id}/assets/queuedEvents:
    get:
      tags:
      - Asset
      summary: Get Dag Asset Queued Events
      description: Get queued asset events for a DAG.
      operationId: get_dag_asset_queued_events
      parameters:
      - name: dag_id
        in: path
        required: true
        schema:
          type: string
          title: Dag Id
      - name: before
        in: query
        required: false
        schema:
          anyOf:
          - type: string
          - type: 'null'
          title: Before
      responses:
        '200':
          description: Successful Response
          content:
            application/json:
              schema:
                $ref: '#/components/schemas/QueuedEventCollectionResponse'
        '401':
          content:
            application/json:
              schema:
                $ref: '#/components/schemas/HTTPExceptionResponse'
          description: Unauthorized
        '403':
          content:
            application/json:
              schema:
                $ref: '#/components/schemas/HTTPExceptionResponse'
          description: Forbidden
        '404':
          content:
            application/json:
              schema:
                $ref: '#/components/schemas/HTTPExceptionResponse'
          description: Not Found
        '422':
          description: Validation Error
          content:
            application/json:
              schema:
                $ref: '#/components/schemas/HTTPValidationError'
    delete:
      tags:
      - Asset
      summary: Delete Dag Asset Queued Events
      operationId: delete_dag_asset_queued_events
      parameters:
      - name: dag_id
        in: path
        required: true
        schema:
          type: string
          title: Dag Id
      - name: before
        in: query
        required: false
        schema:
          anyOf:
          - type: string
          - type: 'null'
          title: Before
      responses:
        '204':
          description: Successful Response
        '401':
          content:
            application/json:
              schema:
                $ref: '#/components/schemas/HTTPExceptionResponse'
          description: Unauthorized
        '403':
          content:
            application/json:
              schema:
                $ref: '#/components/schemas/HTTPExceptionResponse'
          description: Forbidden
        '400':
          content:
            application/json:
              schema:
                $ref: '#/components/schemas/HTTPExceptionResponse'
          description: Bad Request
        '404':
          content:
            application/json:
              schema:
                $ref: '#/components/schemas/HTTPExceptionResponse'
          description: Not Found
        '422':
          description: Validation Error
          content:
            application/json:
              schema:
                $ref: '#/components/schemas/HTTPValidationError'
  /public/dags/{dag_id}/assets/queuedEvents/{uri}:
    get:
      tags:
      - Asset
      summary: Get Dag Asset Queued Event
      description: Get a queued asset event for a DAG.
      operationId: get_dag_asset_queued_event
      parameters:
      - name: dag_id
        in: path
        required: true
        schema:
          type: string
          title: Dag Id
      - name: uri
        in: path
        required: true
        schema:
          type: string
          title: Uri
      - name: before
        in: query
        required: false
        schema:
          anyOf:
          - type: string
          - type: 'null'
          title: Before
      responses:
        '200':
          description: Successful Response
          content:
            application/json:
              schema:
                $ref: '#/components/schemas/QueuedEventResponse'
        '401':
          content:
            application/json:
              schema:
                $ref: '#/components/schemas/HTTPExceptionResponse'
          description: Unauthorized
        '403':
          content:
            application/json:
              schema:
                $ref: '#/components/schemas/HTTPExceptionResponse'
          description: Forbidden
        '404':
          content:
            application/json:
              schema:
                $ref: '#/components/schemas/HTTPExceptionResponse'
          description: Not Found
        '422':
          description: Validation Error
          content:
            application/json:
              schema:
                $ref: '#/components/schemas/HTTPValidationError'
    delete:
      tags:
      - Asset
      summary: Delete Dag Asset Queued Event
      description: Delete a queued asset event for a DAG.
      operationId: delete_dag_asset_queued_event
      parameters:
      - name: dag_id
        in: path
        required: true
        schema:
          type: string
          title: Dag Id
      - name: uri
        in: path
        required: true
        schema:
          type: string
          title: Uri
      - name: before
        in: query
        required: false
        schema:
          anyOf:
          - type: string
          - type: 'null'
          title: Before
      responses:
        '204':
          description: Successful Response
        '401':
          content:
            application/json:
              schema:
                $ref: '#/components/schemas/HTTPExceptionResponse'
          description: Unauthorized
        '403':
          content:
            application/json:
              schema:
                $ref: '#/components/schemas/HTTPExceptionResponse'
          description: Forbidden
        '400':
          content:
            application/json:
              schema:
                $ref: '#/components/schemas/HTTPExceptionResponse'
          description: Bad Request
        '404':
          content:
            application/json:
              schema:
                $ref: '#/components/schemas/HTTPExceptionResponse'
          description: Not Found
        '422':
          description: Validation Error
          content:
            application/json:
              schema:
                $ref: '#/components/schemas/HTTPValidationError'
  /public/backfills:
    get:
      tags:
      - Backfill
      summary: List Backfills
      operationId: list_backfills
      parameters:
      - name: dag_id
        in: query
        required: true
        schema:
          type: string
          title: Dag Id
      - name: limit
        in: query
        required: false
        schema:
          type: integer
          minimum: 0
          default: 100
          title: Limit
      - name: offset
        in: query
        required: false
        schema:
          type: integer
          minimum: 0
          default: 0
          title: Offset
      - name: order_by
        in: query
        required: false
        schema:
          type: string
          default: id
          title: Order By
      responses:
        '200':
          description: Successful Response
          content:
            application/json:
              schema:
                $ref: '#/components/schemas/BackfillCollectionResponse'
        '401':
          content:
            application/json:
              schema:
                $ref: '#/components/schemas/HTTPExceptionResponse'
          description: Unauthorized
        '403':
          content:
            application/json:
              schema:
                $ref: '#/components/schemas/HTTPExceptionResponse'
          description: Forbidden
        '422':
          description: Validation Error
          content:
            application/json:
              schema:
                $ref: '#/components/schemas/HTTPValidationError'
    post:
      tags:
      - Backfill
      summary: Create Backfill
      operationId: create_backfill
      requestBody:
        required: true
        content:
          application/json:
            schema:
              $ref: '#/components/schemas/BackfillPostBody'
      responses:
        '200':
          description: Successful Response
          content:
            application/json:
              schema:
                $ref: '#/components/schemas/BackfillResponse'
        '401':
          content:
            application/json:
              schema:
                $ref: '#/components/schemas/HTTPExceptionResponse'
          description: Unauthorized
        '403':
          content:
            application/json:
              schema:
                $ref: '#/components/schemas/HTTPExceptionResponse'
          description: Forbidden
        '404':
          content:
            application/json:
              schema:
                $ref: '#/components/schemas/HTTPExceptionResponse'
          description: Not Found
        '409':
          content:
            application/json:
              schema:
                $ref: '#/components/schemas/HTTPExceptionResponse'
          description: Conflict
        '422':
          description: Validation Error
          content:
            application/json:
              schema:
                $ref: '#/components/schemas/HTTPValidationError'
  /public/backfills/{backfill_id}:
    get:
      tags:
      - Backfill
      summary: Get Backfill
      operationId: get_backfill
      parameters:
      - name: backfill_id
        in: path
        required: true
        schema:
          type: string
          title: Backfill Id
      responses:
        '200':
          description: Successful Response
          content:
            application/json:
              schema:
                $ref: '#/components/schemas/BackfillResponse'
        '401':
          content:
            application/json:
              schema:
                $ref: '#/components/schemas/HTTPExceptionResponse'
          description: Unauthorized
        '403':
          content:
            application/json:
              schema:
                $ref: '#/components/schemas/HTTPExceptionResponse'
          description: Forbidden
        '404':
          content:
            application/json:
              schema:
                $ref: '#/components/schemas/HTTPExceptionResponse'
          description: Not Found
        '422':
          description: Validation Error
          content:
            application/json:
              schema:
                $ref: '#/components/schemas/HTTPValidationError'
  /public/backfills/{backfill_id}/pause:
    put:
      tags:
      - Backfill
      summary: Pause Backfill
      operationId: pause_backfill
      parameters:
      - name: backfill_id
        in: path
        required: true
        schema:
          title: Backfill Id
      responses:
        '200':
          description: Successful Response
          content:
            application/json:
              schema:
                $ref: '#/components/schemas/BackfillResponse'
        '401':
          content:
            application/json:
              schema:
                $ref: '#/components/schemas/HTTPExceptionResponse'
          description: Unauthorized
        '403':
          content:
            application/json:
              schema:
                $ref: '#/components/schemas/HTTPExceptionResponse'
          description: Forbidden
        '404':
          content:
            application/json:
              schema:
                $ref: '#/components/schemas/HTTPExceptionResponse'
          description: Not Found
        '409':
          content:
            application/json:
              schema:
                $ref: '#/components/schemas/HTTPExceptionResponse'
          description: Conflict
        '422':
          description: Validation Error
          content:
            application/json:
              schema:
                $ref: '#/components/schemas/HTTPValidationError'
  /public/backfills/{backfill_id}/unpause:
    put:
      tags:
      - Backfill
      summary: Unpause Backfill
      operationId: unpause_backfill
      parameters:
      - name: backfill_id
        in: path
        required: true
        schema:
          title: Backfill Id
      responses:
        '200':
          description: Successful Response
          content:
            application/json:
              schema:
                $ref: '#/components/schemas/BackfillResponse'
        '401':
          content:
            application/json:
              schema:
                $ref: '#/components/schemas/HTTPExceptionResponse'
          description: Unauthorized
        '403':
          content:
            application/json:
              schema:
                $ref: '#/components/schemas/HTTPExceptionResponse'
          description: Forbidden
        '404':
          content:
            application/json:
              schema:
                $ref: '#/components/schemas/HTTPExceptionResponse'
          description: Not Found
        '409':
          content:
            application/json:
              schema:
                $ref: '#/components/schemas/HTTPExceptionResponse'
          description: Conflict
        '422':
          description: Validation Error
          content:
            application/json:
              schema:
                $ref: '#/components/schemas/HTTPValidationError'
  /public/backfills/{backfill_id}/cancel:
    put:
      tags:
      - Backfill
      summary: Cancel Backfill
      operationId: cancel_backfill
      parameters:
      - name: backfill_id
        in: path
        required: true
        schema:
          title: Backfill Id
      responses:
        '200':
          description: Successful Response
          content:
            application/json:
              schema:
                $ref: '#/components/schemas/BackfillResponse'
        '401':
          content:
            application/json:
              schema:
                $ref: '#/components/schemas/HTTPExceptionResponse'
          description: Unauthorized
        '403':
          content:
            application/json:
              schema:
                $ref: '#/components/schemas/HTTPExceptionResponse'
          description: Forbidden
        '404':
          content:
            application/json:
              schema:
                $ref: '#/components/schemas/HTTPExceptionResponse'
          description: Not Found
        '409':
          content:
            application/json:
              schema:
                $ref: '#/components/schemas/HTTPExceptionResponse'
          description: Conflict
        '422':
          description: Validation Error
          content:
            application/json:
              schema:
                $ref: '#/components/schemas/HTTPValidationError'
  /public/connections/{connection_id}:
    delete:
      tags:
      - Connection
      summary: Delete Connection
      description: Delete a connection entry.
      operationId: delete_connection
      parameters:
      - name: connection_id
        in: path
        required: true
        schema:
          type: string
          title: Connection Id
      responses:
        '204':
          description: Successful Response
        '401':
          content:
            application/json:
              schema:
                $ref: '#/components/schemas/HTTPExceptionResponse'
          description: Unauthorized
        '403':
          content:
            application/json:
              schema:
                $ref: '#/components/schemas/HTTPExceptionResponse'
          description: Forbidden
        '404':
          content:
            application/json:
              schema:
                $ref: '#/components/schemas/HTTPExceptionResponse'
          description: Not Found
        '422':
          description: Validation Error
          content:
            application/json:
              schema:
                $ref: '#/components/schemas/HTTPValidationError'
    get:
      tags:
      - Connection
      summary: Get Connection
      description: Get a connection entry.
      operationId: get_connection
      parameters:
      - name: connection_id
        in: path
        required: true
        schema:
          type: string
          title: Connection Id
      responses:
        '200':
          description: Successful Response
          content:
            application/json:
              schema:
                $ref: '#/components/schemas/ConnectionResponse'
        '401':
          content:
            application/json:
              schema:
                $ref: '#/components/schemas/HTTPExceptionResponse'
          description: Unauthorized
        '403':
          content:
            application/json:
              schema:
                $ref: '#/components/schemas/HTTPExceptionResponse'
          description: Forbidden
        '404':
          content:
            application/json:
              schema:
                $ref: '#/components/schemas/HTTPExceptionResponse'
          description: Not Found
        '422':
          description: Validation Error
          content:
            application/json:
              schema:
                $ref: '#/components/schemas/HTTPValidationError'
    patch:
      tags:
      - Connection
      summary: Patch Connection
      description: Update a connection entry.
      operationId: patch_connection
      parameters:
      - name: connection_id
        in: path
        required: true
        schema:
          type: string
          title: Connection Id
      - name: update_mask
        in: query
        required: false
        schema:
          anyOf:
          - type: array
            items:
              type: string
          - type: 'null'
          title: Update Mask
      requestBody:
        required: true
        content:
          application/json:
            schema:
              $ref: '#/components/schemas/ConnectionBody'
      responses:
        '200':
          description: Successful Response
          content:
            application/json:
              schema:
                $ref: '#/components/schemas/ConnectionResponse'
        '401':
          content:
            application/json:
              schema:
                $ref: '#/components/schemas/HTTPExceptionResponse'
          description: Unauthorized
        '403':
          content:
            application/json:
              schema:
                $ref: '#/components/schemas/HTTPExceptionResponse'
          description: Forbidden
        '400':
          content:
            application/json:
              schema:
                $ref: '#/components/schemas/HTTPExceptionResponse'
          description: Bad Request
        '404':
          content:
            application/json:
              schema:
                $ref: '#/components/schemas/HTTPExceptionResponse'
          description: Not Found
        '422':
          description: Validation Error
          content:
            application/json:
              schema:
                $ref: '#/components/schemas/HTTPValidationError'
  /public/connections:
    get:
      tags:
      - Connection
      summary: Get Connections
      description: Get all connection entries.
      operationId: get_connections
      parameters:
      - name: limit
        in: query
        required: false
        schema:
          type: integer
          minimum: 0
          default: 100
          title: Limit
      - name: offset
        in: query
        required: false
        schema:
          type: integer
          minimum: 0
          default: 0
          title: Offset
      - name: order_by
        in: query
        required: false
        schema:
          type: string
          default: id
          title: Order By
      responses:
        '200':
          description: Successful Response
          content:
            application/json:
              schema:
                $ref: '#/components/schemas/ConnectionCollectionResponse'
        '401':
          content:
            application/json:
              schema:
                $ref: '#/components/schemas/HTTPExceptionResponse'
          description: Unauthorized
        '403':
          content:
            application/json:
              schema:
                $ref: '#/components/schemas/HTTPExceptionResponse'
          description: Forbidden
        '404':
          content:
            application/json:
              schema:
                $ref: '#/components/schemas/HTTPExceptionResponse'
          description: Not Found
        '422':
          description: Validation Error
          content:
            application/json:
              schema:
                $ref: '#/components/schemas/HTTPValidationError'
    post:
      tags:
      - Connection
      summary: Post Connection
      description: Create connection entry.
      operationId: post_connection
      requestBody:
        required: true
        content:
          application/json:
            schema:
              $ref: '#/components/schemas/ConnectionBody'
      responses:
        '201':
          description: Successful Response
          content:
            application/json:
              schema:
                $ref: '#/components/schemas/ConnectionResponse'
        '401':
          content:
            application/json:
              schema:
                $ref: '#/components/schemas/HTTPExceptionResponse'
          description: Unauthorized
        '403':
          content:
            application/json:
              schema:
                $ref: '#/components/schemas/HTTPExceptionResponse'
          description: Forbidden
        '409':
          content:
            application/json:
              schema:
                $ref: '#/components/schemas/HTTPExceptionResponse'
          description: Conflict
        '422':
          description: Validation Error
          content:
            application/json:
              schema:
                $ref: '#/components/schemas/HTTPValidationError'
  /public/connections/test:
    post:
      tags:
      - Connection
      summary: Test Connection
      description: 'Test an API connection.


        This method first creates an in-memory transient conn_id & exports that to
        an env var,

        as some hook classes tries to find out the `conn` from their __init__ method
        & errors out if not found.

        It also deletes the conn id env variable after the test.'
      operationId: test_connection
      requestBody:
        content:
          application/json:
            schema:
              $ref: '#/components/schemas/ConnectionBody'
        required: true
      responses:
        '200':
          description: Successful Response
          content:
            application/json:
              schema:
                $ref: '#/components/schemas/ConnectionTestResponse'
        '401':
          description: Unauthorized
          content:
            application/json:
              schema:
                $ref: '#/components/schemas/HTTPExceptionResponse'
        '403':
          description: Forbidden
          content:
            application/json:
              schema:
                $ref: '#/components/schemas/HTTPExceptionResponse'
        '422':
          description: Validation Error
          content:
            application/json:
              schema:
                $ref: '#/components/schemas/HTTPValidationError'
  /public/dags/{dag_id}/dagRuns/{dag_run_id}:
    get:
      tags:
      - DagRun
      summary: Get Dag Run
      operationId: get_dag_run
      parameters:
      - name: dag_id
        in: path
        required: true
        schema:
          type: string
          title: Dag Id
      - name: dag_run_id
        in: path
        required: true
        schema:
          type: string
          title: Dag Run Id
      responses:
        '200':
          description: Successful Response
          content:
            application/json:
              schema:
                $ref: '#/components/schemas/DAGRunResponse'
        '401':
          content:
            application/json:
              schema:
                $ref: '#/components/schemas/HTTPExceptionResponse'
          description: Unauthorized
        '403':
          content:
            application/json:
              schema:
                $ref: '#/components/schemas/HTTPExceptionResponse'
          description: Forbidden
        '404':
          content:
            application/json:
              schema:
                $ref: '#/components/schemas/HTTPExceptionResponse'
          description: Not Found
        '422':
          description: Validation Error
          content:
            application/json:
              schema:
                $ref: '#/components/schemas/HTTPValidationError'
    delete:
      tags:
      - DagRun
      summary: Delete Dag Run
      description: Delete a DAG Run entry.
      operationId: delete_dag_run
      parameters:
      - name: dag_id
        in: path
        required: true
        schema:
          type: string
          title: Dag Id
      - name: dag_run_id
        in: path
        required: true
        schema:
          type: string
          title: Dag Run Id
      responses:
        '204':
          description: Successful Response
        '401':
          content:
            application/json:
              schema:
                $ref: '#/components/schemas/HTTPExceptionResponse'
          description: Unauthorized
        '403':
          content:
            application/json:
              schema:
                $ref: '#/components/schemas/HTTPExceptionResponse'
          description: Forbidden
        '400':
          content:
            application/json:
              schema:
                $ref: '#/components/schemas/HTTPExceptionResponse'
          description: Bad Request
        '404':
          content:
            application/json:
              schema:
                $ref: '#/components/schemas/HTTPExceptionResponse'
          description: Not Found
        '422':
          description: Validation Error
          content:
            application/json:
              schema:
                $ref: '#/components/schemas/HTTPValidationError'
    patch:
      tags:
      - DagRun
      summary: Patch Dag Run
      description: Modify a DAG Run.
      operationId: patch_dag_run
      parameters:
      - name: dag_id
        in: path
        required: true
        schema:
          type: string
          title: Dag Id
      - name: dag_run_id
        in: path
        required: true
        schema:
          type: string
          title: Dag Run Id
      - name: update_mask
        in: query
        required: false
        schema:
          anyOf:
          - type: array
            items:
              type: string
          - type: 'null'
          title: Update Mask
      requestBody:
        required: true
        content:
          application/json:
            schema:
              $ref: '#/components/schemas/DAGRunPatchBody'
      responses:
        '200':
          description: Successful Response
          content:
            application/json:
              schema:
                $ref: '#/components/schemas/DAGRunResponse'
        '401':
          content:
            application/json:
              schema:
                $ref: '#/components/schemas/HTTPExceptionResponse'
          description: Unauthorized
        '403':
          content:
            application/json:
              schema:
                $ref: '#/components/schemas/HTTPExceptionResponse'
          description: Forbidden
        '400':
          content:
            application/json:
              schema:
                $ref: '#/components/schemas/HTTPExceptionResponse'
          description: Bad Request
        '404':
          content:
            application/json:
              schema:
                $ref: '#/components/schemas/HTTPExceptionResponse'
          description: Not Found
        '422':
          description: Validation Error
          content:
            application/json:
              schema:
                $ref: '#/components/schemas/HTTPValidationError'
  /public/dags/{dag_id}/dagRuns/{dag_run_id}/upstreamAssetEvents:
    get:
      tags:
      - DagRun
      summary: Get Upstream Asset Events
      description: If dag run is asset-triggered, return the asset events that triggered
        it.
      operationId: get_upstream_asset_events
      parameters:
      - name: dag_id
        in: path
        required: true
        schema:
          type: string
          title: Dag Id
      - name: dag_run_id
        in: path
        required: true
        schema:
          type: string
          title: Dag Run Id
      responses:
        '200':
          description: Successful Response
          content:
            application/json:
              schema:
                $ref: '#/components/schemas/AssetEventCollectionResponse'
        '401':
          content:
            application/json:
              schema:
                $ref: '#/components/schemas/HTTPExceptionResponse'
          description: Unauthorized
        '403':
          content:
            application/json:
              schema:
                $ref: '#/components/schemas/HTTPExceptionResponse'
          description: Forbidden
        '404':
          content:
            application/json:
              schema:
                $ref: '#/components/schemas/HTTPExceptionResponse'
          description: Not Found
        '422':
          description: Validation Error
          content:
            application/json:
              schema:
                $ref: '#/components/schemas/HTTPValidationError'
  /public/dags/{dag_id}/dagRuns/{dag_run_id}/clear:
    post:
      tags:
      - DagRun
      summary: Clear Dag Run
      operationId: clear_dag_run
      parameters:
      - name: dag_id
        in: path
        required: true
        schema:
          type: string
          title: Dag Id
      - name: dag_run_id
        in: path
        required: true
        schema:
          type: string
          title: Dag Run Id
      requestBody:
        required: true
        content:
          application/json:
            schema:
              $ref: '#/components/schemas/DAGRunClearBody'
      responses:
        '200':
          description: Successful Response
          content:
            application/json:
              schema:
                anyOf:
                - $ref: '#/components/schemas/TaskInstanceCollectionResponse'
                - $ref: '#/components/schemas/DAGRunResponse'
                title: Response Clear Dag Run
        '401':
          content:
            application/json:
              schema:
                $ref: '#/components/schemas/HTTPExceptionResponse'
          description: Unauthorized
        '403':
          content:
            application/json:
              schema:
                $ref: '#/components/schemas/HTTPExceptionResponse'
          description: Forbidden
        '404':
          content:
            application/json:
              schema:
                $ref: '#/components/schemas/HTTPExceptionResponse'
          description: Not Found
        '422':
          description: Validation Error
          content:
            application/json:
              schema:
                $ref: '#/components/schemas/HTTPValidationError'
  /public/dags/{dag_id}/dagRuns:
<<<<<<< HEAD
    post:
      tags:
      - DagRun
      summary: Trigger Dag Run
      description: Trigger a DAG.
      operationId: trigger_dag_run
=======
    get:
      tags:
      - DagRun
      summary: Get Dag Runs
      description: 'Get all DAG Runs.


        This endpoint allows specifying `~` as the dag_id to retrieve Dag Runs for
        all DAGs.'
      operationId: get_dag_runs
>>>>>>> 1307e37b
      parameters:
      - name: dag_id
        in: path
        required: true
        schema:
<<<<<<< HEAD
          title: Dag Id
      requestBody:
        required: true
        content:
          application/json:
            schema:
              $ref: '#/components/schemas/TriggerDAGRunPostBody'
=======
          type: string
          title: Dag Id
      - name: limit
        in: query
        required: false
        schema:
          type: integer
          minimum: 0
          default: 100
          title: Limit
      - name: offset
        in: query
        required: false
        schema:
          type: integer
          minimum: 0
          default: 0
          title: Offset
      - name: logical_date_gte
        in: query
        required: false
        schema:
          anyOf:
          - type: string
            format: date-time
          - type: 'null'
          title: Logical Date Gte
      - name: logical_date_lte
        in: query
        required: false
        schema:
          anyOf:
          - type: string
            format: date-time
          - type: 'null'
          title: Logical Date Lte
      - name: start_date_gte
        in: query
        required: false
        schema:
          anyOf:
          - type: string
            format: date-time
          - type: 'null'
          title: Start Date Gte
      - name: start_date_lte
        in: query
        required: false
        schema:
          anyOf:
          - type: string
            format: date-time
          - type: 'null'
          title: Start Date Lte
      - name: end_date_gte
        in: query
        required: false
        schema:
          anyOf:
          - type: string
            format: date-time
          - type: 'null'
          title: End Date Gte
      - name: end_date_lte
        in: query
        required: false
        schema:
          anyOf:
          - type: string
            format: date-time
          - type: 'null'
          title: End Date Lte
      - name: updated_at_gte
        in: query
        required: false
        schema:
          anyOf:
          - type: string
            format: date-time
          - type: 'null'
          title: Updated At Gte
      - name: updated_at_lte
        in: query
        required: false
        schema:
          anyOf:
          - type: string
            format: date-time
          - type: 'null'
          title: Updated At Lte
      - name: state
        in: query
        required: false
        schema:
          type: array
          items:
            type: string
          title: State
      - name: order_by
        in: query
        required: false
        schema:
          type: string
          default: id
          title: Order By
>>>>>>> 1307e37b
      responses:
        '200':
          description: Successful Response
          content:
            application/json:
<<<<<<< HEAD
              schema: {}
=======
              schema:
                $ref: '#/components/schemas/DAGRunCollectionResponse'
>>>>>>> 1307e37b
        '401':
          content:
            application/json:
              schema:
                $ref: '#/components/schemas/HTTPExceptionResponse'
          description: Unauthorized
        '403':
          content:
            application/json:
              schema:
                $ref: '#/components/schemas/HTTPExceptionResponse'
          description: Forbidden
<<<<<<< HEAD
        '400':
          content:
            application/json:
              schema:
                $ref: '#/components/schemas/HTTPExceptionResponse'
          description: Bad Request
=======
>>>>>>> 1307e37b
        '404':
          content:
            application/json:
              schema:
                $ref: '#/components/schemas/HTTPExceptionResponse'
          description: Not Found
<<<<<<< HEAD
        '409':
          content:
            application/json:
              schema:
                $ref: '#/components/schemas/HTTPExceptionResponse'
          description: Conflict
=======
>>>>>>> 1307e37b
        '422':
          description: Validation Error
          content:
            application/json:
              schema:
                $ref: '#/components/schemas/HTTPValidationError'
  /public/dagSources/{dag_id}:
    get:
      tags:
      - DagSource
      summary: Get Dag Source
      description: Get source code using file token.
      operationId: get_dag_source
      parameters:
      - name: dag_id
        in: path
        required: true
        schema:
          type: string
          title: Dag Id
      - name: version_number
        in: query
        required: false
        schema:
          anyOf:
          - type: integer
          - type: 'null'
          title: Version Number
      - name: accept
        in: header
        required: false
        schema:
          type: string
          enum:
          - application/json
          - text/plain
          - '*/*'
          default: '*/*'
          title: Accept
      responses:
        '200':
          description: Successful Response
          content:
            application/json:
              schema:
                $ref: '#/components/schemas/DAGSourceResponse'
            text/plain:
              schema:
                type: string
                example: dag code
        '401':
          content:
            application/json:
              schema:
                $ref: '#/components/schemas/HTTPExceptionResponse'
          description: Unauthorized
        '403':
          content:
            application/json:
              schema:
                $ref: '#/components/schemas/HTTPExceptionResponse'
          description: Forbidden
        '400':
          content:
            application/json:
              schema:
                $ref: '#/components/schemas/HTTPExceptionResponse'
          description: Bad Request
        '404':
          content:
            application/json:
              schema:
                $ref: '#/components/schemas/HTTPExceptionResponse'
          description: Not Found
        '406':
          content:
            application/json:
              schema:
                $ref: '#/components/schemas/HTTPExceptionResponse'
          description: Not Acceptable
        '422':
          description: Validation Error
          content:
            application/json:
              schema:
                $ref: '#/components/schemas/HTTPValidationError'
  /public/dagStats:
    get:
      tags:
      - DagStats
      summary: Get Dag Stats
      description: Get Dag statistics.
      operationId: get_dag_stats
      parameters:
      - name: dag_ids
        in: query
        required: false
        schema:
          type: array
          items:
            type: string
          title: Dag Ids
      responses:
        '200':
          description: Successful Response
          content:
            application/json:
              schema:
                $ref: '#/components/schemas/DagStatsCollectionResponse'
        '401':
          content:
            application/json:
              schema:
                $ref: '#/components/schemas/HTTPExceptionResponse'
          description: Unauthorized
        '403':
          content:
            application/json:
              schema:
                $ref: '#/components/schemas/HTTPExceptionResponse'
          description: Forbidden
        '400':
          content:
            application/json:
              schema:
                $ref: '#/components/schemas/HTTPExceptionResponse'
          description: Bad Request
        '404':
          content:
            application/json:
              schema:
                $ref: '#/components/schemas/HTTPExceptionResponse'
          description: Not Found
        '422':
          description: Validation Error
          content:
            application/json:
              schema:
                $ref: '#/components/schemas/HTTPValidationError'
  /public/config:
    get:
      tags:
      - Config
      summary: Get Config
      operationId: get_config
      parameters:
      - name: section
        in: query
        required: false
        schema:
          anyOf:
          - type: string
          - type: 'null'
          title: Section
      - name: accept
        in: header
        required: false
        schema:
          type: string
          enum:
          - application/json
          - text/plain
          - '*/*'
          default: '*/*'
          title: Accept
      responses:
        '200':
          description: Successful Response
          content:
            application/json:
              schema:
                $ref: '#/components/schemas/Config'
            text/plain:
              schema:
                type: string
                example: '[core]

                  dags_folder = /opt/airflow/dags

                  base_log_folder = /opt/airflow/logs


                  [smtp]

                  smtp_host = localhost

                  smtp_mail_from = airflow@example.com

                  '
        '401':
          content:
            application/json:
              schema:
                $ref: '#/components/schemas/HTTPExceptionResponse'
          description: Unauthorized
        '403':
          content:
            application/json:
              schema:
                $ref: '#/components/schemas/HTTPExceptionResponse'
          description: Forbidden
        '404':
          content:
            application/json:
              schema:
                $ref: '#/components/schemas/HTTPExceptionResponse'
          description: Not Found
        '406':
          content:
            application/json:
              schema:
                $ref: '#/components/schemas/HTTPExceptionResponse'
          description: Not Acceptable
        '422':
          description: Validation Error
          content:
            application/json:
              schema:
                $ref: '#/components/schemas/HTTPValidationError'
  /public/config/section/{section}/option/{option}:
    get:
      tags:
      - Config
      summary: Get Config Value
      operationId: get_config_value
      parameters:
      - name: section
        in: path
        required: true
        schema:
          type: string
          title: Section
      - name: option
        in: path
        required: true
        schema:
          type: string
          title: Option
      - name: accept
        in: header
        required: false
        schema:
          type: string
          enum:
          - application/json
          - text/plain
          - '*/*'
          default: '*/*'
          title: Accept
      responses:
        '200':
          description: Successful Response
          content:
            application/json:
              schema:
                $ref: '#/components/schemas/Config'
            text/plain:
              schema:
                type: string
                example: '[core]

                  dags_folder = /opt/airflow/dags

                  base_log_folder = /opt/airflow/logs

                  '
        '401':
          content:
            application/json:
              schema:
                $ref: '#/components/schemas/HTTPExceptionResponse'
          description: Unauthorized
        '403':
          content:
            application/json:
              schema:
                $ref: '#/components/schemas/HTTPExceptionResponse'
          description: Forbidden
        '404':
          content:
            application/json:
              schema:
                $ref: '#/components/schemas/HTTPExceptionResponse'
          description: Not Found
        '406':
          content:
            application/json:
              schema:
                $ref: '#/components/schemas/HTTPExceptionResponse'
          description: Not Acceptable
        '422':
          description: Validation Error
          content:
            application/json:
              schema:
                $ref: '#/components/schemas/HTTPValidationError'
  /public/dagWarnings:
    get:
      tags:
      - DagWarning
      summary: List Dag Warnings
      description: Get a list of DAG warnings.
      operationId: list_dag_warnings
      parameters:
      - name: dag_id
        in: query
        required: false
        schema:
          anyOf:
          - type: string
          - type: 'null'
          title: Dag Id
      - name: warning_type
        in: query
        required: false
        schema:
          anyOf:
          - $ref: '#/components/schemas/DagWarningType'
          - type: 'null'
          title: Warning Type
      - name: limit
        in: query
        required: false
        schema:
          type: integer
          minimum: 0
          default: 100
          title: Limit
      - name: offset
        in: query
        required: false
        schema:
          type: integer
          minimum: 0
          default: 0
          title: Offset
      - name: order_by
        in: query
        required: false
        schema:
          type: string
          default: dag_id
          title: Order By
      responses:
        '200':
          description: Successful Response
          content:
            application/json:
              schema:
                $ref: '#/components/schemas/DAGWarningCollectionResponse'
        '401':
          content:
            application/json:
              schema:
                $ref: '#/components/schemas/HTTPExceptionResponse'
          description: Unauthorized
        '403':
          content:
            application/json:
              schema:
                $ref: '#/components/schemas/HTTPExceptionResponse'
          description: Forbidden
        '422':
          description: Validation Error
          content:
            application/json:
              schema:
                $ref: '#/components/schemas/HTTPValidationError'
  /public/dags:
    get:
      tags:
      - DAG
      summary: Get Dags
      description: Get all DAGs.
      operationId: get_dags
      parameters:
      - name: limit
        in: query
        required: false
        schema:
          type: integer
          minimum: 0
          default: 100
          title: Limit
      - name: offset
        in: query
        required: false
        schema:
          type: integer
          minimum: 0
          default: 0
          title: Offset
      - name: tags
        in: query
        required: false
        schema:
          type: array
          items:
            type: string
          title: Tags
      - name: owners
        in: query
        required: false
        schema:
          type: array
          items:
            type: string
          title: Owners
      - name: dag_id_pattern
        in: query
        required: false
        schema:
          anyOf:
          - type: string
          - type: 'null'
          title: Dag Id Pattern
      - name: dag_display_name_pattern
        in: query
        required: false
        schema:
          anyOf:
          - type: string
          - type: 'null'
          title: Dag Display Name Pattern
      - name: only_active
        in: query
        required: false
        schema:
          type: boolean
          default: true
          title: Only Active
      - name: paused
        in: query
        required: false
        schema:
          anyOf:
          - type: boolean
          - type: 'null'
          title: Paused
      - name: last_dag_run_state
        in: query
        required: false
        schema:
          anyOf:
          - $ref: '#/components/schemas/DagRunState'
          - type: 'null'
          title: Last Dag Run State
      - name: order_by
        in: query
        required: false
        schema:
          type: string
          default: dag_id
          title: Order By
      responses:
        '200':
          description: Successful Response
          content:
            application/json:
              schema:
                $ref: '#/components/schemas/DAGCollectionResponse'
        '401':
          content:
            application/json:
              schema:
                $ref: '#/components/schemas/HTTPExceptionResponse'
          description: Unauthorized
        '403':
          content:
            application/json:
              schema:
                $ref: '#/components/schemas/HTTPExceptionResponse'
          description: Forbidden
        '422':
          description: Validation Error
          content:
            application/json:
              schema:
                $ref: '#/components/schemas/HTTPValidationError'
    patch:
      tags:
      - DAG
      summary: Patch Dags
      description: Patch multiple DAGs.
      operationId: patch_dags
      parameters:
      - name: update_mask
        in: query
        required: false
        schema:
          anyOf:
          - type: array
            items:
              type: string
          - type: 'null'
          title: Update Mask
      - name: limit
        in: query
        required: false
        schema:
          type: integer
          minimum: 0
          default: 100
          title: Limit
      - name: offset
        in: query
        required: false
        schema:
          type: integer
          minimum: 0
          default: 0
          title: Offset
      - name: tags
        in: query
        required: false
        schema:
          type: array
          items:
            type: string
          title: Tags
      - name: owners
        in: query
        required: false
        schema:
          type: array
          items:
            type: string
          title: Owners
      - name: dag_id_pattern
        in: query
        required: false
        schema:
          anyOf:
          - type: string
          - type: 'null'
          title: Dag Id Pattern
      - name: only_active
        in: query
        required: false
        schema:
          type: boolean
          default: true
          title: Only Active
      - name: paused
        in: query
        required: false
        schema:
          anyOf:
          - type: boolean
          - type: 'null'
          title: Paused
      - name: last_dag_run_state
        in: query
        required: false
        schema:
          anyOf:
          - $ref: '#/components/schemas/DagRunState'
          - type: 'null'
          title: Last Dag Run State
      requestBody:
        required: true
        content:
          application/json:
            schema:
              $ref: '#/components/schemas/DAGPatchBody'
      responses:
        '200':
          description: Successful Response
          content:
            application/json:
              schema:
                $ref: '#/components/schemas/DAGCollectionResponse'
        '401':
          content:
            application/json:
              schema:
                $ref: '#/components/schemas/HTTPExceptionResponse'
          description: Unauthorized
        '403':
          content:
            application/json:
              schema:
                $ref: '#/components/schemas/HTTPExceptionResponse'
          description: Forbidden
        '400':
          content:
            application/json:
              schema:
                $ref: '#/components/schemas/HTTPExceptionResponse'
          description: Bad Request
        '404':
          content:
            application/json:
              schema:
                $ref: '#/components/schemas/HTTPExceptionResponse'
          description: Not Found
        '422':
          description: Validation Error
          content:
            application/json:
              schema:
                $ref: '#/components/schemas/HTTPValidationError'
  /public/dags/tags:
    get:
      tags:
      - DAG
      summary: Get Dag Tags
      description: Get all DAG tags.
      operationId: get_dag_tags
      parameters:
      - name: limit
        in: query
        required: false
        schema:
          type: integer
          minimum: 0
          default: 100
          title: Limit
      - name: offset
        in: query
        required: false
        schema:
          type: integer
          minimum: 0
          default: 0
          title: Offset
      - name: order_by
        in: query
        required: false
        schema:
          type: string
          default: name
          title: Order By
      - name: tag_name_pattern
        in: query
        required: false
        schema:
          anyOf:
          - type: string
          - type: 'null'
          title: Tag Name Pattern
      responses:
        '200':
          description: Successful Response
          content:
            application/json:
              schema:
                $ref: '#/components/schemas/DAGTagCollectionResponse'
        '401':
          content:
            application/json:
              schema:
                $ref: '#/components/schemas/HTTPExceptionResponse'
          description: Unauthorized
        '403':
          content:
            application/json:
              schema:
                $ref: '#/components/schemas/HTTPExceptionResponse'
          description: Forbidden
        '422':
          description: Validation Error
          content:
            application/json:
              schema:
                $ref: '#/components/schemas/HTTPValidationError'
  /public/dags/{dag_id}:
    get:
      tags:
      - DAG
      summary: Get Dag
      description: Get basic information about a DAG.
      operationId: get_dag
      parameters:
      - name: dag_id
        in: path
        required: true
        schema:
          type: string
          title: Dag Id
      responses:
        '200':
          description: Successful Response
          content:
            application/json:
              schema:
                $ref: '#/components/schemas/DAGResponse'
        '401':
          content:
            application/json:
              schema:
                $ref: '#/components/schemas/HTTPExceptionResponse'
          description: Unauthorized
        '403':
          content:
            application/json:
              schema:
                $ref: '#/components/schemas/HTTPExceptionResponse'
          description: Forbidden
        '400':
          content:
            application/json:
              schema:
                $ref: '#/components/schemas/HTTPExceptionResponse'
          description: Bad Request
        '404':
          content:
            application/json:
              schema:
                $ref: '#/components/schemas/HTTPExceptionResponse'
          description: Not Found
        '422':
          content:
            application/json:
              schema:
                $ref: '#/components/schemas/HTTPExceptionResponse'
          description: Unprocessable Entity
    patch:
      tags:
      - DAG
      summary: Patch Dag
      description: Patch the specific DAG.
      operationId: patch_dag
      parameters:
      - name: dag_id
        in: path
        required: true
        schema:
          type: string
          title: Dag Id
      - name: update_mask
        in: query
        required: false
        schema:
          anyOf:
          - type: array
            items:
              type: string
          - type: 'null'
          title: Update Mask
      requestBody:
        required: true
        content:
          application/json:
            schema:
              $ref: '#/components/schemas/DAGPatchBody'
      responses:
        '200':
          description: Successful Response
          content:
            application/json:
              schema:
                $ref: '#/components/schemas/DAGResponse'
        '401':
          content:
            application/json:
              schema:
                $ref: '#/components/schemas/HTTPExceptionResponse'
          description: Unauthorized
        '403':
          content:
            application/json:
              schema:
                $ref: '#/components/schemas/HTTPExceptionResponse'
          description: Forbidden
        '400':
          content:
            application/json:
              schema:
                $ref: '#/components/schemas/HTTPExceptionResponse'
          description: Bad Request
        '404':
          content:
            application/json:
              schema:
                $ref: '#/components/schemas/HTTPExceptionResponse'
          description: Not Found
        '422':
          description: Validation Error
          content:
            application/json:
              schema:
                $ref: '#/components/schemas/HTTPValidationError'
    delete:
      tags:
      - DAG
      summary: Delete Dag
      description: Delete the specific DAG.
      operationId: delete_dag
      parameters:
      - name: dag_id
        in: path
        required: true
        schema:
          type: string
          title: Dag Id
      responses:
        '200':
          description: Successful Response
          content:
            application/json:
              schema: {}
        '401':
          content:
            application/json:
              schema:
                $ref: '#/components/schemas/HTTPExceptionResponse'
          description: Unauthorized
        '403':
          content:
            application/json:
              schema:
                $ref: '#/components/schemas/HTTPExceptionResponse'
          description: Forbidden
        '400':
          content:
            application/json:
              schema:
                $ref: '#/components/schemas/HTTPExceptionResponse'
          description: Bad Request
        '404':
          content:
            application/json:
              schema:
                $ref: '#/components/schemas/HTTPExceptionResponse'
          description: Not Found
        '422':
          content:
            application/json:
              schema:
                $ref: '#/components/schemas/HTTPExceptionResponse'
          description: Unprocessable Entity
  /public/dags/{dag_id}/details:
    get:
      tags:
      - DAG
      summary: Get Dag Details
      description: Get details of DAG.
      operationId: get_dag_details
      parameters:
      - name: dag_id
        in: path
        required: true
        schema:
          type: string
          title: Dag Id
      responses:
        '200':
          description: Successful Response
          content:
            application/json:
              schema:
                $ref: '#/components/schemas/DAGDetailsResponse'
        '401':
          content:
            application/json:
              schema:
                $ref: '#/components/schemas/HTTPExceptionResponse'
          description: Unauthorized
        '403':
          content:
            application/json:
              schema:
                $ref: '#/components/schemas/HTTPExceptionResponse'
          description: Forbidden
        '400':
          content:
            application/json:
              schema:
                $ref: '#/components/schemas/HTTPExceptionResponse'
          description: Bad Request
        '404':
          content:
            application/json:
              schema:
                $ref: '#/components/schemas/HTTPExceptionResponse'
          description: Not Found
        '422':
          description: Validation Error
          content:
            application/json:
              schema:
                $ref: '#/components/schemas/HTTPValidationError'
  /public/eventLogs/{event_log_id}:
    get:
      tags:
      - Event Log
      summary: Get Event Log
      operationId: get_event_log
      parameters:
      - name: event_log_id
        in: path
        required: true
        schema:
          type: integer
          title: Event Log Id
      responses:
        '200':
          description: Successful Response
          content:
            application/json:
              schema:
                $ref: '#/components/schemas/EventLogResponse'
        '401':
          content:
            application/json:
              schema:
                $ref: '#/components/schemas/HTTPExceptionResponse'
          description: Unauthorized
        '403':
          content:
            application/json:
              schema:
                $ref: '#/components/schemas/HTTPExceptionResponse'
          description: Forbidden
        '404':
          content:
            application/json:
              schema:
                $ref: '#/components/schemas/HTTPExceptionResponse'
          description: Not Found
        '422':
          description: Validation Error
          content:
            application/json:
              schema:
                $ref: '#/components/schemas/HTTPValidationError'
  /public/eventLogs:
    get:
      tags:
      - Event Log
      summary: Get Event Logs
      description: Get all Event Logs.
      operationId: get_event_logs
      parameters:
      - name: dag_id
        in: query
        required: false
        schema:
          anyOf:
          - type: string
          - type: 'null'
          title: Dag Id
      - name: task_id
        in: query
        required: false
        schema:
          anyOf:
          - type: string
          - type: 'null'
          title: Task Id
      - name: run_id
        in: query
        required: false
        schema:
          anyOf:
          - type: string
          - type: 'null'
          title: Run Id
      - name: map_index
        in: query
        required: false
        schema:
          anyOf:
          - type: integer
          - type: 'null'
          title: Map Index
      - name: try_number
        in: query
        required: false
        schema:
          anyOf:
          - type: integer
          - type: 'null'
          title: Try Number
      - name: owner
        in: query
        required: false
        schema:
          anyOf:
          - type: string
          - type: 'null'
          title: Owner
      - name: event
        in: query
        required: false
        schema:
          anyOf:
          - type: string
          - type: 'null'
          title: Event
      - name: excluded_events
        in: query
        required: false
        schema:
          anyOf:
          - type: array
            items:
              type: string
          - type: 'null'
          title: Excluded Events
      - name: included_events
        in: query
        required: false
        schema:
          anyOf:
          - type: array
            items:
              type: string
          - type: 'null'
          title: Included Events
      - name: before
        in: query
        required: false
        schema:
          anyOf:
          - type: string
            format: date-time
          - type: 'null'
          title: Before
      - name: after
        in: query
        required: false
        schema:
          anyOf:
          - type: string
            format: date-time
          - type: 'null'
          title: After
      - name: limit
        in: query
        required: false
        schema:
          type: integer
          minimum: 0
          default: 100
          title: Limit
      - name: offset
        in: query
        required: false
        schema:
          type: integer
          minimum: 0
          default: 0
          title: Offset
      - name: order_by
        in: query
        required: false
        schema:
          type: string
          default: id
          title: Order By
      responses:
        '200':
          description: Successful Response
          content:
            application/json:
              schema:
                $ref: '#/components/schemas/EventLogCollectionResponse'
        '401':
          content:
            application/json:
              schema:
                $ref: '#/components/schemas/HTTPExceptionResponse'
          description: Unauthorized
        '403':
          content:
            application/json:
              schema:
                $ref: '#/components/schemas/HTTPExceptionResponse'
          description: Forbidden
        '422':
          description: Validation Error
          content:
            application/json:
              schema:
                $ref: '#/components/schemas/HTTPValidationError'
  /public/importErrors/{import_error_id}:
    get:
      tags:
      - Import Error
      summary: Get Import Error
      description: Get an import error.
      operationId: get_import_error
      parameters:
      - name: import_error_id
        in: path
        required: true
        schema:
          type: integer
          title: Import Error Id
      responses:
        '200':
          description: Successful Response
          content:
            application/json:
              schema:
                $ref: '#/components/schemas/ImportErrorResponse'
        '401':
          content:
            application/json:
              schema:
                $ref: '#/components/schemas/HTTPExceptionResponse'
          description: Unauthorized
        '403':
          content:
            application/json:
              schema:
                $ref: '#/components/schemas/HTTPExceptionResponse'
          description: Forbidden
        '404':
          content:
            application/json:
              schema:
                $ref: '#/components/schemas/HTTPExceptionResponse'
          description: Not Found
        '422':
          description: Validation Error
          content:
            application/json:
              schema:
                $ref: '#/components/schemas/HTTPValidationError'
  /public/importErrors:
    get:
      tags:
      - Import Error
      summary: Get Import Errors
      description: Get all import errors.
      operationId: get_import_errors
      parameters:
      - name: limit
        in: query
        required: false
        schema:
          type: integer
          minimum: 0
          default: 100
          title: Limit
      - name: offset
        in: query
        required: false
        schema:
          type: integer
          minimum: 0
          default: 0
          title: Offset
      - name: order_by
        in: query
        required: false
        schema:
          type: string
          default: id
          title: Order By
      responses:
        '200':
          description: Successful Response
          content:
            application/json:
              schema:
                $ref: '#/components/schemas/ImportErrorCollectionResponse'
        '401':
          content:
            application/json:
              schema:
                $ref: '#/components/schemas/HTTPExceptionResponse'
          description: Unauthorized
        '403':
          content:
            application/json:
              schema:
                $ref: '#/components/schemas/HTTPExceptionResponse'
          description: Forbidden
        '422':
          description: Validation Error
          content:
            application/json:
              schema:
                $ref: '#/components/schemas/HTTPValidationError'
  /public/plugins:
    get:
      tags:
      - Plugin
      summary: Get Plugins
      operationId: get_plugins
      parameters:
      - name: limit
        in: query
        required: false
        schema:
          type: integer
          minimum: 0
          default: 100
          title: Limit
      - name: offset
        in: query
        required: false
        schema:
          type: integer
          minimum: 0
          default: 0
          title: Offset
      responses:
        '200':
          description: Successful Response
          content:
            application/json:
              schema:
                $ref: '#/components/schemas/PluginCollectionResponse'
        '401':
          content:
            application/json:
              schema:
                $ref: '#/components/schemas/HTTPExceptionResponse'
          description: Unauthorized
        '403':
          content:
            application/json:
              schema:
                $ref: '#/components/schemas/HTTPExceptionResponse'
          description: Forbidden
        '422':
          description: Validation Error
          content:
            application/json:
              schema:
                $ref: '#/components/schemas/HTTPValidationError'
  /public/pools/{pool_name}:
    delete:
      tags:
      - Pool
      summary: Delete Pool
      description: Delete a pool entry.
      operationId: delete_pool
      parameters:
      - name: pool_name
        in: path
        required: true
        schema:
          type: string
          title: Pool Name
      responses:
        '204':
          description: Successful Response
        '401':
          content:
            application/json:
              schema:
                $ref: '#/components/schemas/HTTPExceptionResponse'
          description: Unauthorized
        '403':
          content:
            application/json:
              schema:
                $ref: '#/components/schemas/HTTPExceptionResponse'
          description: Forbidden
        '400':
          content:
            application/json:
              schema:
                $ref: '#/components/schemas/HTTPExceptionResponse'
          description: Bad Request
        '404':
          content:
            application/json:
              schema:
                $ref: '#/components/schemas/HTTPExceptionResponse'
          description: Not Found
        '422':
          description: Validation Error
          content:
            application/json:
              schema:
                $ref: '#/components/schemas/HTTPValidationError'
    get:
      tags:
      - Pool
      summary: Get Pool
      description: Get a pool.
      operationId: get_pool
      parameters:
      - name: pool_name
        in: path
        required: true
        schema:
          type: string
          title: Pool Name
      responses:
        '200':
          description: Successful Response
          content:
            application/json:
              schema:
                $ref: '#/components/schemas/PoolResponse'
        '401':
          content:
            application/json:
              schema:
                $ref: '#/components/schemas/HTTPExceptionResponse'
          description: Unauthorized
        '403':
          content:
            application/json:
              schema:
                $ref: '#/components/schemas/HTTPExceptionResponse'
          description: Forbidden
        '404':
          content:
            application/json:
              schema:
                $ref: '#/components/schemas/HTTPExceptionResponse'
          description: Not Found
        '422':
          description: Validation Error
          content:
            application/json:
              schema:
                $ref: '#/components/schemas/HTTPValidationError'
    patch:
      tags:
      - Pool
      summary: Patch Pool
      description: Update a Pool.
      operationId: patch_pool
      parameters:
      - name: pool_name
        in: path
        required: true
        schema:
          type: string
          title: Pool Name
      - name: update_mask
        in: query
        required: false
        schema:
          anyOf:
          - type: array
            items:
              type: string
          - type: 'null'
          title: Update Mask
      requestBody:
        required: true
        content:
          application/json:
            schema:
              $ref: '#/components/schemas/PoolPatchBody'
      responses:
        '200':
          description: Successful Response
          content:
            application/json:
              schema:
                $ref: '#/components/schemas/PoolResponse'
        '401':
          content:
            application/json:
              schema:
                $ref: '#/components/schemas/HTTPExceptionResponse'
          description: Unauthorized
        '403':
          content:
            application/json:
              schema:
                $ref: '#/components/schemas/HTTPExceptionResponse'
          description: Forbidden
        '400':
          content:
            application/json:
              schema:
                $ref: '#/components/schemas/HTTPExceptionResponse'
          description: Bad Request
        '404':
          content:
            application/json:
              schema:
                $ref: '#/components/schemas/HTTPExceptionResponse'
          description: Not Found
        '422':
          description: Validation Error
          content:
            application/json:
              schema:
                $ref: '#/components/schemas/HTTPValidationError'
  /public/pools:
    get:
      tags:
      - Pool
      summary: Get Pools
      description: Get all pools entries.
      operationId: get_pools
      parameters:
      - name: limit
        in: query
        required: false
        schema:
          type: integer
          minimum: 0
          default: 100
          title: Limit
      - name: offset
        in: query
        required: false
        schema:
          type: integer
          minimum: 0
          default: 0
          title: Offset
      - name: order_by
        in: query
        required: false
        schema:
          type: string
          default: id
          title: Order By
      responses:
        '200':
          description: Successful Response
          content:
            application/json:
              schema:
                $ref: '#/components/schemas/PoolCollectionResponse'
        '401':
          content:
            application/json:
              schema:
                $ref: '#/components/schemas/HTTPExceptionResponse'
          description: Unauthorized
        '403':
          content:
            application/json:
              schema:
                $ref: '#/components/schemas/HTTPExceptionResponse'
          description: Forbidden
        '404':
          content:
            application/json:
              schema:
                $ref: '#/components/schemas/HTTPExceptionResponse'
          description: Not Found
        '422':
          description: Validation Error
          content:
            application/json:
              schema:
                $ref: '#/components/schemas/HTTPValidationError'
    post:
      tags:
      - Pool
      summary: Post Pool
      description: Create a Pool.
      operationId: post_pool
      requestBody:
        required: true
        content:
          application/json:
            schema:
              $ref: '#/components/schemas/PoolPostBody'
      responses:
        '201':
          description: Successful Response
          content:
            application/json:
              schema:
                $ref: '#/components/schemas/PoolResponse'
        '401':
          content:
            application/json:
              schema:
                $ref: '#/components/schemas/HTTPExceptionResponse'
          description: Unauthorized
        '403':
          content:
            application/json:
              schema:
                $ref: '#/components/schemas/HTTPExceptionResponse'
          description: Forbidden
        '422':
          description: Validation Error
          content:
            application/json:
              schema:
                $ref: '#/components/schemas/HTTPValidationError'
  /public/providers:
    get:
      tags:
      - Provider
      summary: Get Providers
      description: Get providers.
      operationId: get_providers
      parameters:
      - name: limit
        in: query
        required: false
        schema:
          type: integer
          minimum: 0
          default: 100
          title: Limit
      - name: offset
        in: query
        required: false
        schema:
          type: integer
          minimum: 0
          default: 0
          title: Offset
      responses:
        '200':
          description: Successful Response
          content:
            application/json:
              schema:
                $ref: '#/components/schemas/ProviderCollectionResponse'
        '401':
          content:
            application/json:
              schema:
                $ref: '#/components/schemas/HTTPExceptionResponse'
          description: Unauthorized
        '403':
          content:
            application/json:
              schema:
                $ref: '#/components/schemas/HTTPExceptionResponse'
          description: Forbidden
        '422':
          description: Validation Error
          content:
            application/json:
              schema:
                $ref: '#/components/schemas/HTTPValidationError'
  /public/dags/{dag_id}/dagRuns/{dag_run_id}/taskInstances/{task_id}:
    get:
      tags:
      - Task Instance
      summary: Get Task Instance
      description: Get task instance.
      operationId: get_task_instance
      parameters:
      - name: dag_id
        in: path
        required: true
        schema:
          type: string
          title: Dag Id
      - name: dag_run_id
        in: path
        required: true
        schema:
          type: string
          title: Dag Run Id
      - name: task_id
        in: path
        required: true
        schema:
          type: string
          title: Task Id
      responses:
        '200':
          description: Successful Response
          content:
            application/json:
              schema:
                $ref: '#/components/schemas/TaskInstanceResponse'
        '401':
          content:
            application/json:
              schema:
                $ref: '#/components/schemas/HTTPExceptionResponse'
          description: Unauthorized
        '403':
          content:
            application/json:
              schema:
                $ref: '#/components/schemas/HTTPExceptionResponse'
          description: Forbidden
        '404':
          content:
            application/json:
              schema:
                $ref: '#/components/schemas/HTTPExceptionResponse'
          description: Not Found
        '422':
          description: Validation Error
          content:
            application/json:
              schema:
                $ref: '#/components/schemas/HTTPValidationError'
  /public/dags/{dag_id}/dagRuns/{dag_run_id}/taskInstances/{task_id}/listMapped:
    get:
      tags:
      - Task Instance
      summary: Get Mapped Task Instances
      description: Get list of mapped task instances.
      operationId: get_mapped_task_instances
      parameters:
      - name: dag_id
        in: path
        required: true
        schema:
          type: string
          title: Dag Id
      - name: dag_run_id
        in: path
        required: true
        schema:
          type: string
          title: Dag Run Id
      - name: task_id
        in: path
        required: true
        schema:
          type: string
          title: Task Id
      - name: logical_date_gte
        in: query
        required: false
        schema:
          anyOf:
          - type: string
            format: date-time
          - type: 'null'
          title: Logical Date Gte
      - name: logical_date_lte
        in: query
        required: false
        schema:
          anyOf:
          - type: string
            format: date-time
          - type: 'null'
          title: Logical Date Lte
      - name: start_date_gte
        in: query
        required: false
        schema:
          anyOf:
          - type: string
            format: date-time
          - type: 'null'
          title: Start Date Gte
      - name: start_date_lte
        in: query
        required: false
        schema:
          anyOf:
          - type: string
            format: date-time
          - type: 'null'
          title: Start Date Lte
      - name: end_date_gte
        in: query
        required: false
        schema:
          anyOf:
          - type: string
            format: date-time
          - type: 'null'
          title: End Date Gte
      - name: end_date_lte
        in: query
        required: false
        schema:
          anyOf:
          - type: string
            format: date-time
          - type: 'null'
          title: End Date Lte
      - name: updated_at_gte
        in: query
        required: false
        schema:
          anyOf:
          - type: string
            format: date-time
          - type: 'null'
          title: Updated At Gte
      - name: updated_at_lte
        in: query
        required: false
        schema:
          anyOf:
          - type: string
            format: date-time
          - type: 'null'
          title: Updated At Lte
      - name: duration_gte
        in: query
        required: false
        schema:
          anyOf:
          - type: number
          - type: 'null'
          title: Duration Gte
      - name: duration_lte
        in: query
        required: false
        schema:
          anyOf:
          - type: number
          - type: 'null'
          title: Duration Lte
      - name: state
        in: query
        required: false
        schema:
          type: array
          items:
            type: string
          title: State
      - name: pool
        in: query
        required: false
        schema:
          type: array
          items:
            type: string
          title: Pool
      - name: queue
        in: query
        required: false
        schema:
          type: array
          items:
            type: string
          title: Queue
      - name: executor
        in: query
        required: false
        schema:
          type: array
          items:
            type: string
          title: Executor
      - name: limit
        in: query
        required: false
        schema:
          type: integer
          minimum: 0
          default: 100
          title: Limit
      - name: offset
        in: query
        required: false
        schema:
          type: integer
          minimum: 0
          default: 0
          title: Offset
      - name: order_by
        in: query
        required: false
        schema:
          type: string
          default: map_index
          title: Order By
      responses:
        '200':
          description: Successful Response
          content:
            application/json:
              schema:
                $ref: '#/components/schemas/TaskInstanceCollectionResponse'
        '401':
          content:
            application/json:
              schema:
                $ref: '#/components/schemas/HTTPExceptionResponse'
          description: Unauthorized
        '403':
          content:
            application/json:
              schema:
                $ref: '#/components/schemas/HTTPExceptionResponse'
          description: Forbidden
        '404':
          content:
            application/json:
              schema:
                $ref: '#/components/schemas/HTTPExceptionResponse'
          description: Not Found
        '422':
          description: Validation Error
          content:
            application/json:
              schema:
                $ref: '#/components/schemas/HTTPValidationError'
  /public/dags/{dag_id}/dagRuns/{dag_run_id}/taskInstances/{task_id}/{map_index}/dependencies:
    get:
      tags:
      - Task Instance
      summary: Get Task Instance Dependencies
      description: Get dependencies blocking task from getting scheduled.
      operationId: get_task_instance_dependencies
      parameters:
      - name: dag_id
        in: path
        required: true
        schema:
          type: string
          title: Dag Id
      - name: dag_run_id
        in: path
        required: true
        schema:
          type: string
          title: Dag Run Id
      - name: task_id
        in: path
        required: true
        schema:
          type: string
          title: Task Id
      - name: map_index
        in: path
        required: true
        schema:
          type: integer
          title: Map Index
      responses:
        '200':
          description: Successful Response
          content:
            application/json:
              schema:
                $ref: '#/components/schemas/TaskDependencyCollectionResponse'
        '401':
          content:
            application/json:
              schema:
                $ref: '#/components/schemas/HTTPExceptionResponse'
          description: Unauthorized
        '403':
          content:
            application/json:
              schema:
                $ref: '#/components/schemas/HTTPExceptionResponse'
          description: Forbidden
        '404':
          content:
            application/json:
              schema:
                $ref: '#/components/schemas/HTTPExceptionResponse'
          description: Not Found
        '422':
          description: Validation Error
          content:
            application/json:
              schema:
                $ref: '#/components/schemas/HTTPValidationError'
  /public/dags/{dag_id}/dagRuns/{dag_run_id}/taskInstances/{task_id}/dependencies:
    get:
      tags:
      - Task Instance
      summary: Get Task Instance Dependencies
      description: Get dependencies blocking task from getting scheduled.
      operationId: get_task_instance_dependencies
      parameters:
      - name: dag_id
        in: path
        required: true
        schema:
          type: string
          title: Dag Id
      - name: dag_run_id
        in: path
        required: true
        schema:
          type: string
          title: Dag Run Id
      - name: task_id
        in: path
        required: true
        schema:
          type: string
          title: Task Id
      - name: map_index
        in: query
        required: false
        schema:
          type: integer
          default: -1
          title: Map Index
      responses:
        '200':
          description: Successful Response
          content:
            application/json:
              schema:
                $ref: '#/components/schemas/TaskDependencyCollectionResponse'
        '401':
          content:
            application/json:
              schema:
                $ref: '#/components/schemas/HTTPExceptionResponse'
          description: Unauthorized
        '403':
          content:
            application/json:
              schema:
                $ref: '#/components/schemas/HTTPExceptionResponse'
          description: Forbidden
        '404':
          content:
            application/json:
              schema:
                $ref: '#/components/schemas/HTTPExceptionResponse'
          description: Not Found
        '422':
          description: Validation Error
          content:
            application/json:
              schema:
                $ref: '#/components/schemas/HTTPValidationError'
  /public/dags/{dag_id}/dagRuns/{dag_run_id}/taskInstances/{task_id}/{map_index}:
    get:
      tags:
      - Task Instance
      summary: Get Mapped Task Instance
      description: Get task instance.
      operationId: get_mapped_task_instance
      parameters:
      - name: dag_id
        in: path
        required: true
        schema:
          type: string
          title: Dag Id
      - name: dag_run_id
        in: path
        required: true
        schema:
          type: string
          title: Dag Run Id
      - name: task_id
        in: path
        required: true
        schema:
          type: string
          title: Task Id
      - name: map_index
        in: path
        required: true
        schema:
          type: integer
          title: Map Index
      responses:
        '200':
          description: Successful Response
          content:
            application/json:
              schema:
                $ref: '#/components/schemas/TaskInstanceResponse'
        '401':
          content:
            application/json:
              schema:
                $ref: '#/components/schemas/HTTPExceptionResponse'
          description: Unauthorized
        '403':
          content:
            application/json:
              schema:
                $ref: '#/components/schemas/HTTPExceptionResponse'
          description: Forbidden
        '404':
          content:
            application/json:
              schema:
                $ref: '#/components/schemas/HTTPExceptionResponse'
          description: Not Found
        '422':
          description: Validation Error
          content:
            application/json:
              schema:
                $ref: '#/components/schemas/HTTPValidationError'
  /public/dags/{dag_id}/dagRuns/{dag_run_id}/taskInstances:
    get:
      tags:
      - Task Instance
      summary: Get Task Instances
      description: 'Get list of task instances.


        This endpoint allows specifying `~` as the dag_id, dag_run_id to retrieve
        Task Instances for all DAGs

        and DAG runs.'
      operationId: get_task_instances
      parameters:
      - name: dag_id
        in: path
        required: true
        schema:
          type: string
          title: Dag Id
      - name: dag_run_id
        in: path
        required: true
        schema:
          type: string
          title: Dag Run Id
      - name: logical_date_gte
        in: query
        required: false
        schema:
          anyOf:
          - type: string
            format: date-time
          - type: 'null'
          title: Logical Date Gte
      - name: logical_date_lte
        in: query
        required: false
        schema:
          anyOf:
          - type: string
            format: date-time
          - type: 'null'
          title: Logical Date Lte
      - name: start_date_gte
        in: query
        required: false
        schema:
          anyOf:
          - type: string
            format: date-time
          - type: 'null'
          title: Start Date Gte
      - name: start_date_lte
        in: query
        required: false
        schema:
          anyOf:
          - type: string
            format: date-time
          - type: 'null'
          title: Start Date Lte
      - name: end_date_gte
        in: query
        required: false
        schema:
          anyOf:
          - type: string
            format: date-time
          - type: 'null'
          title: End Date Gte
      - name: end_date_lte
        in: query
        required: false
        schema:
          anyOf:
          - type: string
            format: date-time
          - type: 'null'
          title: End Date Lte
      - name: updated_at_gte
        in: query
        required: false
        schema:
          anyOf:
          - type: string
            format: date-time
          - type: 'null'
          title: Updated At Gte
      - name: updated_at_lte
        in: query
        required: false
        schema:
          anyOf:
          - type: string
            format: date-time
          - type: 'null'
          title: Updated At Lte
      - name: duration_gte
        in: query
        required: false
        schema:
          anyOf:
          - type: number
          - type: 'null'
          title: Duration Gte
      - name: duration_lte
        in: query
        required: false
        schema:
          anyOf:
          - type: number
          - type: 'null'
          title: Duration Lte
      - name: state
        in: query
        required: false
        schema:
          type: array
          items:
            type: string
          title: State
      - name: pool
        in: query
        required: false
        schema:
          type: array
          items:
            type: string
          title: Pool
      - name: queue
        in: query
        required: false
        schema:
          type: array
          items:
            type: string
          title: Queue
      - name: executor
        in: query
        required: false
        schema:
          type: array
          items:
            type: string
          title: Executor
      - name: limit
        in: query
        required: false
        schema:
          type: integer
          minimum: 0
          default: 100
          title: Limit
      - name: offset
        in: query
        required: false
        schema:
          type: integer
          minimum: 0
          default: 0
          title: Offset
      - name: order_by
        in: query
        required: false
        schema:
          type: string
          default: map_index
          title: Order By
      responses:
        '200':
          description: Successful Response
          content:
            application/json:
              schema:
                $ref: '#/components/schemas/TaskInstanceCollectionResponse'
        '401':
          content:
            application/json:
              schema:
                $ref: '#/components/schemas/HTTPExceptionResponse'
          description: Unauthorized
        '403':
          content:
            application/json:
              schema:
                $ref: '#/components/schemas/HTTPExceptionResponse'
          description: Forbidden
        '404':
          content:
            application/json:
              schema:
                $ref: '#/components/schemas/HTTPExceptionResponse'
          description: Not Found
        '422':
          description: Validation Error
          content:
            application/json:
              schema:
                $ref: '#/components/schemas/HTTPValidationError'
  /public/dags/{dag_id}/dagRuns/{dag_run_id}/taskInstances/list:
    post:
      tags:
      - Task Instance
      summary: Get Task Instances Batch
      description: Get list of task instances.
      operationId: get_task_instances_batch
      parameters:
      - name: dag_id
        in: path
        required: true
        schema:
          enum:
          - '~'
          const: '~'
          type: string
          title: Dag Id
      - name: dag_run_id
        in: path
        required: true
        schema:
          enum:
          - '~'
          const: '~'
          type: string
          title: Dag Run Id
      requestBody:
        required: true
        content:
          application/json:
            schema:
              $ref: '#/components/schemas/TaskInstancesBatchBody'
      responses:
        '200':
          description: Successful Response
          content:
            application/json:
              schema:
                $ref: '#/components/schemas/TaskInstanceCollectionResponse'
        '401':
          content:
            application/json:
              schema:
                $ref: '#/components/schemas/HTTPExceptionResponse'
          description: Unauthorized
        '403':
          content:
            application/json:
              schema:
                $ref: '#/components/schemas/HTTPExceptionResponse'
          description: Forbidden
        '404':
          content:
            application/json:
              schema:
                $ref: '#/components/schemas/HTTPExceptionResponse'
          description: Not Found
        '422':
          description: Validation Error
          content:
            application/json:
              schema:
                $ref: '#/components/schemas/HTTPValidationError'
  /public/dags/{dag_id}/dagRuns/{dag_run_id}/taskInstances/{task_id}/tries/{task_try_number}:
    get:
      tags:
      - Task Instance
      summary: Get Task Instance Try Details
      description: Get task instance details by try number.
      operationId: get_task_instance_try_details
      parameters:
      - name: dag_id
        in: path
        required: true
        schema:
          type: string
          title: Dag Id
      - name: dag_run_id
        in: path
        required: true
        schema:
          type: string
          title: Dag Run Id
      - name: task_id
        in: path
        required: true
        schema:
          type: string
          title: Task Id
      - name: task_try_number
        in: path
        required: true
        schema:
          type: integer
          title: Task Try Number
      - name: map_index
        in: query
        required: false
        schema:
          type: integer
          default: -1
          title: Map Index
      responses:
        '200':
          description: Successful Response
          content:
            application/json:
              schema:
                $ref: '#/components/schemas/TaskInstanceHistoryResponse'
        '401':
          content:
            application/json:
              schema:
                $ref: '#/components/schemas/HTTPExceptionResponse'
          description: Unauthorized
        '403':
          content:
            application/json:
              schema:
                $ref: '#/components/schemas/HTTPExceptionResponse'
          description: Forbidden
        '404':
          content:
            application/json:
              schema:
                $ref: '#/components/schemas/HTTPExceptionResponse'
          description: Not Found
        '422':
          description: Validation Error
          content:
            application/json:
              schema:
                $ref: '#/components/schemas/HTTPValidationError'
  /public/dags/{dag_id}/dagRuns/{dag_run_id}/taskInstances/{task_id}/{map_index}/tries/{task_try_number}:
    get:
      tags:
      - Task Instance
      summary: Get Mapped Task Instance Try Details
      operationId: get_mapped_task_instance_try_details
      parameters:
      - name: dag_id
        in: path
        required: true
        schema:
          type: string
          title: Dag Id
      - name: dag_run_id
        in: path
        required: true
        schema:
          type: string
          title: Dag Run Id
      - name: task_id
        in: path
        required: true
        schema:
          type: string
          title: Task Id
      - name: task_try_number
        in: path
        required: true
        schema:
          type: integer
          title: Task Try Number
      - name: map_index
        in: path
        required: true
        schema:
          type: integer
          title: Map Index
      responses:
        '200':
          description: Successful Response
          content:
            application/json:
              schema:
                $ref: '#/components/schemas/TaskInstanceHistoryResponse'
        '401':
          content:
            application/json:
              schema:
                $ref: '#/components/schemas/HTTPExceptionResponse'
          description: Unauthorized
        '403':
          content:
            application/json:
              schema:
                $ref: '#/components/schemas/HTTPExceptionResponse'
          description: Forbidden
        '404':
          content:
            application/json:
              schema:
                $ref: '#/components/schemas/HTTPExceptionResponse'
          description: Not Found
        '422':
          description: Validation Error
          content:
            application/json:
              schema:
                $ref: '#/components/schemas/HTTPValidationError'
  /public/dags/{dag_id}/tasks:
    get:
      tags:
      - Task
      summary: Get Tasks
      description: Get tasks for DAG.
      operationId: get_tasks
      parameters:
      - name: dag_id
        in: path
        required: true
        schema:
          type: string
          title: Dag Id
      - name: order_by
        in: query
        required: false
        schema:
          type: string
          default: task_id
          title: Order By
      responses:
        '200':
          description: Successful Response
          content:
            application/json:
              schema:
                $ref: '#/components/schemas/TaskCollectionResponse'
        '401':
          content:
            application/json:
              schema:
                $ref: '#/components/schemas/HTTPExceptionResponse'
          description: Unauthorized
        '403':
          content:
            application/json:
              schema:
                $ref: '#/components/schemas/HTTPExceptionResponse'
          description: Forbidden
        '400':
          content:
            application/json:
              schema:
                $ref: '#/components/schemas/HTTPExceptionResponse'
          description: Bad Request
        '404':
          content:
            application/json:
              schema:
                $ref: '#/components/schemas/HTTPExceptionResponse'
          description: Not Found
        '422':
          description: Validation Error
          content:
            application/json:
              schema:
                $ref: '#/components/schemas/HTTPValidationError'
  /public/dags/{dag_id}/tasks/{task_id}:
    get:
      tags:
      - Task
      summary: Get Task
      description: Get simplified representation of a task.
      operationId: get_task
      parameters:
      - name: dag_id
        in: path
        required: true
        schema:
          type: string
          title: Dag Id
      - name: task_id
        in: path
        required: true
        schema:
          title: Task Id
      responses:
        '200':
          description: Successful Response
          content:
            application/json:
              schema:
                $ref: '#/components/schemas/TaskResponse'
        '401':
          content:
            application/json:
              schema:
                $ref: '#/components/schemas/HTTPExceptionResponse'
          description: Unauthorized
        '403':
          content:
            application/json:
              schema:
                $ref: '#/components/schemas/HTTPExceptionResponse'
          description: Forbidden
        '400':
          content:
            application/json:
              schema:
                $ref: '#/components/schemas/HTTPExceptionResponse'
          description: Bad Request
        '404':
          content:
            application/json:
              schema:
                $ref: '#/components/schemas/HTTPExceptionResponse'
          description: Not Found
        '422':
          description: Validation Error
          content:
            application/json:
              schema:
                $ref: '#/components/schemas/HTTPValidationError'
  /public/variables/{variable_key}:
    delete:
      tags:
      - Variable
      summary: Delete Variable
      description: Delete a variable entry.
      operationId: delete_variable
      parameters:
      - name: variable_key
        in: path
        required: true
        schema:
          type: string
          title: Variable Key
      responses:
        '204':
          description: Successful Response
        '401':
          content:
            application/json:
              schema:
                $ref: '#/components/schemas/HTTPExceptionResponse'
          description: Unauthorized
        '403':
          content:
            application/json:
              schema:
                $ref: '#/components/schemas/HTTPExceptionResponse'
          description: Forbidden
        '404':
          content:
            application/json:
              schema:
                $ref: '#/components/schemas/HTTPExceptionResponse'
          description: Not Found
        '422':
          description: Validation Error
          content:
            application/json:
              schema:
                $ref: '#/components/schemas/HTTPValidationError'
    get:
      tags:
      - Variable
      summary: Get Variable
      description: Get a variable entry.
      operationId: get_variable
      parameters:
      - name: variable_key
        in: path
        required: true
        schema:
          type: string
          title: Variable Key
      responses:
        '200':
          description: Successful Response
          content:
            application/json:
              schema:
                $ref: '#/components/schemas/VariableResponse'
        '401':
          content:
            application/json:
              schema:
                $ref: '#/components/schemas/HTTPExceptionResponse'
          description: Unauthorized
        '403':
          content:
            application/json:
              schema:
                $ref: '#/components/schemas/HTTPExceptionResponse'
          description: Forbidden
        '404':
          content:
            application/json:
              schema:
                $ref: '#/components/schemas/HTTPExceptionResponse'
          description: Not Found
        '422':
          description: Validation Error
          content:
            application/json:
              schema:
                $ref: '#/components/schemas/HTTPValidationError'
    patch:
      tags:
      - Variable
      summary: Patch Variable
      description: Update a variable by key.
      operationId: patch_variable
      parameters:
      - name: variable_key
        in: path
        required: true
        schema:
          type: string
          title: Variable Key
      - name: update_mask
        in: query
        required: false
        schema:
          anyOf:
          - type: array
            items:
              type: string
          - type: 'null'
          title: Update Mask
      requestBody:
        required: true
        content:
          application/json:
            schema:
              $ref: '#/components/schemas/VariableBody'
      responses:
        '200':
          description: Successful Response
          content:
            application/json:
              schema:
                $ref: '#/components/schemas/VariableResponse'
        '401':
          content:
            application/json:
              schema:
                $ref: '#/components/schemas/HTTPExceptionResponse'
          description: Unauthorized
        '403':
          content:
            application/json:
              schema:
                $ref: '#/components/schemas/HTTPExceptionResponse'
          description: Forbidden
        '400':
          content:
            application/json:
              schema:
                $ref: '#/components/schemas/HTTPExceptionResponse'
          description: Bad Request
        '404':
          content:
            application/json:
              schema:
                $ref: '#/components/schemas/HTTPExceptionResponse'
          description: Not Found
        '422':
          description: Validation Error
          content:
            application/json:
              schema:
                $ref: '#/components/schemas/HTTPValidationError'
  /public/variables:
    get:
      tags:
      - Variable
      summary: Get Variables
      description: Get all Variables entries.
      operationId: get_variables
      parameters:
      - name: limit
        in: query
        required: false
        schema:
          type: integer
          minimum: 0
          default: 100
          title: Limit
      - name: offset
        in: query
        required: false
        schema:
          type: integer
          minimum: 0
          default: 0
          title: Offset
      - name: order_by
        in: query
        required: false
        schema:
          type: string
          default: id
          title: Order By
      responses:
        '200':
          description: Successful Response
          content:
            application/json:
              schema:
                $ref: '#/components/schemas/VariableCollectionResponse'
        '401':
          content:
            application/json:
              schema:
                $ref: '#/components/schemas/HTTPExceptionResponse'
          description: Unauthorized
        '403':
          content:
            application/json:
              schema:
                $ref: '#/components/schemas/HTTPExceptionResponse'
          description: Forbidden
        '422':
          description: Validation Error
          content:
            application/json:
              schema:
                $ref: '#/components/schemas/HTTPValidationError'
    post:
      tags:
      - Variable
      summary: Post Variable
      description: Create a variable.
      operationId: post_variable
      requestBody:
        required: true
        content:
          application/json:
            schema:
              $ref: '#/components/schemas/VariableBody'
      responses:
        '201':
          description: Successful Response
          content:
            application/json:
              schema:
                $ref: '#/components/schemas/VariableResponse'
        '401':
          content:
            application/json:
              schema:
                $ref: '#/components/schemas/HTTPExceptionResponse'
          description: Unauthorized
        '403':
          content:
            application/json:
              schema:
                $ref: '#/components/schemas/HTTPExceptionResponse'
          description: Forbidden
        '422':
          description: Validation Error
          content:
            application/json:
              schema:
                $ref: '#/components/schemas/HTTPValidationError'
  /public/dags/{dag_id}/dagRuns/{dag_run_id}/taskInstances/{task_id}/xcomEntries/{xcom_key}:
    get:
      tags:
      - XCom
      summary: Get Xcom Entry
      description: Get an XCom entry.
      operationId: get_xcom_entry
      parameters:
      - name: dag_id
        in: path
        required: true
        schema:
          type: string
          title: Dag Id
      - name: task_id
        in: path
        required: true
        schema:
          type: string
          title: Task Id
      - name: dag_run_id
        in: path
        required: true
        schema:
          type: string
          title: Dag Run Id
      - name: xcom_key
        in: path
        required: true
        schema:
          type: string
          title: Xcom Key
      - name: map_index
        in: query
        required: false
        schema:
          type: integer
          minimum: -1
          default: -1
          title: Map Index
      - name: deserialize
        in: query
        required: false
        schema:
          type: boolean
          default: false
          title: Deserialize
      - name: stringify
        in: query
        required: false
        schema:
          type: boolean
          default: true
          title: Stringify
      responses:
        '200':
          description: Successful Response
          content:
            application/json:
              schema:
                anyOf:
                - $ref: '#/components/schemas/XComResponseNative'
                - $ref: '#/components/schemas/XComResponseString'
                title: Response Get Xcom Entry
        '401':
          content:
            application/json:
              schema:
                $ref: '#/components/schemas/HTTPExceptionResponse'
          description: Unauthorized
        '403':
          content:
            application/json:
              schema:
                $ref: '#/components/schemas/HTTPExceptionResponse'
          description: Forbidden
        '400':
          content:
            application/json:
              schema:
                $ref: '#/components/schemas/HTTPExceptionResponse'
          description: Bad Request
        '404':
          content:
            application/json:
              schema:
                $ref: '#/components/schemas/HTTPExceptionResponse'
          description: Not Found
        '422':
          description: Validation Error
          content:
            application/json:
              schema:
                $ref: '#/components/schemas/HTTPValidationError'
  /public/monitor/health:
    get:
      tags:
      - Monitor
      summary: Get Health
      operationId: get_health
      responses:
        '200':
          description: Successful Response
          content:
            application/json:
              schema:
                $ref: '#/components/schemas/HealthInfoSchema'
  /public/version:
    get:
      tags:
      - Version
      summary: Get Version
      description: Get version information.
      operationId: get_version
      responses:
        '200':
          description: Successful Response
          content:
            application/json:
              schema:
                $ref: '#/components/schemas/VersionInfo'
components:
  schemas:
    AppBuilderMenuItemResponse:
      properties:
        name:
          type: string
          title: Name
        href:
          anyOf:
          - type: string
          - type: 'null'
          title: Href
        category:
          anyOf:
          - type: string
          - type: 'null'
          title: Category
      additionalProperties: true
      type: object
      required:
      - name
      title: AppBuilderMenuItemResponse
      description: Serializer for AppBuilder Menu Item responses.
    AppBuilderViewResponse:
      properties:
        name:
          anyOf:
          - type: string
          - type: 'null'
          title: Name
        category:
          anyOf:
          - type: string
          - type: 'null'
          title: Category
        view:
          anyOf:
          - type: string
          - type: 'null'
          title: View
        label:
          anyOf:
          - type: string
          - type: 'null'
          title: Label
      additionalProperties: true
      type: object
      title: AppBuilderViewResponse
      description: Serializer for AppBuilder View responses.
    AssetAliasSchema:
      properties:
        id:
          type: integer
          title: Id
        name:
          type: string
          title: Name
      type: object
      required:
      - id
      - name
      title: AssetAliasSchema
      description: Asset alias serializer for assets.
    AssetCollectionResponse:
      properties:
        assets:
          items:
            $ref: '#/components/schemas/AssetResponse'
          type: array
          title: Assets
        total_entries:
          type: integer
          title: Total Entries
      type: object
      required:
      - assets
      - total_entries
      title: AssetCollectionResponse
      description: Asset collection response.
    AssetEventCollectionResponse:
      properties:
        asset_events:
          items:
            $ref: '#/components/schemas/AssetEventResponse'
          type: array
          title: Asset Events
        total_entries:
          type: integer
          title: Total Entries
      type: object
      required:
      - asset_events
      - total_entries
      title: AssetEventCollectionResponse
      description: Asset event collection response.
    AssetEventResponse:
      properties:
        id:
          type: integer
          title: Id
        asset_id:
          type: integer
          title: Asset Id
        uri:
          type: string
          title: Uri
        extra:
          anyOf:
          - type: object
          - type: 'null'
          title: Extra
        source_task_id:
          anyOf:
          - type: string
          - type: 'null'
          title: Source Task Id
        source_dag_id:
          anyOf:
          - type: string
          - type: 'null'
          title: Source Dag Id
        source_run_id:
          anyOf:
          - type: string
          - type: 'null'
          title: Source Run Id
        source_map_index:
          type: integer
          title: Source Map Index
        created_dagruns:
          items:
            $ref: '#/components/schemas/DagRunAssetReference'
          type: array
          title: Created Dagruns
        timestamp:
          type: string
          format: date-time
          title: Timestamp
      type: object
      required:
      - id
      - asset_id
      - uri
      - source_map_index
      - created_dagruns
      - timestamp
      title: AssetEventResponse
      description: Asset event serializer for responses.
    AssetResponse:
      properties:
        id:
          type: integer
          title: Id
        uri:
          type: string
          title: Uri
        extra:
          anyOf:
          - type: object
          - type: 'null'
          title: Extra
        created_at:
          type: string
          format: date-time
          title: Created At
        updated_at:
          type: string
          format: date-time
          title: Updated At
        consuming_dags:
          items:
            $ref: '#/components/schemas/DagScheduleAssetReference'
          type: array
          title: Consuming Dags
        producing_tasks:
          items:
            $ref: '#/components/schemas/TaskOutletAssetReference'
          type: array
          title: Producing Tasks
        aliases:
          items:
            $ref: '#/components/schemas/AssetAliasSchema'
          type: array
          title: Aliases
      type: object
      required:
      - id
      - uri
      - created_at
      - updated_at
      - consuming_dags
      - producing_tasks
      - aliases
      title: AssetResponse
      description: Asset serializer for responses.
    BackfillCollectionResponse:
      properties:
        backfills:
          items:
            $ref: '#/components/schemas/BackfillResponse'
          type: array
          title: Backfills
        total_entries:
          type: integer
          title: Total Entries
      type: object
      required:
      - backfills
      - total_entries
      title: BackfillCollectionResponse
      description: Backfill Collection serializer for responses.
    BackfillPostBody:
      properties:
        dag_id:
          type: string
          title: Dag Id
        from_date:
          type: string
          format: date-time
          title: From Date
        to_date:
          type: string
          format: date-time
          title: To Date
        run_backwards:
          type: boolean
          title: Run Backwards
          default: false
        dag_run_conf:
          type: object
          title: Dag Run Conf
          default: {}
        reprocess_behavior:
          $ref: '#/components/schemas/ReprocessBehavior'
          default: none
        max_active_runs:
          type: integer
          title: Max Active Runs
          default: 10
      type: object
      required:
      - dag_id
      - from_date
      - to_date
      title: BackfillPostBody
      description: Object used for create backfill request.
    BackfillResponse:
      properties:
        id:
          type: integer
          title: Id
        dag_id:
          type: string
          title: Dag Id
        from_date:
          type: string
          format: date-time
          title: From Date
        to_date:
          type: string
          format: date-time
          title: To Date
        dag_run_conf:
          type: object
          title: Dag Run Conf
        is_paused:
          type: boolean
          title: Is Paused
        reprocess_behavior:
          $ref: '#/components/schemas/ReprocessBehavior'
        max_active_runs:
          type: integer
          title: Max Active Runs
        created_at:
          type: string
          format: date-time
          title: Created At
        completed_at:
          anyOf:
          - type: string
            format: date-time
          - type: 'null'
          title: Completed At
        updated_at:
          type: string
          format: date-time
          title: Updated At
      type: object
      required:
      - id
      - dag_id
      - from_date
      - to_date
      - dag_run_conf
      - is_paused
      - reprocess_behavior
      - max_active_runs
      - created_at
      - completed_at
      - updated_at
      title: BackfillResponse
      description: Base serializer for Backfill.
    BaseInfoSchema:
      properties:
        status:
          anyOf:
          - type: string
          - type: 'null'
          title: Status
      type: object
      required:
      - status
      title: BaseInfoSchema
      description: Base status field for metadatabase and scheduler.
    Config:
      properties:
        sections:
          items:
            $ref: '#/components/schemas/ConfigSection'
          type: array
          title: Sections
      type: object
      required:
      - sections
      title: Config
      description: List of config sections with their options.
    ConfigOption:
      properties:
        key:
          type: string
          title: Key
        value:
          anyOf:
          - type: string
          - prefixItems:
            - type: string
            - type: string
            type: array
            maxItems: 2
            minItems: 2
          title: Value
      type: object
      required:
      - key
      - value
      title: ConfigOption
      description: Config option.
    ConfigSection:
      properties:
        name:
          type: string
          title: Name
        options:
          items:
            $ref: '#/components/schemas/ConfigOption'
          type: array
          title: Options
      type: object
      required:
      - name
      - options
      title: ConfigSection
      description: Config Section Schema.
    ConnectionBody:
      properties:
        connection_id:
          type: string
          title: Connection Id
        conn_type:
          type: string
          title: Conn Type
        description:
          anyOf:
          - type: string
          - type: 'null'
          title: Description
        host:
          anyOf:
          - type: string
          - type: 'null'
          title: Host
        login:
          anyOf:
          - type: string
          - type: 'null'
          title: Login
        schema:
          anyOf:
          - type: string
          - type: 'null'
          title: Schema
        port:
          anyOf:
          - type: integer
          - type: 'null'
          title: Port
        password:
          anyOf:
          - type: string
          - type: 'null'
          title: Password
        extra:
          anyOf:
          - type: string
          - type: 'null'
          title: Extra
      type: object
      required:
      - connection_id
      - conn_type
      title: ConnectionBody
      description: Connection Serializer for requests body.
    ConnectionCollectionResponse:
      properties:
        connections:
          items:
            $ref: '#/components/schemas/ConnectionResponse'
          type: array
          title: Connections
        total_entries:
          type: integer
          title: Total Entries
      type: object
      required:
      - connections
      - total_entries
      title: ConnectionCollectionResponse
      description: Connection Collection serializer for responses.
    ConnectionResponse:
      properties:
        connection_id:
          type: string
          title: Connection Id
        conn_type:
          type: string
          title: Conn Type
        description:
          anyOf:
          - type: string
          - type: 'null'
          title: Description
        host:
          anyOf:
          - type: string
          - type: 'null'
          title: Host
        login:
          anyOf:
          - type: string
          - type: 'null'
          title: Login
        schema:
          anyOf:
          - type: string
          - type: 'null'
          title: Schema
        port:
          anyOf:
          - type: integer
          - type: 'null'
          title: Port
        password:
          anyOf:
          - type: string
          - type: 'null'
          title: Password
        extra:
          anyOf:
          - type: string
          - type: 'null'
          title: Extra
      type: object
      required:
      - connection_id
      - conn_type
      - description
      - host
      - login
      - schema
      - port
      - password
      - extra
      title: ConnectionResponse
      description: Connection serializer for responses.
    ConnectionTestResponse:
      properties:
        status:
          type: boolean
          title: Status
        message:
          type: string
          title: Message
      type: object
      required:
      - status
      - message
      title: ConnectionTestResponse
      description: Connection Test serializer for responses.
    CreateAssetEventsBody:
      properties:
        uri:
          type: string
          title: Uri
        extra:
          type: object
          title: Extra
      additionalProperties: false
      type: object
      required:
      - uri
      title: CreateAssetEventsBody
      description: Create asset events request.
    DAGCollectionResponse:
      properties:
        dags:
          items:
            $ref: '#/components/schemas/DAGResponse'
          type: array
          title: Dags
        total_entries:
          type: integer
          title: Total Entries
      type: object
      required:
      - dags
      - total_entries
      title: DAGCollectionResponse
      description: DAG Collection serializer for responses.
    DAGDetailsResponse:
      properties:
        dag_id:
          type: string
          title: Dag Id
        dag_display_name:
          type: string
          title: Dag Display Name
        is_paused:
          type: boolean
          title: Is Paused
        is_active:
          type: boolean
          title: Is Active
        last_parsed_time:
          anyOf:
          - type: string
            format: date-time
          - type: 'null'
          title: Last Parsed Time
        last_expired:
          anyOf:
          - type: string
            format: date-time
          - type: 'null'
          title: Last Expired
        default_view:
          anyOf:
          - type: string
          - type: 'null'
          title: Default View
        fileloc:
          type: string
          title: Fileloc
        description:
          anyOf:
          - type: string
          - type: 'null'
          title: Description
        timetable_summary:
          anyOf:
          - type: string
          - type: 'null'
          title: Timetable Summary
        timetable_description:
          anyOf:
          - type: string
          - type: 'null'
          title: Timetable Description
        tags:
          items:
            $ref: '#/components/schemas/DagTagPydantic'
          type: array
          title: Tags
        max_active_tasks:
          type: integer
          title: Max Active Tasks
        max_active_runs:
          anyOf:
          - type: integer
          - type: 'null'
          title: Max Active Runs
        max_consecutive_failed_dag_runs:
          type: integer
          title: Max Consecutive Failed Dag Runs
        has_task_concurrency_limits:
          type: boolean
          title: Has Task Concurrency Limits
        has_import_errors:
          type: boolean
          title: Has Import Errors
        next_dagrun:
          anyOf:
          - type: string
            format: date-time
          - type: 'null'
          title: Next Dagrun
        next_dagrun_data_interval_start:
          anyOf:
          - type: string
            format: date-time
          - type: 'null'
          title: Next Dagrun Data Interval Start
        next_dagrun_data_interval_end:
          anyOf:
          - type: string
            format: date-time
          - type: 'null'
          title: Next Dagrun Data Interval End
        next_dagrun_create_after:
          anyOf:
          - type: string
            format: date-time
          - type: 'null'
          title: Next Dagrun Create After
        owners:
          items:
            type: string
          type: array
          title: Owners
        catchup:
          type: boolean
          title: Catchup
        dag_run_timeout:
          anyOf:
          - type: string
            format: duration
          - type: 'null'
          title: Dag Run Timeout
        asset_expression:
          anyOf:
          - type: object
          - type: 'null'
          title: Asset Expression
        doc_md:
          anyOf:
          - type: string
          - type: 'null'
          title: Doc Md
        start_date:
          anyOf:
          - type: string
            format: date-time
          - type: 'null'
          title: Start Date
        end_date:
          anyOf:
          - type: string
            format: date-time
          - type: 'null'
          title: End Date
        is_paused_upon_creation:
          anyOf:
          - type: boolean
          - type: 'null'
          title: Is Paused Upon Creation
        params:
          anyOf:
          - type: object
          - type: 'null'
          title: Params
        render_template_as_native_obj:
          type: boolean
          title: Render Template As Native Obj
        template_search_path:
          anyOf:
          - items:
              type: string
            type: array
          - type: 'null'
          title: Template Search Path
        timezone:
          anyOf:
          - type: string
          - type: 'null'
          title: Timezone
        last_parsed:
          anyOf:
          - type: string
            format: date-time
          - type: 'null'
          title: Last Parsed
        file_token:
          type: string
          title: File Token
          description: Return file token.
          readOnly: true
        concurrency:
          type: integer
          title: Concurrency
          description: Return max_active_tasks as concurrency.
          readOnly: true
      type: object
      required:
      - dag_id
      - dag_display_name
      - is_paused
      - is_active
      - last_parsed_time
      - last_expired
      - default_view
      - fileloc
      - description
      - timetable_summary
      - timetable_description
      - tags
      - max_active_tasks
      - max_active_runs
      - max_consecutive_failed_dag_runs
      - has_task_concurrency_limits
      - has_import_errors
      - next_dagrun
      - next_dagrun_data_interval_start
      - next_dagrun_data_interval_end
      - next_dagrun_create_after
      - owners
      - catchup
      - dag_run_timeout
      - asset_expression
      - doc_md
      - start_date
      - end_date
      - is_paused_upon_creation
      - params
      - render_template_as_native_obj
      - template_search_path
      - timezone
      - last_parsed
      - file_token
      - concurrency
      title: DAGDetailsResponse
      description: Specific serializer for DAG Details responses.
    DAGPatchBody:
      properties:
        is_paused:
          type: boolean
          title: Is Paused
      type: object
      required:
      - is_paused
      title: DAGPatchBody
      description: Dag Serializer for updatable bodies.
    DAGResponse:
      properties:
        dag_id:
          type: string
          title: Dag Id
        dag_display_name:
          type: string
          title: Dag Display Name
        is_paused:
          type: boolean
          title: Is Paused
        is_active:
          type: boolean
          title: Is Active
        last_parsed_time:
          anyOf:
          - type: string
            format: date-time
          - type: 'null'
          title: Last Parsed Time
        last_expired:
          anyOf:
          - type: string
            format: date-time
          - type: 'null'
          title: Last Expired
        default_view:
          anyOf:
          - type: string
          - type: 'null'
          title: Default View
        fileloc:
          type: string
          title: Fileloc
        description:
          anyOf:
          - type: string
          - type: 'null'
          title: Description
        timetable_summary:
          anyOf:
          - type: string
          - type: 'null'
          title: Timetable Summary
        timetable_description:
          anyOf:
          - type: string
          - type: 'null'
          title: Timetable Description
        tags:
          items:
            $ref: '#/components/schemas/DagTagPydantic'
          type: array
          title: Tags
        max_active_tasks:
          type: integer
          title: Max Active Tasks
        max_active_runs:
          anyOf:
          - type: integer
          - type: 'null'
          title: Max Active Runs
        max_consecutive_failed_dag_runs:
          type: integer
          title: Max Consecutive Failed Dag Runs
        has_task_concurrency_limits:
          type: boolean
          title: Has Task Concurrency Limits
        has_import_errors:
          type: boolean
          title: Has Import Errors
        next_dagrun:
          anyOf:
          - type: string
            format: date-time
          - type: 'null'
          title: Next Dagrun
        next_dagrun_data_interval_start:
          anyOf:
          - type: string
            format: date-time
          - type: 'null'
          title: Next Dagrun Data Interval Start
        next_dagrun_data_interval_end:
          anyOf:
          - type: string
            format: date-time
          - type: 'null'
          title: Next Dagrun Data Interval End
        next_dagrun_create_after:
          anyOf:
          - type: string
            format: date-time
          - type: 'null'
          title: Next Dagrun Create After
        owners:
          items:
            type: string
          type: array
          title: Owners
        file_token:
          type: string
          title: File Token
          description: Return file token.
          readOnly: true
      type: object
      required:
      - dag_id
      - dag_display_name
      - is_paused
      - is_active
      - last_parsed_time
      - last_expired
      - default_view
      - fileloc
      - description
      - timetable_summary
      - timetable_description
      - tags
      - max_active_tasks
      - max_active_runs
      - max_consecutive_failed_dag_runs
      - has_task_concurrency_limits
      - has_import_errors
      - next_dagrun
      - next_dagrun_data_interval_start
      - next_dagrun_data_interval_end
      - next_dagrun_create_after
      - owners
      - file_token
      title: DAGResponse
      description: DAG serializer for responses.
    DAGRunClearBody:
      properties:
        dry_run:
          type: boolean
          title: Dry Run
          default: true
      type: object
      title: DAGRunClearBody
      description: DAG Run serializer for clear endpoint body.
    DAGRunCollectionResponse:
      properties:
        dag_runs:
          items:
            $ref: '#/components/schemas/DAGRunResponse'
          type: array
          title: Dag Runs
        total_entries:
          type: integer
          title: Total Entries
      type: object
      required:
      - dag_runs
      - total_entries
      title: DAGRunCollectionResponse
      description: DAG Run Collection serializer for responses.
    DAGRunPatchBody:
      properties:
        state:
          anyOf:
          - $ref: '#/components/schemas/DAGRunPatchStates'
          - type: 'null'
        note:
          anyOf:
          - type: string
            maxLength: 1000
          - type: 'null'
          title: Note
      type: object
      title: DAGRunPatchBody
      description: DAG Run Serializer for PATCH requests.
    DAGRunPatchStates:
      type: string
      enum:
      - queued
      - success
      - failed
      title: DAGRunPatchStates
      description: Enum for DAG Run states when updating a DAG Run.
    DAGRunResponse:
      properties:
        run_id:
          anyOf:
          - type: string
          - type: 'null'
          title: Run Id
        dag_id:
          type: string
          title: Dag Id
        logical_date:
          anyOf:
          - type: string
            format: date-time
          - type: 'null'
          title: Logical Date
        queued_at:
          anyOf:
          - type: string
            format: date-time
          - type: 'null'
          title: Queued At
        start_date:
          anyOf:
          - type: string
            format: date-time
          - type: 'null'
          title: Start Date
        end_date:
          anyOf:
          - type: string
            format: date-time
          - type: 'null'
          title: End Date
        data_interval_start:
          anyOf:
          - type: string
            format: date-time
          - type: 'null'
          title: Data Interval Start
        data_interval_end:
          anyOf:
          - type: string
            format: date-time
          - type: 'null'
          title: Data Interval End
        last_scheduling_decision:
          anyOf:
          - type: string
            format: date-time
          - type: 'null'
          title: Last Scheduling Decision
        run_type:
          $ref: '#/components/schemas/DagRunType'
        state:
          $ref: '#/components/schemas/DagRunState'
        external_trigger:
          type: boolean
          title: External Trigger
        triggered_by:
          $ref: '#/components/schemas/DagRunTriggeredByType'
        conf:
          type: object
          title: Conf
        note:
          anyOf:
          - type: string
          - type: 'null'
          title: Note
      type: object
      required:
      - run_id
      - dag_id
      - logical_date
      - queued_at
      - start_date
      - end_date
      - data_interval_start
      - data_interval_end
      - last_scheduling_decision
      - run_type
      - state
      - external_trigger
      - triggered_by
      - conf
      - note
      title: DAGRunResponse
      description: DAG Run serializer for responses.
    DAGRunStates:
      properties:
        queued:
          type: integer
          title: Queued
        running:
          type: integer
          title: Running
        success:
          type: integer
          title: Success
        failed:
          type: integer
          title: Failed
      type: object
      required:
      - queued
      - running
      - success
      - failed
      title: DAGRunStates
      description: DAG Run States for responses.
    DAGRunTypes:
      properties:
        backfill:
          type: integer
          title: Backfill
        scheduled:
          type: integer
          title: Scheduled
        manual:
          type: integer
          title: Manual
        asset_triggered:
          type: integer
          title: Asset Triggered
      type: object
      required:
      - backfill
      - scheduled
      - manual
      - asset_triggered
      title: DAGRunTypes
      description: DAG Run Types for responses.
    DAGSourceResponse:
      properties:
        content:
          anyOf:
          - type: string
          - type: 'null'
          title: Content
        dag_id:
          type: string
          title: Dag Id
        version_number:
          anyOf:
          - type: integer
          - type: 'null'
          title: Version Number
      type: object
      required:
      - content
      - dag_id
      - version_number
      title: DAGSourceResponse
      description: DAG Source serializer for responses.
    DAGTagCollectionResponse:
      properties:
        tags:
          items:
            type: string
          type: array
          title: Tags
        total_entries:
          type: integer
          title: Total Entries
      type: object
      required:
      - tags
      - total_entries
      title: DAGTagCollectionResponse
      description: DAG Tags Collection serializer for responses.
    DAGWarningCollectionResponse:
      properties:
        dag_warnings:
          items:
            $ref: '#/components/schemas/DAGWarningResponse'
          type: array
          title: Dag Warnings
        total_entries:
          type: integer
          title: Total Entries
      type: object
      required:
      - dag_warnings
      - total_entries
      title: DAGWarningCollectionResponse
      description: DAG warning collection serializer for responses.
    DAGWarningResponse:
      properties:
        dag_id:
          type: string
          title: Dag Id
        warning_type:
          $ref: '#/components/schemas/DagWarningType'
        message:
          type: string
          title: Message
        timestamp:
          type: string
          format: date-time
          title: Timestamp
      type: object
      required:
      - dag_id
      - warning_type
      - message
      - timestamp
      title: DAGWarningResponse
      description: DAG Warning serializer for responses.
    DAGWithLatestDagRunsCollectionResponse:
      properties:
        total_entries:
          type: integer
          title: Total Entries
        dags:
          items:
            $ref: '#/components/schemas/DAGWithLatestDagRunsResponse'
          type: array
          title: Dags
      type: object
      required:
      - total_entries
      - dags
      title: DAGWithLatestDagRunsCollectionResponse
      description: DAG with latest dag runs collection response serializer.
    DAGWithLatestDagRunsResponse:
      properties:
        dag_id:
          type: string
          title: Dag Id
        dag_display_name:
          type: string
          title: Dag Display Name
        is_paused:
          type: boolean
          title: Is Paused
        is_active:
          type: boolean
          title: Is Active
        last_parsed_time:
          anyOf:
          - type: string
            format: date-time
          - type: 'null'
          title: Last Parsed Time
        last_expired:
          anyOf:
          - type: string
            format: date-time
          - type: 'null'
          title: Last Expired
        default_view:
          anyOf:
          - type: string
          - type: 'null'
          title: Default View
        fileloc:
          type: string
          title: Fileloc
        description:
          anyOf:
          - type: string
          - type: 'null'
          title: Description
        timetable_summary:
          anyOf:
          - type: string
          - type: 'null'
          title: Timetable Summary
        timetable_description:
          anyOf:
          - type: string
          - type: 'null'
          title: Timetable Description
        tags:
          items:
            $ref: '#/components/schemas/DagTagPydantic'
          type: array
          title: Tags
        max_active_tasks:
          type: integer
          title: Max Active Tasks
        max_active_runs:
          anyOf:
          - type: integer
          - type: 'null'
          title: Max Active Runs
        max_consecutive_failed_dag_runs:
          type: integer
          title: Max Consecutive Failed Dag Runs
        has_task_concurrency_limits:
          type: boolean
          title: Has Task Concurrency Limits
        has_import_errors:
          type: boolean
          title: Has Import Errors
        next_dagrun:
          anyOf:
          - type: string
            format: date-time
          - type: 'null'
          title: Next Dagrun
        next_dagrun_data_interval_start:
          anyOf:
          - type: string
            format: date-time
          - type: 'null'
          title: Next Dagrun Data Interval Start
        next_dagrun_data_interval_end:
          anyOf:
          - type: string
            format: date-time
          - type: 'null'
          title: Next Dagrun Data Interval End
        next_dagrun_create_after:
          anyOf:
          - type: string
            format: date-time
          - type: 'null'
          title: Next Dagrun Create After
        owners:
          items:
            type: string
          type: array
          title: Owners
        latest_dag_runs:
          items:
            $ref: '#/components/schemas/DAGRunResponse'
          type: array
          title: Latest Dag Runs
        file_token:
          type: string
          title: File Token
          description: Return file token.
          readOnly: true
      type: object
      required:
      - dag_id
      - dag_display_name
      - is_paused
      - is_active
      - last_parsed_time
      - last_expired
      - default_view
      - fileloc
      - description
      - timetable_summary
      - timetable_description
      - tags
      - max_active_tasks
      - max_active_runs
      - max_consecutive_failed_dag_runs
      - has_task_concurrency_limits
      - has_import_errors
      - next_dagrun
      - next_dagrun_data_interval_start
      - next_dagrun_data_interval_end
      - next_dagrun_create_after
      - owners
      - latest_dag_runs
      - file_token
      title: DAGWithLatestDagRunsResponse
      description: DAG with latest dag runs response serializer.
    DagProcessorInfoSchema:
      properties:
        status:
          anyOf:
          - type: string
          - type: 'null'
          title: Status
        latest_dag_processor_heartbeat:
          anyOf:
          - type: string
          - type: 'null'
          title: Latest Dag Processor Heartbeat
      type: object
      required:
      - status
      - latest_dag_processor_heartbeat
      title: DagProcessorInfoSchema
      description: Schema for DagProcessor info.
    DagRunAssetReference:
      properties:
        run_id:
          type: string
          title: Run Id
        dag_id:
          type: string
          title: Dag Id
        logical_date:
          type: string
          format: date-time
          title: Logical Date
        start_date:
          type: string
          format: date-time
          title: Start Date
        end_date:
          anyOf:
          - type: string
            format: date-time
          - type: 'null'
          title: End Date
        state:
          type: string
          title: State
        data_interval_start:
          type: string
          format: date-time
          title: Data Interval Start
        data_interval_end:
          type: string
          format: date-time
          title: Data Interval End
      type: object
      required:
      - run_id
      - dag_id
      - logical_date
      - start_date
      - end_date
      - state
      - data_interval_start
      - data_interval_end
      title: DagRunAssetReference
      description: DAGRun serializer for asset responses.
    DagRunState:
      type: string
      enum:
      - queued
      - running
      - success
      - failed
      title: DagRunState
      description: 'All possible states that a DagRun can be in.


        These are "shared" with TaskInstanceState in some parts of the code,

        so please ensure that their values always match the ones with the

        same name in TaskInstanceState.'
    DagRunTriggeredByType:
      type: string
      enum:
      - cli
      - operator
      - rest_api
      - ui
      - test
      - timetable
      - asset
      - backfill
      title: DagRunTriggeredByType
      description: Class with TriggeredBy types for DagRun.
    DagRunType:
      type: string
      enum:
      - backfill
      - scheduled
      - manual
      - asset_triggered
      title: DagRunType
      description: Class with DagRun types.
    DagScheduleAssetReference:
      properties:
        dag_id:
          type: string
          title: Dag Id
        created_at:
          type: string
          format: date-time
          title: Created At
        updated_at:
          type: string
          format: date-time
          title: Updated At
      type: object
      required:
      - dag_id
      - created_at
      - updated_at
      title: DagScheduleAssetReference
      description: DAG schedule reference serializer for assets.
    DagStatsCollectionResponse:
      properties:
        dags:
          items:
            $ref: '#/components/schemas/DagStatsResponse'
          type: array
          title: Dags
        total_entries:
          type: integer
          title: Total Entries
      type: object
      required:
      - dags
      - total_entries
      title: DagStatsCollectionResponse
      description: DAG Stats Collection serializer for responses.
    DagStatsResponse:
      properties:
        dag_id:
          type: string
          title: Dag Id
        stats:
          items:
            $ref: '#/components/schemas/DagStatsStateResponse'
          type: array
          title: Stats
      type: object
      required:
      - dag_id
      - stats
      title: DagStatsResponse
      description: DAG Stats serializer for responses.
    DagStatsStateResponse:
      properties:
        state:
          $ref: '#/components/schemas/DagRunState'
        count:
          type: integer
          title: Count
      type: object
      required:
      - state
      - count
      title: DagStatsStateResponse
      description: DagStatsState serializer for responses.
    DagTagPydantic:
      properties:
        name:
          type: string
          title: Name
        dag_id:
          type: string
          title: Dag Id
      type: object
      required:
      - name
      - dag_id
      title: DagTagPydantic
      description: Serializable representation of the DagTag ORM SqlAlchemyModel used
        by internal API.
    DagWarningType:
      type: string
      enum:
      - asset conflict
      - non-existent pool
      title: DagWarningType
      description: 'Enum for DAG warning types.


        This is the set of allowable values for the ``warning_type`` field

        in the DagWarning model.'
    EventLogCollectionResponse:
      properties:
        event_logs:
          items:
            $ref: '#/components/schemas/EventLogResponse'
          type: array
          title: Event Logs
        total_entries:
          type: integer
          title: Total Entries
      type: object
      required:
      - event_logs
      - total_entries
      title: EventLogCollectionResponse
      description: Event Log Collection Response.
    EventLogResponse:
      properties:
        event_log_id:
          type: integer
          title: Event Log Id
        when:
          type: string
          format: date-time
          title: When
        dag_id:
          anyOf:
          - type: string
          - type: 'null'
          title: Dag Id
        task_id:
          anyOf:
          - type: string
          - type: 'null'
          title: Task Id
        run_id:
          anyOf:
          - type: string
          - type: 'null'
          title: Run Id
        map_index:
          anyOf:
          - type: integer
          - type: 'null'
          title: Map Index
        try_number:
          anyOf:
          - type: integer
          - type: 'null'
          title: Try Number
        event:
          type: string
          title: Event
        logical_date:
          anyOf:
          - type: string
            format: date-time
          - type: 'null'
          title: Logical Date
        owner:
          anyOf:
          - type: string
          - type: 'null'
          title: Owner
        extra:
          anyOf:
          - type: string
          - type: 'null'
          title: Extra
      type: object
      required:
      - event_log_id
      - when
      - dag_id
      - task_id
      - run_id
      - map_index
      - try_number
      - event
      - logical_date
      - owner
      - extra
      title: EventLogResponse
      description: Event Log Response.
    FastAPIAppResponse:
      properties:
        app:
          type: string
          title: App
        url_prefix:
          type: string
          title: Url Prefix
        name:
          type: string
          title: Name
      additionalProperties: true
      type: object
      required:
      - app
      - url_prefix
      - name
      title: FastAPIAppResponse
      description: Serializer for Plugin FastAPI App responses.
    HTTPExceptionResponse:
      properties:
        detail:
          anyOf:
          - type: string
          - type: object
          title: Detail
      type: object
      required:
      - detail
      title: HTTPExceptionResponse
      description: HTTPException Model used for error response.
    HTTPValidationError:
      properties:
        detail:
          items:
            $ref: '#/components/schemas/ValidationError'
          type: array
          title: Detail
      type: object
      title: HTTPValidationError
    HealthInfoSchema:
      properties:
        metadatabase:
          $ref: '#/components/schemas/BaseInfoSchema'
        scheduler:
          $ref: '#/components/schemas/SchedulerInfoSchema'
        triggerer:
          $ref: '#/components/schemas/TriggererInfoSchema'
        dag_processor:
          $ref: '#/components/schemas/DagProcessorInfoSchema'
      type: object
      required:
      - metadatabase
      - scheduler
      - triggerer
      - dag_processor
      title: HealthInfoSchema
      description: Schema for the Health endpoint.
    HistoricalMetricDataResponse:
      properties:
        dag_run_types:
          $ref: '#/components/schemas/DAGRunTypes'
        dag_run_states:
          $ref: '#/components/schemas/DAGRunStates'
        task_instance_states:
          $ref: '#/components/schemas/TaskInstanceStateCount'
      type: object
      required:
      - dag_run_types
      - dag_run_states
      - task_instance_states
      title: HistoricalMetricDataResponse
      description: Historical Metric Data serializer for responses.
    ImportErrorCollectionResponse:
      properties:
        import_errors:
          items:
            $ref: '#/components/schemas/ImportErrorResponse'
          type: array
          title: Import Errors
        total_entries:
          type: integer
          title: Total Entries
      type: object
      required:
      - import_errors
      - total_entries
      title: ImportErrorCollectionResponse
      description: Import Error Collection Response.
    ImportErrorResponse:
      properties:
        import_error_id:
          type: integer
          title: Import Error Id
        timestamp:
          type: string
          format: date-time
          title: Timestamp
        filename:
          type: string
          title: Filename
        stack_trace:
          type: string
          title: Stack Trace
      type: object
      required:
      - import_error_id
      - timestamp
      - filename
      - stack_trace
      title: ImportErrorResponse
      description: Import Error Response.
    JobResponse:
      properties:
        id:
          type: integer
          title: Id
        dag_id:
          anyOf:
          - type: string
          - type: 'null'
          title: Dag Id
        state:
          anyOf:
          - type: string
          - type: 'null'
          title: State
        job_type:
          anyOf:
          - type: string
          - type: 'null'
          title: Job Type
        start_date:
          anyOf:
          - type: string
            format: date-time
          - type: 'null'
          title: Start Date
        end_date:
          anyOf:
          - type: string
            format: date-time
          - type: 'null'
          title: End Date
        latest_heartbeat:
          anyOf:
          - type: string
            format: date-time
          - type: 'null'
          title: Latest Heartbeat
        executor_class:
          anyOf:
          - type: string
            format: date-time
          - type: 'null'
          title: Executor Class
        hostname:
          anyOf:
          - type: string
          - type: 'null'
          title: Hostname
        unixname:
          anyOf:
          - type: string
          - type: 'null'
          title: Unixname
      type: object
      required:
      - id
      - dag_id
      - state
      - job_type
      - start_date
      - end_date
      - latest_heartbeat
      - executor_class
      - hostname
      - unixname
      title: JobResponse
      description: Job serializer for responses.
    PluginCollectionResponse:
      properties:
        plugins:
          items:
            $ref: '#/components/schemas/PluginResponse'
          type: array
          title: Plugins
        total_entries:
          type: integer
          title: Total Entries
      type: object
      required:
      - plugins
      - total_entries
      title: PluginCollectionResponse
      description: Plugin Collection serializer.
    PluginResponse:
      properties:
        name:
          type: string
          title: Name
        macros:
          items:
            type: string
          type: array
          title: Macros
        flask_blueprints:
          items:
            type: string
          type: array
          title: Flask Blueprints
        fastapi_apps:
          items:
            $ref: '#/components/schemas/FastAPIAppResponse'
          type: array
          title: Fastapi Apps
        appbuilder_views:
          items:
            $ref: '#/components/schemas/AppBuilderViewResponse'
          type: array
          title: Appbuilder Views
        appbuilder_menu_items:
          items:
            $ref: '#/components/schemas/AppBuilderMenuItemResponse'
          type: array
          title: Appbuilder Menu Items
        global_operator_extra_links:
          items:
            type: string
          type: array
          title: Global Operator Extra Links
        operator_extra_links:
          items:
            type: string
          type: array
          title: Operator Extra Links
        source:
          type: string
          title: Source
        ti_deps:
          items:
            type: string
          type: array
          title: Ti Deps
        listeners:
          items:
            type: string
          type: array
          title: Listeners
        timetables:
          items:
            type: string
          type: array
          title: Timetables
      type: object
      required:
      - name
      - macros
      - flask_blueprints
      - fastapi_apps
      - appbuilder_views
      - appbuilder_menu_items
      - global_operator_extra_links
      - operator_extra_links
      - source
      - ti_deps
      - listeners
      - timetables
      title: PluginResponse
      description: Plugin serializer.
    PoolCollectionResponse:
      properties:
        pools:
          items:
            $ref: '#/components/schemas/PoolResponse'
          type: array
          title: Pools
        total_entries:
          type: integer
          title: Total Entries
      type: object
      required:
      - pools
      - total_entries
      title: PoolCollectionResponse
      description: Pool Collection serializer for responses.
    PoolPatchBody:
      properties:
        pool:
          anyOf:
          - type: string
          - type: 'null'
          title: Pool
        slots:
          anyOf:
          - type: integer
          - type: 'null'
          title: Slots
        description:
          anyOf:
          - type: string
          - type: 'null'
          title: Description
        include_deferred:
          anyOf:
          - type: boolean
          - type: 'null'
          title: Include Deferred
      type: object
      title: PoolPatchBody
      description: Pool serializer for patch bodies.
    PoolPostBody:
      properties:
        name:
          type: string
          title: Name
        slots:
          type: integer
          title: Slots
        description:
          anyOf:
          - type: string
          - type: 'null'
          title: Description
        include_deferred:
          type: boolean
          title: Include Deferred
          default: false
      type: object
      required:
      - name
      - slots
      title: PoolPostBody
      description: Pool serializer for post bodies.
    PoolResponse:
      properties:
        name:
          type: string
          title: Name
        slots:
          type: integer
          title: Slots
        description:
          anyOf:
          - type: string
          - type: 'null'
          title: Description
        include_deferred:
          type: boolean
          title: Include Deferred
        occupied_slots:
          type: integer
          title: Occupied Slots
        running_slots:
          type: integer
          title: Running Slots
        queued_slots:
          type: integer
          title: Queued Slots
        scheduled_slots:
          type: integer
          title: Scheduled Slots
        open_slots:
          type: integer
          title: Open Slots
        deferred_slots:
          type: integer
          title: Deferred Slots
      type: object
      required:
      - name
      - slots
      - description
      - include_deferred
      - occupied_slots
      - running_slots
      - queued_slots
      - scheduled_slots
      - open_slots
      - deferred_slots
      title: PoolResponse
      description: Pool serializer for responses.
    ProviderCollectionResponse:
      properties:
        providers:
          items:
            $ref: '#/components/schemas/ProviderResponse'
          type: array
          title: Providers
        total_entries:
          type: integer
          title: Total Entries
      type: object
      required:
      - providers
      - total_entries
      title: ProviderCollectionResponse
      description: Provider Collection serializer for responses.
    ProviderResponse:
      properties:
        package_name:
          type: string
          title: Package Name
        description:
          type: string
          title: Description
        version:
          type: string
          title: Version
      type: object
      required:
      - package_name
      - description
      - version
      title: ProviderResponse
      description: Provider serializer for responses.
    QueuedEventCollectionResponse:
      properties:
        queued_events:
          items:
            $ref: '#/components/schemas/QueuedEventResponse'
          type: array
          title: Queued Events
        total_entries:
          type: integer
          title: Total Entries
      type: object
      required:
      - queued_events
      - total_entries
      title: QueuedEventCollectionResponse
      description: Queued Event Collection serializer for responses.
    QueuedEventResponse:
      properties:
        uri:
          type: string
          title: Uri
        dag_id:
          type: string
          title: Dag Id
        created_at:
          type: string
          format: date-time
          title: Created At
      type: object
      required:
      - uri
      - dag_id
      - created_at
      title: QueuedEventResponse
      description: Queued Event serializer for responses..
    ReprocessBehavior:
      type: string
      enum:
      - failed
      - completed
      - none
      title: ReprocessBehavior
      description: 'Internal enum for setting reprocess behavior in a backfill.


        :meta private:'
    SchedulerInfoSchema:
      properties:
        status:
          anyOf:
          - type: string
          - type: 'null'
          title: Status
        latest_scheduler_heartbeat:
          anyOf:
          - type: string
          - type: 'null'
          title: Latest Scheduler Heartbeat
      type: object
      required:
      - status
      - latest_scheduler_heartbeat
      title: SchedulerInfoSchema
      description: Schema for Scheduler info.
    TaskCollectionResponse:
      properties:
        tasks:
          items:
            $ref: '#/components/schemas/TaskResponse'
          type: array
          title: Tasks
        total_entries:
          type: integer
          title: Total Entries
      type: object
      required:
      - tasks
      - total_entries
      title: TaskCollectionResponse
      description: Task collection serializer for responses.
    TaskDependencyCollectionResponse:
      properties:
        dependencies:
          items:
            $ref: '#/components/schemas/TaskDependencyResponse'
          type: array
          title: Dependencies
      type: object
      required:
      - dependencies
      title: TaskDependencyCollectionResponse
      description: Task scheduling dependencies collection serializer for responses.
    TaskDependencyResponse:
      properties:
        name:
          type: string
          title: Name
        reason:
          type: string
          title: Reason
      type: object
      required:
      - name
      - reason
      title: TaskDependencyResponse
      description: Task Dependency serializer for responses.
    TaskInstanceCollectionResponse:
      properties:
        task_instances:
          items:
            $ref: '#/components/schemas/TaskInstanceResponse'
          type: array
          title: Task Instances
        total_entries:
          type: integer
          title: Total Entries
      type: object
      required:
      - task_instances
      - total_entries
      title: TaskInstanceCollectionResponse
      description: Task Instance Collection serializer for responses.
    TaskInstanceHistoryResponse:
      properties:
        task_id:
          type: string
          title: Task Id
        dag_id:
          type: string
          title: Dag Id
        dag_run_id:
          type: string
          title: Dag Run Id
        map_index:
          type: integer
          title: Map Index
        start_date:
          anyOf:
          - type: string
            format: date-time
          - type: 'null'
          title: Start Date
        end_date:
          anyOf:
          - type: string
            format: date-time
          - type: 'null'
          title: End Date
        duration:
          anyOf:
          - type: number
          - type: 'null'
          title: Duration
        state:
          anyOf:
          - $ref: '#/components/schemas/TaskInstanceState'
          - type: 'null'
        try_number:
          type: integer
          title: Try Number
        max_tries:
          type: integer
          title: Max Tries
        task_display_name:
          type: string
          title: Task Display Name
        hostname:
          anyOf:
          - type: string
          - type: 'null'
          title: Hostname
        unixname:
          anyOf:
          - type: string
          - type: 'null'
          title: Unixname
        pool:
          type: string
          title: Pool
        pool_slots:
          type: integer
          title: Pool Slots
        queue:
          anyOf:
          - type: string
          - type: 'null'
          title: Queue
        priority_weight:
          anyOf:
          - type: integer
          - type: 'null'
          title: Priority Weight
        operator:
          anyOf:
          - type: string
          - type: 'null'
          title: Operator
        queued_when:
          anyOf:
          - type: string
            format: date-time
          - type: 'null'
          title: Queued When
        pid:
          anyOf:
          - type: integer
          - type: 'null'
          title: Pid
        executor:
          anyOf:
          - type: string
          - type: 'null'
          title: Executor
        executor_config:
          type: string
          title: Executor Config
      type: object
      required:
      - task_id
      - dag_id
      - dag_run_id
      - map_index
      - start_date
      - end_date
      - duration
      - state
      - try_number
      - max_tries
      - task_display_name
      - hostname
      - unixname
      - pool
      - pool_slots
      - queue
      - priority_weight
      - operator
      - queued_when
      - pid
      - executor
      - executor_config
      title: TaskInstanceHistoryResponse
      description: TaskInstanceHistory serializer for responses.
    TaskInstanceResponse:
      properties:
        id:
          type: string
          title: Id
        task_id:
          type: string
          title: Task Id
        dag_id:
          type: string
          title: Dag Id
        dag_run_id:
          type: string
          title: Dag Run Id
        map_index:
          type: integer
          title: Map Index
        logical_date:
          type: string
          format: date-time
          title: Logical Date
        start_date:
          anyOf:
          - type: string
            format: date-time
          - type: 'null'
          title: Start Date
        end_date:
          anyOf:
          - type: string
            format: date-time
          - type: 'null'
          title: End Date
        duration:
          anyOf:
          - type: number
          - type: 'null'
          title: Duration
        state:
          anyOf:
          - $ref: '#/components/schemas/TaskInstanceState'
          - type: 'null'
        try_number:
          type: integer
          title: Try Number
        max_tries:
          type: integer
          title: Max Tries
        task_display_name:
          type: string
          title: Task Display Name
        hostname:
          anyOf:
          - type: string
          - type: 'null'
          title: Hostname
        unixname:
          anyOf:
          - type: string
          - type: 'null'
          title: Unixname
        pool:
          type: string
          title: Pool
        pool_slots:
          type: integer
          title: Pool Slots
        queue:
          anyOf:
          - type: string
          - type: 'null'
          title: Queue
        priority_weight:
          anyOf:
          - type: integer
          - type: 'null'
          title: Priority Weight
        operator:
          anyOf:
          - type: string
          - type: 'null'
          title: Operator
        queued_when:
          anyOf:
          - type: string
            format: date-time
          - type: 'null'
          title: Queued When
        pid:
          anyOf:
          - type: integer
          - type: 'null'
          title: Pid
        executor:
          anyOf:
          - type: string
          - type: 'null'
          title: Executor
        executor_config:
          type: string
          title: Executor Config
        note:
          anyOf:
          - type: string
          - type: 'null'
          title: Note
        rendered_map_index:
          anyOf:
          - type: string
          - type: 'null'
          title: Rendered Map Index
        rendered_fields:
          type: object
          title: Rendered Fields
          default: {}
        trigger:
          anyOf:
          - $ref: '#/components/schemas/TriggerResponse'
          - type: 'null'
        triggerer_job:
          anyOf:
          - $ref: '#/components/schemas/JobResponse'
          - type: 'null'
      type: object
      required:
      - id
      - task_id
      - dag_id
      - dag_run_id
      - map_index
      - logical_date
      - start_date
      - end_date
      - duration
      - state
      - try_number
      - max_tries
      - task_display_name
      - hostname
      - unixname
      - pool
      - pool_slots
      - queue
      - priority_weight
      - operator
      - queued_when
      - pid
      - executor
      - executor_config
      - note
      - rendered_map_index
      - trigger
      - triggerer_job
      title: TaskInstanceResponse
      description: TaskInstance serializer for responses.
    TaskInstanceState:
      type: string
      enum:
      - removed
      - scheduled
      - queued
      - running
      - success
      - restarting
      - failed
      - up_for_retry
      - up_for_reschedule
      - upstream_failed
      - skipped
      - deferred
      title: TaskInstanceState
      description: 'All possible states that a Task Instance can be in.


        Note that None is also allowed, so always use this in a type hint with Optional.'
    TaskInstanceStateCount:
      properties:
        no_status:
          type: integer
          title: No Status
        removed:
          type: integer
          title: Removed
        scheduled:
          type: integer
          title: Scheduled
        queued:
          type: integer
          title: Queued
        running:
          type: integer
          title: Running
        success:
          type: integer
          title: Success
        restarting:
          type: integer
          title: Restarting
        failed:
          type: integer
          title: Failed
        up_for_retry:
          type: integer
          title: Up For Retry
        up_for_reschedule:
          type: integer
          title: Up For Reschedule
        upstream_failed:
          type: integer
          title: Upstream Failed
        skipped:
          type: integer
          title: Skipped
        deferred:
          type: integer
          title: Deferred
      type: object
      required:
      - no_status
      - removed
      - scheduled
      - queued
      - running
      - success
      - restarting
      - failed
      - up_for_retry
      - up_for_reschedule
      - upstream_failed
      - skipped
      - deferred
      title: TaskInstanceStateCount
      description: TaskInstance serializer for responses.
    TaskInstancesBatchBody:
      properties:
        dag_ids:
          anyOf:
          - items:
              type: string
            type: array
          - type: 'null'
          title: Dag Ids
        dag_run_ids:
          anyOf:
          - items:
              type: string
            type: array
          - type: 'null'
          title: Dag Run Ids
        task_ids:
          anyOf:
          - items:
              type: string
            type: array
          - type: 'null'
          title: Task Ids
        state:
          anyOf:
          - items:
              anyOf:
              - $ref: '#/components/schemas/TaskInstanceState'
              - type: 'null'
            type: array
          - type: 'null'
          title: State
        logical_date_gte:
          anyOf:
          - type: string
            format: date-time
          - type: 'null'
          title: Logical Date Gte
        logical_date_lte:
          anyOf:
          - type: string
            format: date-time
          - type: 'null'
          title: Logical Date Lte
        start_date_gte:
          anyOf:
          - type: string
            format: date-time
          - type: 'null'
          title: Start Date Gte
        start_date_lte:
          anyOf:
          - type: string
            format: date-time
          - type: 'null'
          title: Start Date Lte
        end_date_gte:
          anyOf:
          - type: string
            format: date-time
          - type: 'null'
          title: End Date Gte
        end_date_lte:
          anyOf:
          - type: string
            format: date-time
          - type: 'null'
          title: End Date Lte
        duration_gte:
          anyOf:
          - type: number
          - type: 'null'
          title: Duration Gte
        duration_lte:
          anyOf:
          - type: number
          - type: 'null'
          title: Duration Lte
        pool:
          anyOf:
          - items:
              type: string
            type: array
          - type: 'null'
          title: Pool
        queue:
          anyOf:
          - items:
              type: string
            type: array
          - type: 'null'
          title: Queue
        executor:
          anyOf:
          - items:
              type: string
            type: array
          - type: 'null'
          title: Executor
        page_offset:
          type: integer
          minimum: 0.0
          title: Page Offset
          default: 0
        page_limit:
          type: integer
          minimum: 0.0
          title: Page Limit
          default: 100
        order_by:
          anyOf:
          - type: string
          - type: 'null'
          title: Order By
      type: object
      title: TaskInstancesBatchBody
      description: Task Instance body for get batch.
    TaskOutletAssetReference:
      properties:
        dag_id:
          type: string
          title: Dag Id
        task_id:
          type: string
          title: Task Id
        created_at:
          type: string
          format: date-time
          title: Created At
        updated_at:
          type: string
          format: date-time
          title: Updated At
      type: object
      required:
      - dag_id
      - task_id
      - created_at
      - updated_at
      title: TaskOutletAssetReference
      description: Task outlet reference serializer for assets.
    TaskResponse:
      properties:
        task_id:
          anyOf:
          - type: string
          - type: 'null'
          title: Task Id
        task_display_name:
          anyOf:
          - type: string
          - type: 'null'
          title: Task Display Name
        owner:
          anyOf:
          - type: string
          - type: 'null'
          title: Owner
        start_date:
          anyOf:
          - type: string
            format: date-time
          - type: 'null'
          title: Start Date
        end_date:
          anyOf:
          - type: string
            format: date-time
          - type: 'null'
          title: End Date
        trigger_rule:
          anyOf:
          - type: string
          - type: 'null'
          title: Trigger Rule
        depends_on_past:
          type: boolean
          title: Depends On Past
        wait_for_downstream:
          type: boolean
          title: Wait For Downstream
        retries:
          anyOf:
          - type: number
          - type: 'null'
          title: Retries
        queue:
          anyOf:
          - type: string
          - type: 'null'
          title: Queue
        pool:
          anyOf:
          - type: string
          - type: 'null'
          title: Pool
        pool_slots:
          anyOf:
          - type: number
          - type: 'null'
          title: Pool Slots
        execution_timeout:
          anyOf:
          - $ref: '#/components/schemas/TimeDelta'
          - type: 'null'
        retry_delay:
          anyOf:
          - $ref: '#/components/schemas/TimeDelta'
          - type: 'null'
        retry_exponential_backoff:
          type: boolean
          title: Retry Exponential Backoff
        priority_weight:
          anyOf:
          - type: number
          - type: 'null'
          title: Priority Weight
        weight_rule:
          anyOf:
          - type: string
          - type: 'null'
          title: Weight Rule
        ui_color:
          anyOf:
          - type: string
          - type: 'null'
          title: Ui Color
        ui_fgcolor:
          anyOf:
          - type: string
          - type: 'null'
          title: Ui Fgcolor
        template_fields:
          anyOf:
          - items:
              type: string
            type: array
          - type: 'null'
          title: Template Fields
        downstream_task_ids:
          anyOf:
          - items:
              type: string
            type: array
          - type: 'null'
          title: Downstream Task Ids
        doc_md:
          anyOf:
          - type: string
          - type: 'null'
          title: Doc Md
        operator_name:
          anyOf:
          - type: string
          - type: 'null'
          title: Operator Name
        params:
          anyOf:
          - type: object
          - type: 'null'
          title: Params
        class_ref:
          anyOf:
          - type: object
          - type: 'null'
          title: Class Ref
        is_mapped:
          anyOf:
          - type: boolean
          - type: 'null'
          title: Is Mapped
        extra_links:
          items:
            type: string
          type: array
          title: Extra Links
          description: Extract and return extra_links.
          readOnly: true
      type: object
      required:
      - task_id
      - task_display_name
      - owner
      - start_date
      - end_date
      - trigger_rule
      - depends_on_past
      - wait_for_downstream
      - retries
      - queue
      - pool
      - pool_slots
      - execution_timeout
      - retry_delay
      - retry_exponential_backoff
      - priority_weight
      - weight_rule
      - ui_color
      - ui_fgcolor
      - template_fields
      - downstream_task_ids
      - doc_md
      - operator_name
      - params
      - class_ref
      - is_mapped
      - extra_links
      title: TaskResponse
      description: Task serializer for responses.
    TimeDelta:
      properties:
        __type:
          type: string
          title: '  Type'
          default: TimeDelta
        days:
          type: integer
          title: Days
        seconds:
          type: integer
          title: Seconds
        microseconds:
          type: integer
          title: Microseconds
      type: object
      required:
      - days
      - seconds
      - microseconds
      title: TimeDelta
      description: TimeDelta can be used to interact with datetime.timedelta objects.
    TriggerDAGRunPostBody:
      properties:
        dag_run_id:
          anyOf:
          - type: string
          - type: 'null'
          title: Dag Run Id
        logical_date:
          type: string
          format: date-time
          title: Logical Date
        data_interval_start:
          anyOf:
          - type: string
            format: date-time
          - type: 'null'
          title: Data Interval Start
        data_interval_end:
          anyOf:
          - type: string
            format: date-time
          - type: 'null'
          title: Data Interval End
        conf:
          anyOf:
          - type: object
          - type: 'null'
          title: Conf
        note:
          anyOf:
          - type: string
          - type: 'null'
          title: Note
      type: object
      required:
      - dag_run_id
      - logical_date
      - data_interval_start
      - data_interval_end
      - conf
      - note
      title: TriggerDAGRunPostBody
      description: Trigger DAG Run Serializer for POST body.
    TriggerResponse:
      properties:
        id:
          type: integer
          title: Id
        classpath:
          type: string
          title: Classpath
        kwargs:
          type: string
          title: Kwargs
        created_date:
          type: string
          format: date-time
          title: Created Date
        triggerer_id:
          anyOf:
          - type: integer
          - type: 'null'
          title: Triggerer Id
      type: object
      required:
      - id
      - classpath
      - kwargs
      - created_date
      - triggerer_id
      title: TriggerResponse
      description: Trigger serializer for responses.
    TriggererInfoSchema:
      properties:
        status:
          anyOf:
          - type: string
          - type: 'null'
          title: Status
        latest_triggerer_heartbeat:
          anyOf:
          - type: string
          - type: 'null'
          title: Latest Triggerer Heartbeat
      type: object
      required:
      - status
      - latest_triggerer_heartbeat
      title: TriggererInfoSchema
      description: Schema for Triggerer info.
    ValidationError:
      properties:
        loc:
          items:
            anyOf:
            - type: string
            - type: integer
          type: array
          title: Location
        msg:
          type: string
          title: Message
        type:
          type: string
          title: Error Type
      type: object
      required:
      - loc
      - msg
      - type
      title: ValidationError
    VariableBody:
      properties:
        key:
          type: string
          title: Key
        value:
          anyOf:
          - type: string
          - type: 'null'
          title: Value
        description:
          anyOf:
          - type: string
          - type: 'null'
          title: Description
      type: object
      required:
      - key
      - value
      title: VariableBody
      description: Variable serializer for bodies.
    VariableCollectionResponse:
      properties:
        variables:
          items:
            $ref: '#/components/schemas/VariableResponse'
          type: array
          title: Variables
        total_entries:
          type: integer
          title: Total Entries
      type: object
      required:
      - variables
      - total_entries
      title: VariableCollectionResponse
      description: Variable Collection serializer for responses.
    VariableResponse:
      properties:
        key:
          type: string
          title: Key
        value:
          anyOf:
          - type: string
          - type: 'null'
          title: Value
        description:
          anyOf:
          - type: string
          - type: 'null'
          title: Description
      type: object
      required:
      - key
      - value
      - description
      title: VariableResponse
      description: Variable serializer for responses.
    VersionInfo:
      properties:
        version:
          type: string
          title: Version
        git_version:
          anyOf:
          - type: string
          - type: 'null'
          title: Git Version
      type: object
      required:
      - version
      - git_version
      title: VersionInfo
      description: Version information serializer for responses.
    XComResponseNative:
      properties:
        key:
          type: string
          title: Key
        timestamp:
          type: string
          format: date-time
          title: Timestamp
        logical_date:
          type: string
          format: date-time
          title: Logical Date
        map_index:
          type: integer
          title: Map Index
        task_id:
          type: string
          title: Task Id
        dag_id:
          type: string
          title: Dag Id
        value:
          title: Value
      type: object
      required:
      - key
      - timestamp
      - logical_date
      - map_index
      - task_id
      - dag_id
      - value
      title: XComResponseNative
      description: XCom response serializer with native return type.
    XComResponseString:
      properties:
        key:
          type: string
          title: Key
        timestamp:
          type: string
          format: date-time
          title: Timestamp
        logical_date:
          type: string
          format: date-time
          title: Logical Date
        map_index:
          type: integer
          title: Map Index
        task_id:
          type: string
          title: Task Id
        dag_id:
          type: string
          title: Dag Id
        value:
          anyOf:
          - type: string
          - type: 'null'
          title: Value
      type: object
      required:
      - key
      - timestamp
      - logical_date
      - map_index
      - task_id
      - dag_id
      - value
      title: XComResponseString
      description: XCom response serializer with string return type.<|MERGE_RESOLUTION|>--- conflicted
+++ resolved
@@ -1657,14 +1657,6 @@
               schema:
                 $ref: '#/components/schemas/HTTPValidationError'
   /public/dags/{dag_id}/dagRuns:
-<<<<<<< HEAD
-    post:
-      tags:
-      - DagRun
-      summary: Trigger Dag Run
-      description: Trigger a DAG.
-      operationId: trigger_dag_run
-=======
     get:
       tags:
       - DagRun
@@ -1675,21 +1667,11 @@
         This endpoint allows specifying `~` as the dag_id to retrieve Dag Runs for
         all DAGs.'
       operationId: get_dag_runs
->>>>>>> 1307e37b
       parameters:
       - name: dag_id
         in: path
         required: true
         schema:
-<<<<<<< HEAD
-          title: Dag Id
-      requestBody:
-        required: true
-        content:
-          application/json:
-            schema:
-              $ref: '#/components/schemas/TriggerDAGRunPostBody'
-=======
           type: string
           title: Dag Id
       - name: limit
@@ -1795,18 +1777,13 @@
           type: string
           default: id
           title: Order By
->>>>>>> 1307e37b
       responses:
         '200':
           description: Successful Response
           content:
             application/json:
-<<<<<<< HEAD
-              schema: {}
-=======
               schema:
                 $ref: '#/components/schemas/DAGRunCollectionResponse'
->>>>>>> 1307e37b
         '401':
           content:
             application/json:
@@ -1819,30 +1796,72 @@
               schema:
                 $ref: '#/components/schemas/HTTPExceptionResponse'
           description: Forbidden
-<<<<<<< HEAD
+        '404':
+          content:
+            application/json:
+              schema:
+                $ref: '#/components/schemas/HTTPExceptionResponse'
+          description: Not Found
+        '422':
+          description: Validation Error
+          content:
+            application/json:
+              schema:
+                $ref: '#/components/schemas/HTTPValidationError'
+    post:
+      tags:
+      - DagRun
+      summary: Trigger Dag Run
+      description: Trigger a DAG.
+      operationId: trigger_dag_run
+      parameters:
+      - name: dag_id
+        in: path
+        required: true
+        schema:
+          title: Dag Id
+      requestBody:
+        required: true
+        content:
+          application/json:
+            schema:
+              $ref: '#/components/schemas/TriggerDAGRunPostBody'
+      responses:
+        '200':
+          description: Successful Response
+          content:
+            application/json:
+              schema: {}
+        '401':
+          content:
+            application/json:
+              schema:
+                $ref: '#/components/schemas/HTTPExceptionResponse'
+          description: Unauthorized
+        '403':
+          content:
+            application/json:
+              schema:
+                $ref: '#/components/schemas/HTTPExceptionResponse'
+          description: Forbidden
         '400':
           content:
             application/json:
               schema:
                 $ref: '#/components/schemas/HTTPExceptionResponse'
           description: Bad Request
-=======
->>>>>>> 1307e37b
         '404':
           content:
             application/json:
               schema:
                 $ref: '#/components/schemas/HTTPExceptionResponse'
           description: Not Found
-<<<<<<< HEAD
         '409':
           content:
             application/json:
               schema:
                 $ref: '#/components/schemas/HTTPExceptionResponse'
           description: Conflict
-=======
->>>>>>> 1307e37b
         '422':
           description: Validation Error
           content:
