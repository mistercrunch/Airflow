--- conflicted
+++ resolved
@@ -3734,11 +3734,7 @@
       - asset_events
       - total_entries
       title: AssetEventCollectionResponse
-<<<<<<< HEAD
-      description: Asset Event collection response.
-=======
       description: Asset event collection response.
->>>>>>> 9a364acc
     AssetEventResponse:
       properties:
         id:
@@ -4873,15 +4869,8 @@
           format: date-time
           title: Start Date
         end_date:
-<<<<<<< HEAD
-          anyOf:
-          - type: string
-            format: date-time
-          - type: 'null'
-=======
           type: string
           format: date-time
->>>>>>> 9a364acc
           title: End Date
         state:
           type: string
@@ -4900,19 +4889,12 @@
       - dag_id
       - logical_date
       - start_date
-<<<<<<< HEAD
-=======
       - end_date
->>>>>>> 9a364acc
       - state
       - data_interval_start
       - data_interval_end
       title: DagRunAssetReference
-<<<<<<< HEAD
-      description: Dag Run Asset Reference serializer for responses.
-=======
       description: DAGRun serializer for asset responses.
->>>>>>> 9a364acc
     DagRunState:
       type: string
       enum:
