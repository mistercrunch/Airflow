--- conflicted
+++ resolved
@@ -414,72 +414,8 @@
             application/json:
               schema:
                 $ref: '#/components/schemas/HTTPValidationError'
-<<<<<<< HEAD
-  /public/dags/{dag_id}/dagRuns/{dag_run_id}/clear:
-    post:
-      tags:
-      - DagRun
-      summary: Clear Dag Run
-      operationId: clear_dag_run
-      parameters:
-      - name: dag_id
-        in: path
-        required: true
-        schema:
-          type: string
-          title: Dag Id
-      - name: dag_run_id
-        in: path
-        required: true
-        schema:
-          type: string
-          title: Dag Run Id
-      requestBody:
-        required: true
-        content:
-          application/json:
-            schema:
-              $ref: '#/components/schemas/DAGRunClearBody'
-      responses:
-        '200':
-          description: Successful Response
-          content:
-            application/json:
-              schema:
-                anyOf:
-                - $ref: '#/components/schemas/TaskInstanceResponse'
-                - $ref: '#/components/schemas/DAGRunResponse'
-                title: Response Clear Dag Run
-        '401':
-          content:
-            application/json:
-              schema:
-                $ref: '#/components/schemas/HTTPExceptionResponse'
-          description: Unauthorized
-        '403':
-          content:
-            application/json:
-              schema:
-                $ref: '#/components/schemas/HTTPExceptionResponse'
-          description: Forbidden
-        '404':
-          content:
-            application/json:
-              schema:
-                $ref: '#/components/schemas/HTTPExceptionResponse'
-          description: Not Found
-        '422':
-          description: Validation Error
-          content:
-            application/json:
-              schema:
-                $ref: '#/components/schemas/HTTPValidationError'
-  /public/dagSources/{file_token}:
-    get:
-=======
   /public/backfills/{backfill_id}/cancel:
     put:
->>>>>>> 7f4b7fde
       tags:
       - Backfill
       summary: Cancel Backfill
@@ -1427,6 +1363,65 @@
               schema:
                 $ref: '#/components/schemas/HTTPExceptionResponse'
           description: Bad Request
+        '401':
+          content:
+            application/json:
+              schema:
+                $ref: '#/components/schemas/HTTPExceptionResponse'
+          description: Unauthorized
+        '403':
+          content:
+            application/json:
+              schema:
+                $ref: '#/components/schemas/HTTPExceptionResponse'
+          description: Forbidden
+        '404':
+          content:
+            application/json:
+              schema:
+                $ref: '#/components/schemas/HTTPExceptionResponse'
+          description: Not Found
+        '422':
+          description: Validation Error
+          content:
+            application/json:
+              schema:
+                $ref: '#/components/schemas/HTTPValidationError'
+  /public/dags/{dag_id}/dagRuns/{dag_run_id}/clear:
+    post:
+      tags:
+      - DagRun
+      summary: Clear Dag Run
+      operationId: clear_dag_run
+      parameters:
+      - name: dag_id
+        in: path
+        required: true
+        schema:
+          type: string
+          title: Dag Id
+      - name: dag_run_id
+        in: path
+        required: true
+        schema:
+          type: string
+          title: Dag Run Id
+      requestBody:
+        required: true
+        content:
+          application/json:
+            schema:
+              $ref: '#/components/schemas/DAGRunClearBody'
+      responses:
+        '200':
+          description: Successful Response
+          content:
+            application/json:
+              schema:
+                anyOf:
+                - $ref: '#/components/schemas/TaskInstanceResponse'
+                - $ref: '#/components/schemas/DAGRunResponse'
+                title: Response Clear Dag Run
         '401':
           content:
             application/json:
