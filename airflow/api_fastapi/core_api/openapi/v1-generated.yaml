--- conflicted
+++ resolved
@@ -3452,7 +3452,6 @@
       - total_entries
       title: AssetCollectionResponse
       description: Asset collection response.
-<<<<<<< HEAD
     AssetEventCollectionResponse:
       properties:
         asset_events:
@@ -3522,8 +3521,6 @@
       - timestamp
       title: AssetEventResponse
       description: Asset event serializer for responses.
-=======
->>>>>>> 807fd6df
     AssetResponse:
       properties:
         id:
