--- conflicted
+++ resolved
@@ -3095,7 +3095,6 @@
             application/json:
               schema:
                 $ref: '#/components/schemas/HTTPValidationError'
-  /public/pools:
     post:
       tags:
       - Pool
@@ -3103,11 +3102,11 @@
       description: Create a Pool.
       operationId: post_pool
       requestBody:
+        required: true
         content:
           application/json:
             schema:
               $ref: '#/components/schemas/PoolPostBody'
-        required: true
       responses:
         '201':
           description: Successful Response
@@ -3116,17 +3115,17 @@
               schema:
                 $ref: '#/components/schemas/PoolResponse'
         '401':
+          content:
+            application/json:
+              schema:
+                $ref: '#/components/schemas/HTTPExceptionResponse'
           description: Unauthorized
-          content:
-            application/json:
-              schema:
-                $ref: '#/components/schemas/HTTPExceptionResponse'
         '403':
+          content:
+            application/json:
+              schema:
+                $ref: '#/components/schemas/HTTPExceptionResponse'
           description: Forbidden
-          content:
-            application/json:
-              schema:
-                $ref: '#/components/schemas/HTTPExceptionResponse'
         '422':
           description: Validation Error
           content:
@@ -3962,9 +3961,6 @@
             application/json:
               schema:
                 $ref: '#/components/schemas/HTTPValidationError'
-<<<<<<< HEAD
-  /public/dags/{dag_id}/tasks:
-=======
   /public/dags/{dag_id}/dagRuns/{dag_run_id}/taskInstances/{task_id}/{map_index}/tries/{task_try_number}:
     get:
       tags:
@@ -4033,8 +4029,7 @@
             application/json:
               schema:
                 $ref: '#/components/schemas/HTTPValidationError'
-  /public/dags/{dag_id}/tasks/:
->>>>>>> ca971b3b
+  /public/dags/{dag_id}/tasks:
     get:
       tags:
       - Task
