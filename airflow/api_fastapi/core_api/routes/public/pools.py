--- conflicted
+++ resolved
@@ -81,15 +81,8 @@
 
 
 @pools_router.get(
-<<<<<<< HEAD
     "",
-    responses=create_openapi_http_exception_doc(
-        [status.HTTP_401_UNAUTHORIZED, status.HTTP_403_FORBIDDEN, status.HTTP_404_NOT_FOUND]
-    ),
-=======
-    "/",
     responses=create_openapi_http_exception_doc([status.HTTP_404_NOT_FOUND]),
->>>>>>> ca971b3b
 )
 def get_pools(
     limit: QueryLimit,
