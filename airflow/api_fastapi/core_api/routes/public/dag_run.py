# Licensed to the Apache Software Foundation (ASF) under one
# or more contributor license agreements.  See the NOTICE file
# distributed with this work for additional information
# regarding copyright ownership.  The ASF licenses this file
# to you under the Apache License, Version 2.0 (the
# "License"); you may not use this file except in compliance
# with the License.  You may obtain a copy of the License at
#
#   http://www.apache.org/licenses/LICENSE-2.0
#
# Unless required by applicable law or agreed to in writing,
# software distributed under the License is distributed on an
# "AS IS" BASIS, WITHOUT WARRANTIES OR CONDITIONS OF ANY
# KIND, either express or implied.  See the License for the
# specific language governing permissions and limitations
# under the License.

from __future__ import annotations

from typing import Annotated

from fastapi import Depends, HTTPException, Query, Request, status
from sqlalchemy import select
from sqlalchemy.orm import Session

from airflow.api.common.mark_tasks import (
    set_dag_run_state_to_failed,
    set_dag_run_state_to_queued,
    set_dag_run_state_to_success,
)
from airflow.api_fastapi.common.db.common import get_session
from airflow.api_fastapi.common.router import AirflowRouter
from airflow.api_fastapi.core_api.datamodels.assets import AssetEventCollectionResponse, AssetEventResponse
from airflow.api_fastapi.core_api.datamodels.dag_run import (
    DAGRunClearBody,
    DAGRunPatchBody,
    DAGRunPatchStates,
    DAGRunResponse,
)
from airflow.api_fastapi.core_api.datamodels.task_instances import (
    TaskInstanceCollectionResponse,
    TaskInstanceResponse,
)
from airflow.api_fastapi.core_api.openapi.exceptions import create_openapi_http_exception_doc
from airflow.models import DAG, DagRun

dag_run_router = AirflowRouter(tags=["DagRun"], prefix="/dags/{dag_id}/dagRuns")


@dag_run_router.get(
    "/{dag_run_id}",
    responses=create_openapi_http_exception_doc(
        [
            status.HTTP_404_NOT_FOUND,
        ]
    ),
)
def get_dag_run(
    dag_id: str, dag_run_id: str, session: Annotated[Session, Depends(get_session)]
) -> DAGRunResponse:
    dag_run = session.scalar(select(DagRun).filter_by(dag_id=dag_id, run_id=dag_run_id))
    if dag_run is None:
        raise HTTPException(
            status.HTTP_404_NOT_FOUND,
            f"The DagRun with dag_id: `{dag_id}` and run_id: `{dag_run_id}` was not found",
        )

    return DAGRunResponse.model_validate(dag_run, from_attributes=True)


@dag_run_router.delete(
    "/{dag_run_id}",
    status_code=status.HTTP_204_NO_CONTENT,
    responses=create_openapi_http_exception_doc(
        [
            status.HTTP_400_BAD_REQUEST,
            status.HTTP_404_NOT_FOUND,
        ]
    ),
)
def delete_dag_run(dag_id: str, dag_run_id: str, session: Annotated[Session, Depends(get_session)]):
    """Delete a DAG Run entry."""
    dag_run = session.scalar(select(DagRun).filter_by(dag_id=dag_id, run_id=dag_run_id))

    if dag_run is None:
        raise HTTPException(
            status.HTTP_404_NOT_FOUND,
            f"The DagRun with dag_id: `{dag_id}` and run_id: `{dag_run_id}` was not found",
        )

    session.delete(dag_run)


@dag_run_router.patch(
    "/{dag_run_id}",
    responses=create_openapi_http_exception_doc(
        [
            status.HTTP_400_BAD_REQUEST,
            status.HTTP_404_NOT_FOUND,
        ]
    ),
)
def patch_dag_run(
    dag_id: str,
    dag_run_id: str,
    patch_body: DAGRunPatchBody,
    session: Annotated[Session, Depends(get_session)],
    request: Request,
    update_mask: list[str] | None = Query(None),
) -> DAGRunResponse:
    """Modify a DAG Run."""
    dag_run = session.scalar(select(DagRun).filter_by(dag_id=dag_id, run_id=dag_run_id))
    if dag_run is None:
        raise HTTPException(
            status.HTTP_404_NOT_FOUND,
            f"The DagRun with dag_id: `{dag_id}` and run_id: `{dag_run_id}` was not found",
        )

    dag: DAG = request.app.state.dag_bag.get_dag(dag_id)

    if not dag:
        raise HTTPException(status.HTTP_404_NOT_FOUND, f"Dag with id {dag_id} was not found")

    if update_mask:
        data = patch_body.model_dump(include=set(update_mask))
    else:
        data = patch_body.model_dump()

    for attr_name, attr_value in data.items():
        if attr_name == "state":
            attr_value = getattr(patch_body, "state")
            if attr_value == DAGRunPatchStates.SUCCESS:
                set_dag_run_state_to_success(dag=dag, run_id=dag_run.run_id, commit=True, session=session)
            elif attr_value == DAGRunPatchStates.QUEUED:
                set_dag_run_state_to_queued(dag=dag, run_id=dag_run.run_id, commit=True, session=session)
            elif attr_value == DAGRunPatchStates.FAILED:
                set_dag_run_state_to_failed(dag=dag, run_id=dag_run.run_id, commit=True, session=session)
        elif attr_name == "note":
            # Once Authentication is implemented in this FastAPI app,
            # user id will be added when updating dag run note
            # Refer to https://github.com/apache/airflow/issues/43534
            dag_run = session.get(DagRun, dag_run.id)
            if dag_run.dag_run_note is None:
                dag_run.note = (attr_value, None)
            else:
                dag_run.dag_run_note.content = attr_value

    dag_run = session.get(DagRun, dag_run.id)

    return DAGRunResponse.model_validate(dag_run, from_attributes=True)


<<<<<<< HEAD
@dag_run_router.get(
    "/{dag_run_id}/upstreamAssetEvents",
    responses=create_openapi_http_exception_doc(
        [
            status.HTTP_404_NOT_FOUND,
        ]
    ),
)
def get_upstream_asset_events(
    dag_id: str, dag_run_id: str, session: Annotated[Session, Depends(get_session)]
) -> AssetEventCollectionResponse:
    """If dag run is asset-triggered, return the asset events that triggered it."""
    dag_run: DagRun | None = session.scalar(
        select(DagRun).where(
            DagRun.dag_id == dag_id,
            DagRun.run_id == dag_run_id,
        )
    )
    if dag_run is None:
        raise HTTPException(
            status.HTTP_404_NOT_FOUND,
            f"The DagRun with dag_id: `{dag_id}` and run_id: `{dag_run_id}` was not found",
        )
    events = dag_run.consumed_asset_events
    return AssetEventCollectionResponse(
        asset_events=[
            AssetEventResponse.model_validate(asset_event, from_attributes=True) for asset_event in events
        ],
        total_entries=len(events),
    )
=======
@dag_run_router.post(
    "/{dag_run_id}/clear", responses=create_openapi_http_exception_doc([status.HTTP_404_NOT_FOUND])
)
def clear_dag_run(
    dag_id: str,
    dag_run_id: str,
    body: DAGRunClearBody,
    request: Request,
    session: Annotated[Session, Depends(get_session)],
) -> TaskInstanceCollectionResponse | DAGRunResponse:
    dag_run = session.scalar(select(DagRun).filter_by(dag_id=dag_id, run_id=dag_run_id))
    if dag_run is None:
        raise HTTPException(
            404, f"The DagRun with dag_id: `{dag_id}` and run_id: `{dag_run_id}` was not found"
        )

    dag: DAG = request.app.state.dag_bag.get_dag(dag_id)
    start_date = dag_run.logical_date
    end_date = dag_run.logical_date

    if body.dry_run:
        task_instances = dag.clear(
            start_date=start_date,
            end_date=end_date,
            task_ids=None,
            only_failed=False,
            dry_run=True,
            session=session,
        )

        return TaskInstanceCollectionResponse(
            task_instances=[
                TaskInstanceResponse.model_validate(ti, from_attributes=True) for ti in task_instances
            ],
            total_entries=len(task_instances),
        )
    else:
        dag.clear(
            start_date=dag_run.start_date,
            end_date=dag_run.end_date,
            task_ids=None,
            only_failed=False,
            session=session,
        )
        dag_run_cleared = session.scalar(select(DagRun).where(DagRun.id == dag_run.id))
        return DAGRunResponse.model_validate(dag_run_cleared, from_attributes=True)
>>>>>>> 817f0803
<|MERGE_RESOLUTION|>--- conflicted
+++ resolved
@@ -150,7 +150,6 @@
     return DAGRunResponse.model_validate(dag_run, from_attributes=True)
 
 
-<<<<<<< HEAD
 @dag_run_router.get(
     "/{dag_run_id}/upstreamAssetEvents",
     responses=create_openapi_http_exception_doc(
@@ -181,7 +180,8 @@
         ],
         total_entries=len(events),
     )
-=======
+
+
 @dag_run_router.post(
     "/{dag_run_id}/clear", responses=create_openapi_http_exception_doc([status.HTTP_404_NOT_FOUND])
 )
@@ -227,5 +227,4 @@
             session=session,
         )
         dag_run_cleared = session.scalar(select(DagRun).where(DagRun.id == dag_run.id))
-        return DAGRunResponse.model_validate(dag_run_cleared, from_attributes=True)
->>>>>>> 817f0803
+        return DAGRunResponse.model_validate(dag_run_cleared, from_attributes=True)