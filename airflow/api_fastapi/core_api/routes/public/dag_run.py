--- conflicted
+++ resolved
@@ -30,21 +30,16 @@
 )
 from airflow.api_fastapi.common.db.common import get_session, paginated_select
 from airflow.api_fastapi.common.parameters import (
-<<<<<<< HEAD
     DagIdsFilter,
     LimitFilter,
     OffsetFilter,
+    QueryDagRunStateFilter,
+    QueryLimit,
+    QueryOffset,
     Range,
     RangeFilter,
     SortParam,
-=======
-    QueryDagRunStateFilter,
-    QueryLimit,
-    QueryOffset,
-    RangeFilter,
-    SortParam,
     datetime_range_filter_factory,
->>>>>>> 85540016
 )
 from airflow.api_fastapi.common.router import AirflowRouter
 from airflow.api_fastapi.core_api.datamodels.assets import AssetEventCollectionResponse, AssetEventResponse
@@ -250,56 +245,6 @@
         return DAGRunResponse.model_validate(dag_run_cleared, from_attributes=True)
 
 
-<<<<<<< HEAD
-@dag_run_router.post("/list", responses=create_openapi_http_exception_doc([status.HTTP_404_NOT_FOUND]))
-def get_dag_runs_batch(body: DAGRunsBatchBody, session: Annotated[Session, Depends(get_session)]):
-    """Get a list of DAG Runs."""
-    dag_ids = DagIdsFilter(body.dag_ids)
-    logical_date = RangeFilter(
-        Range(lower_bound=body.logical_date_gte, upper_bound=body.logical_date_lte),
-        attribute=DagRun.logical_date,
-    )
-    start_date = RangeFilter(
-        Range(lower_bound=body.start_date_gte, upper_bound=body.start_date_lte),
-        attribute=DagRun.start_date,
-    )
-    end_date = RangeFilter(
-        Range(lower_bound=body.end_date_gte, upper_bound=body.end_date_lte),
-        attribute=DagRun.end_date,
-    )
-    # include state once list dag runs is merged
-
-    offset = OffsetFilter(body.page_offset)
-    limit = LimitFilter(body.page_limit)
-
-    order_by = SortParam(
-        [
-            "id",
-            "state",
-            "dag_id",
-            "logical_date",
-            "dag_run_id",
-            "start_date",
-            "end_date",
-            "updated_at",
-            "external_trigger",
-            "conf",
-        ],
-        DagRun,
-    ).set_value(body.order_by)
-    # Should we need a default order by?
-
-    base_query = select(DagRun)
-    dag_runs_select, total_entries = paginated_select(
-        base_query,
-        [
-            dag_ids,
-            logical_date,
-            start_date,
-            end_date,
-            # state
-        ],
-=======
 @dag_run_router.get("", responses=create_openapi_http_exception_doc([status.HTTP_404_NOT_FOUND]))
 def get_dag_runs(
     dag_id: str,
@@ -350,25 +295,77 @@
     dag_run_select, total_entries = paginated_select(
         base_query,
         [logical_date, start_date_range, end_date_range, update_at_range, state],
->>>>>>> 85540016
         order_by,
         offset,
         limit,
         session,
     )
 
-<<<<<<< HEAD
-    dag_runs = session.scalars(dag_runs_select).all()
-    return dag_runs
-
-    # update once list dag runs is merged
-    # return DagRunCollectionResponse(dag_runs=[
-    #     DagRunResponse.model_validate(dag_run, from_attributes=True) for dag_run in dag_runs
-    # ], total_entries=total_entries)
-=======
     dag_runs = session.scalars(dag_run_select)
     return DAGRunCollectionResponse(
         dag_runs=[DAGRunResponse.model_validate(dag_run, from_attributes=True) for dag_run in dag_runs],
         total_entries=total_entries,
     )
->>>>>>> 85540016
+
+
+@dag_run_router.post("/list", responses=create_openapi_http_exception_doc([status.HTTP_404_NOT_FOUND]))
+def get_dag_runs_batch(body: DAGRunsBatchBody, session: Annotated[Session, Depends(get_session)]):
+    """Get a list of DAG Runs."""
+    dag_ids = DagIdsFilter(body.dag_ids)
+    logical_date = RangeFilter(
+        Range(lower_bound=body.logical_date_gte, upper_bound=body.logical_date_lte),
+        attribute=DagRun.logical_date,
+    )
+    start_date = RangeFilter(
+        Range(lower_bound=body.start_date_gte, upper_bound=body.start_date_lte),
+        attribute=DagRun.start_date,
+    )
+    end_date = RangeFilter(
+        Range(lower_bound=body.end_date_gte, upper_bound=body.end_date_lte),
+        attribute=DagRun.end_date,
+    )
+    # include state once list dag runs is merged
+
+    offset = OffsetFilter(body.page_offset)
+    limit = LimitFilter(body.page_limit)
+
+    order_by = SortParam(
+        [
+            "id",
+            "state",
+            "dag_id",
+            "logical_date",
+            "dag_run_id",
+            "start_date",
+            "end_date",
+            "updated_at",
+            "external_trigger",
+            "conf",
+        ],
+        DagRun,
+    ).set_value(body.order_by)
+    # Should we need a default order by?
+
+    base_query = select(DagRun)
+    dag_runs_select, total_entries = paginated_select(
+        base_query,
+        [
+            dag_ids,
+            logical_date,
+            start_date,
+            end_date,
+            # state
+        ],
+        order_by,
+        offset,
+        limit,
+        session,
+    )
+
+    dag_runs = session.scalars(dag_runs_select).all()
+    return dag_runs
+
+    # update once list dag runs is merged
+    # return DagRunCollectionResponse(dag_runs=[
+    #     DagRunResponse.model_validate(dag_run, from_attributes=True) for dag_run in dag_runs
+    # ], total_entries=total_entries)