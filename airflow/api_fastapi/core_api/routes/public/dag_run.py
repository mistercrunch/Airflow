--- conflicted
+++ resolved
@@ -51,11 +51,8 @@
     DAGRunPatchBody,
     DAGRunPatchStates,
     DAGRunResponse,
-<<<<<<< HEAD
+    DAGRunsBatchBody,
     TriggerDAGRunPostBody,
-=======
-    DAGRunsBatchBody,
->>>>>>> a832c418
 )
 from airflow.api_fastapi.core_api.datamodels.task_instances import (
     TaskInstanceCollectionResponse,
@@ -314,7 +311,6 @@
     )
 
 
-<<<<<<< HEAD
 @dag_run_router.post(
     "",
     responses=create_openapi_http_exception_doc(
@@ -379,7 +375,8 @@
         )
     except ParamValidationError as e:
         raise HTTPException(status.HTTP_400_BAD_REQUEST, str(e))
-=======
+
+
 @dag_run_router.post("/list", responses=create_openapi_http_exception_doc([status.HTTP_404_NOT_FOUND]))
 def get_list_dag_runs_batch(
     dag_id: Literal["~"], body: DAGRunsBatchBody, session: Annotated[Session, Depends(get_session)]
@@ -435,5 +432,4 @@
     return DAGRunCollectionResponse(
         dag_runs=dag_runs,
         total_entries=total_entries,
-    )
->>>>>>> a832c418
+    )