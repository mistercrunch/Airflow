--- conflicted
+++ resolved
@@ -19,11 +19,7 @@
 
 from typing import Annotated
 
-<<<<<<< HEAD
-from fastapi import Depends, HTTPException
-=======
 from fastapi import Depends, HTTPException, status
->>>>>>> cdc0b1db
 from sqlalchemy import select
 from sqlalchemy.orm import Session, joinedload, subqueryload
 
@@ -142,7 +138,6 @@
     )
 
 
-<<<<<<< HEAD
 @assets_router.post(
     "/events",
     responses=create_openapi_http_exception_doc([401, 403, 404]),
@@ -171,7 +166,8 @@
     if not assets_event:
         raise HTTPException(404, f"Asset with uri: `{create_asset_request.asset_uri}` was not found")
     return AssetEventResponse.model_validate(assets_event, from_attributes=True)
-=======
+
+
 @assets_router.get(
     "/{uri:path}",
     responses=create_openapi_http_exception_doc([401, 403, 404]),
@@ -190,5 +186,4 @@
     if asset is None:
         raise HTTPException(status.HTTP_404_NOT_FOUND, f"The Asset with uri: `{uri}` was not found")
 
-    return AssetResponse.model_validate(asset, from_attributes=True)
->>>>>>> cdc0b1db
+    return AssetResponse.model_validate(asset, from_attributes=True)