--- conflicted
+++ resolved
@@ -44,21 +44,15 @@
     AssetEventCollectionResponse,
     AssetEventResponse,
     AssetResponse,
-<<<<<<< HEAD
+    CreateAssetEventsBody,
     QueuedEventCollectionResponse,
     QueuedEventResponse,
-)
-from airflow.api_fastapi.core_api.openapi.exceptions import create_openapi_http_exception_doc
-from airflow.models.asset import AssetDagRunQueue, AssetEvent, AssetModel
-=======
-    CreateAssetEventsBody,
 )
 from airflow.api_fastapi.core_api.openapi.exceptions import create_openapi_http_exception_doc
 from airflow.assets import Asset
 from airflow.assets.manager import asset_manager
-from airflow.models.asset import AssetEvent, AssetModel
+from airflow.models.asset import AssetDagRunQueue, AssetEvent, AssetModel
 from airflow.utils import timezone
->>>>>>> 4dfae235
 
 assets_router = AirflowRouter(tags=["Asset"])
 
