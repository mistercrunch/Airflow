# Licensed to the Apache Software Foundation (ASF) under one
# or more contributor license agreements.  See the NOTICE file
# distributed with this work for additional information
# regarding copyright ownership.  The ASF licenses this file
# to you under the Apache License, Version 2.0 (the
# "License"); you may not use this file except in compliance
# with the License.  You may obtain a copy of the License at
#
#   http://www.apache.org/licenses/LICENSE-2.0
#
# Unless required by applicable law or agreed to in writing,
# software distributed under the License is distributed on an
# "AS IS" BASIS, WITHOUT WARRANTIES OR CONDITIONS OF ANY
# KIND, either express or implied.  See the License for the
# specific language governing permissions and limitations
# under the License.
from __future__ import annotations

import copy
from typing import Annotated

from fastapi import HTTPException, Query, Request, status
from sqlalchemy import and_, select

from airflow.api_fastapi.common.db.common import SessionDep, paginated_select
from airflow.api_fastapi.common.parameters import QueryLimit, QueryOffset
from airflow.api_fastapi.common.router import AirflowRouter
from airflow.api_fastapi.core_api.datamodels.xcom import (
<<<<<<< HEAD
    XComCollection,
    XComCreateRequest,
=======
    XComCollectionResponse,
>>>>>>> 72a7fbf4
    XComResponseNative,
    XComResponseString,
)
from airflow.api_fastapi.core_api.openapi.exceptions import create_openapi_http_exception_doc
from airflow.exceptions import TaskNotFound
from airflow.models import DAG, DagRun as DR, XCom
from airflow.settings import conf

xcom_router = AirflowRouter(
    tags=["XCom"], prefix="/dags/{dag_id}/dagRuns/{dag_run_id}/taskInstances/{task_id}/xcomEntries"
)


@xcom_router.get(
    "/{xcom_key}",
    responses=create_openapi_http_exception_doc(
        [
            status.HTTP_400_BAD_REQUEST,
            status.HTTP_404_NOT_FOUND,
        ]
    ),
)
def get_xcom_entry(
    dag_id: str,
    task_id: str,
    dag_run_id: str,
    xcom_key: str,
    session: SessionDep,
    map_index: Annotated[int, Query(ge=-1)] = -1,
    deserialize: Annotated[bool, Query()] = False,
    stringify: Annotated[bool, Query()] = True,
) -> XComResponseNative | XComResponseString:
    """Get an XCom entry."""
    if deserialize:
        if not conf.getboolean("api", "enable_xcom_deserialize_support", fallback=False):
            raise HTTPException(
                status.HTTP_400_BAD_REQUEST, "XCom deserialization is disabled in configuration."
            )
        query = select(XCom, XCom.value)
    else:
        query = select(XCom)

    query = query.where(
        XCom.dag_id == dag_id, XCom.task_id == task_id, XCom.key == xcom_key, XCom.map_index == map_index
    )
    query = query.join(DR, and_(XCom.dag_id == DR.dag_id, XCom.run_id == DR.run_id))
    query = query.where(DR.run_id == dag_run_id)

    if deserialize:
        item = session.execute(query).one_or_none()
    else:
        item = session.scalars(query).one_or_none()

    if item is None:
        raise HTTPException(status.HTTP_404_NOT_FOUND, f"XCom entry with key: `{xcom_key}` not found")

    if deserialize:
        xcom, value = item
        xcom_stub = copy.copy(xcom)
        xcom_stub.value = value
        xcom_stub.value = XCom.deserialize_value(xcom_stub)
        item = xcom_stub

    if stringify:
        return XComResponseString.model_validate(item)
    return XComResponseNative.model_validate(item)


@xcom_router.get(
    "",
    responses=create_openapi_http_exception_doc(
        [
            status.HTTP_400_BAD_REQUEST,
            status.HTTP_404_NOT_FOUND,
        ]
    ),
)
def get_xcom_entries(
    dag_id: str,
    dag_run_id: str,
    task_id: str,
    limit: QueryLimit,
    offset: QueryOffset,
    session: SessionDep,
    xcom_key: Annotated[str | None, Query()] = None,
    map_index: Annotated[int | None, Query(ge=-1)] = None,
) -> XComCollectionResponse:
    """
    Get all XCom entries.

    This endpoint allows specifying `~` as the dag_id, dag_run_id, task_id to retrieve XCom entries for all DAGs.
    """
    query = select(XCom)
    if dag_id != "~":
        query = query.where(XCom.dag_id == dag_id)
    query = query.join(DR, and_(XCom.dag_id == DR.dag_id, XCom.run_id == DR.run_id))

    if task_id != "~":
        query = query.where(XCom.task_id == task_id)
    if dag_run_id != "~":
        query = query.where(DR.run_id == dag_run_id)
    if map_index is not None:
        query = query.where(XCom.map_index == map_index)
    if xcom_key is not None:
        query = query.where(XCom.key == xcom_key)

    query, total_entries = paginated_select(
        statement=query,
        offset=offset,
        limit=limit,
        session=session,
    )
    query = query.order_by(XCom.dag_id, XCom.task_id, XCom.run_id, XCom.map_index, XCom.key)
    xcoms = session.scalars(query)
<<<<<<< HEAD
    return XComCollection(xcom_entries=xcoms, total_entries=total_entries)


@xcom_router.post(
    "",
    status_code=status.HTTP_201_CREATED,
    responses=create_openapi_http_exception_doc(
        [
            status.HTTP_400_BAD_REQUEST,
            status.HTTP_404_NOT_FOUND,
        ]
    ),
)
def create_xcom_entry(
    dag_id: str,
    task_id: str,
    dag_run_id: str,
    request_body: XComCreateRequest,
    session: SessionDep,
    request: Request,
) -> XComResponseNative:
    """Create an XCom entry."""
    # Validate DAG ID
    dag: DAG = request.app.state.dag_bag.get_dag(dag_id)
    if not dag:
        raise HTTPException(status.HTTP_404_NOT_FOUND, f"Dag with ID: `{dag_id}` was not found")

    # Validate Task ID
    try:
        dag.get_task(task_id)
    except TaskNotFound:
        raise HTTPException(
            status.HTTP_404_NOT_FOUND, f"Task with ID: `{task_id}` not found in DAG: `{dag_id}`"
        )

    # Validate DAG Run ID
    dag_run = dag.get_dagrun(dag_run_id, session)
    if not dag_run:
        raise HTTPException(
            status.HTTP_404_NOT_FOUND, f"DAG Run with ID: `{dag_run_id}` not found for DAG: `{dag_id}`"
        )

    # Check existing XCom
    if XCom.get_one(
        key=request_body.key,
        task_id=task_id,
        dag_id=dag_id,
        run_id=dag_run_id,
        map_index=request_body.map_index,
        session=session,
    ):
        raise HTTPException(
            status_code=status.HTTP_409_CONFLICT,
            detail=f"The XCom with key: `{request_body.key}` with mentioned task instance already exists.",
        )

    # Create XCom entry
    XCom.set(
        dag_id=dag_id,
        task_id=task_id,
        run_id=dag_run_id,
        key=request_body.key,
        value=XCom.serialize_value(request_body.value),
        map_index=request_body.map_index,
        session=session,
    )

    xcom = session.scalar(
        select(XCom)
        .filter(
            XCom.dag_id == dag_id,
            XCom.task_id == task_id,
            XCom.run_id == dag_run_id,
            XCom.key == request_body.key,
            XCom.map_index == request_body.map_index,
        )
        .limit(1)
    )

    return XComResponseNative.model_validate(xcom)
=======
    return XComCollectionResponse(xcom_entries=xcoms, total_entries=total_entries)
>>>>>>> 72a7fbf4
<|MERGE_RESOLUTION|>--- conflicted
+++ resolved
@@ -26,12 +26,8 @@
 from airflow.api_fastapi.common.parameters import QueryLimit, QueryOffset
 from airflow.api_fastapi.common.router import AirflowRouter
 from airflow.api_fastapi.core_api.datamodels.xcom import (
-<<<<<<< HEAD
-    XComCollection,
+    XComCollectionResponse,
     XComCreateRequest,
-=======
-    XComCollectionResponse,
->>>>>>> 72a7fbf4
     XComResponseNative,
     XComResponseString,
 )
@@ -146,8 +142,7 @@
     )
     query = query.order_by(XCom.dag_id, XCom.task_id, XCom.run_id, XCom.map_index, XCom.key)
     xcoms = session.scalars(query)
-<<<<<<< HEAD
-    return XComCollection(xcom_entries=xcoms, total_entries=total_entries)
+    return XComCollectionResponse(xcom_entries=xcoms, total_entries=total_entries)
 
 
 @xcom_router.post(
@@ -226,7 +221,4 @@
         .limit(1)
     )
 
-    return XComResponseNative.model_validate(xcom)
-=======
-    return XComCollectionResponse(xcom_entries=xcoms, total_entries=total_entries)
->>>>>>> 72a7fbf4
+    return XComResponseNative.model_validate(xcom)