--- conflicted
+++ resolved
@@ -20,13 +20,9 @@
 from typing import Annotated
 
 from fastapi import Depends, HTTPException, Query, Request, Response, status
-<<<<<<< HEAD
 from fastapi.exceptions import RequestValidationError
 from pydantic import ValidationError
 from sqlalchemy import select, update
-=======
-from sqlalchemy import update
->>>>>>> 8382712e
 
 from airflow.api.common import delete_dag as delete_dag_module
 from airflow.api_fastapi.common.db.common import (
