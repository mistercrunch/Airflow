# Licensed to the Apache Software Foundation (ASF) under one
# or more contributor license agreements.  See the NOTICE file
# distributed with this work for additional information
# regarding copyright ownership.  The ASF licenses this file
# to you under the Apache License, Version 2.0 (the
# "License"); you may not use this file except in compliance
# with the License.  You may obtain a copy of the License at
#
#   http://www.apache.org/licenses/LICENSE-2.0
#
# Unless required by applicable law or agreed to in writing,
# software distributed under the License is distributed on an
# "AS IS" BASIS, WITHOUT WARRANTIES OR CONDITIONS OF ANY
# KIND, either express or implied.  See the License for the
# specific language governing permissions and limitations
# under the License.

from __future__ import annotations

from datetime import datetime
from enum import Enum

<<<<<<< HEAD
from pydantic import AwareDatetime, BaseModel, Field, NonNegativeInt
=======
from pydantic import Field
>>>>>>> 3c58e012

from airflow.api_fastapi.core_api.base import BaseModel
from airflow.utils.state import DagRunState
from airflow.utils.types import DagRunTriggeredByType, DagRunType


class DAGRunPatchStates(str, Enum):
    """Enum for DAG Run states when updating a DAG Run."""

    QUEUED = DagRunState.QUEUED
    SUCCESS = DagRunState.SUCCESS
    FAILED = DagRunState.FAILED


class DAGRunPatchBody(BaseModel):
    """DAG Run Serializer for PATCH requests."""

    state: DAGRunPatchStates | None = None
    note: str | None = Field(None, max_length=1000)


class DAGRunClearBody(BaseModel):
    """DAG Run serializer for clear endpoint body."""

    dry_run: bool = True


class DAGRunResponse(BaseModel):
    """DAG Run serializer for responses."""

    dag_run_id: str | None = Field(alias="run_id")
    dag_id: str
    logical_date: datetime | None
    queued_at: datetime | None
    start_date: datetime | None
    end_date: datetime | None
    data_interval_start: datetime | None
    data_interval_end: datetime | None
    last_scheduling_decision: datetime | None
    run_type: DagRunType
    state: DagRunState
    external_trigger: bool
    triggered_by: DagRunTriggeredByType
    conf: dict
    note: str | None


class DAGRunCollectionResponse(BaseModel):
    """DAG Run Collection serializer for responses."""

    dag_runs: list[DAGRunResponse]
    total_entries: int


class DAGRunsBatchBody(BaseModel):
    """List DAG Runs body for batch endpoint."""

    order_by: str | None = None
    page_offset: NonNegativeInt = 0
    page_limit: NonNegativeInt = 100
    dag_ids: list[str] | None = None
    states: list[DagRunState | None] | None = None
    logical_date_gte: AwareDatetime | None = None
    logical_date_lte: AwareDatetime | None = None
    start_date_gte: AwareDatetime | None = None
    start_date_lte: AwareDatetime | None = None
    end_date_gte: AwareDatetime | None = None
    end_date_lte: AwareDatetime | None = None<|MERGE_RESOLUTION|>--- conflicted
+++ resolved
@@ -20,11 +20,7 @@
 from datetime import datetime
 from enum import Enum
 
-<<<<<<< HEAD
-from pydantic import AwareDatetime, BaseModel, Field, NonNegativeInt
-=======
-from pydantic import Field
->>>>>>> 3c58e012
+from pydantic import AwareDatetime, Field, NonNegativeInt
 
 from airflow.api_fastapi.core_api.base import BaseModel
 from airflow.utils.state import DagRunState
