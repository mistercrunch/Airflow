# Licensed to the Apache Software Foundation (ASF) under one
# or more contributor license agreements.  See the NOTICE file
# distributed with this work for additional information
# regarding copyright ownership.  The ASF licenses this file
# to you under the Apache License, Version 2.0 (the
# "License"); you may not use this file except in compliance
# with the License.  You may obtain a copy of the License at
#
#   http://www.apache.org/licenses/LICENSE-2.0
#
# Unless required by applicable law or agreed to in writing,
# software distributed under the License is distributed on an
# "AS IS" BASIS, WITHOUT WARRANTIES OR CONDITIONS OF ANY
# KIND, either express or implied.  See the License for the
# specific language governing permissions and limitations
# under the License.

from __future__ import annotations

from datetime import datetime
from enum import Enum

from pydantic import BaseModel, Field

from airflow.utils.state import DagRunState
from airflow.utils.types import DagRunTriggeredByType, DagRunType


class DAGRunPatchStates(str, Enum):
    """Enum for DAG Run states when updating a DAG Run."""

    QUEUED = DagRunState.QUEUED
    SUCCESS = DagRunState.SUCCESS
    FAILED = DagRunState.FAILED


class DAGRunPatchBody(BaseModel):
    """DAG Run Serializer for PATCH requests."""

    state: DAGRunPatchStates | None = None
    note: str | None = Field(None, max_length=1000)


class DAGRunClearBody(BaseModel):
    """DAG Run serializer for clear endpoint body."""

    dry_run: bool = True


class DAGRunResponse(BaseModel):
    """DAG Run serializer for responses."""

    dag_run_id: str | None = Field(alias="run_id")
    dag_id: str
    logical_date: datetime | None
    queued_at: datetime | None
    start_date: datetime | None
    end_date: datetime | None
    data_interval_start: datetime | None
    data_interval_end: datetime | None
    last_scheduling_decision: datetime | None
    run_type: DagRunType
    state: DagRunState
    external_trigger: bool
    triggered_by: DagRunTriggeredByType
    conf: dict
    note: str | None


<<<<<<< HEAD
class TriggerDAGRunPostBody(BaseModel):
    """Trigger DAG Run Serializer for POST body."""

    dag_run_id: str | None
    logical_date: datetime
    data_interval_start: datetime | None
    data_interval_end: datetime | None
    conf: dict | None
    note: str | None
=======
class DAGRunCollectionResponse(BaseModel):
    """DAG Run Collection serializer for responses."""

    dag_runs: list[DAGRunResponse]
    total_entries: int
>>>>>>> 1307e37b
<|MERGE_RESOLUTION|>--- conflicted
+++ resolved
@@ -67,7 +67,13 @@
     note: str | None
 
 
-<<<<<<< HEAD
+class DAGRunCollectionResponse(BaseModel):
+    """DAG Run Collection serializer for responses."""
+
+    dag_runs: list[DAGRunResponse]
+    total_entries: int
+
+
 class TriggerDAGRunPostBody(BaseModel):
     """Trigger DAG Run Serializer for POST body."""
 
@@ -76,11 +82,4 @@
     data_interval_start: datetime | None
     data_interval_end: datetime | None
     conf: dict | None
-    note: str | None
-=======
-class DAGRunCollectionResponse(BaseModel):
-    """DAG Run Collection serializer for responses."""
-
-    dag_runs: list[DAGRunResponse]
-    total_entries: int
->>>>>>> 1307e37b
+    note: str | None