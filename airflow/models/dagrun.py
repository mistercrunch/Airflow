--- conflicted
+++ resolved
@@ -135,11 +135,7 @@
     id = Column(Integer, primary_key=True)
     dag_id = Column(StringID(), nullable=False)
     queued_at = Column(UtcDateTime)
-<<<<<<< HEAD
-    logical_date = Column(UtcDateTime, default=timezone.utcnow, nullable=True)
-=======
     logical_date = Column(UtcDateTime, nullable=True)
->>>>>>> 3ec1ecd2
     start_date = Column(UtcDateTime)
     end_date = Column(UtcDateTime)
     _state = Column("state", String(50), default=DagRunState.QUEUED)
