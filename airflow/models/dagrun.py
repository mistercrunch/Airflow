--- conflicted
+++ resolved
@@ -142,15 +142,11 @@
         default=select(func.max(LogTemplate.__table__.c.id)),
     )
     updated_at = Column(UtcDateTime, default=timezone.utcnow, onupdate=timezone.utcnow)
-<<<<<<< HEAD
     # Keeps track of the number of times the dagrun had been cleared.
     # This number is incremented only when the DagRun is re-Queued,
     # when the DagRun is cleared.
     clear_number = Column(Integer, default=0, nullable=False)
     sla_missed = Column(Boolean, default=True)
-=======
-    sla_missed = Column(Boolean, default=False)
->>>>>>> 5db1f1b6
 
     # Remove this `if` after upgrading Sphinx-AutoAPI
     if not TYPE_CHECKING and "BUILDING_AIRFLOW_DOCS" in os.environ:
@@ -244,10 +240,7 @@
         self.run_type = run_type
         self.dag_hash = dag_hash
         self.creating_job_id = creating_job_id
-<<<<<<< HEAD
         self.clear_number = 0
-=======
->>>>>>> 5db1f1b6
         self.sla_missed = sla_missed
         super().__init__()
 
@@ -713,11 +706,7 @@
 
         tis_for_dagrun_state = self._tis_for_dagrun_state(dag=dag, tis=tis)
         # check if sla has just been missed for this dagrun
-<<<<<<< HEAD
         if dag.sla and not self.sla_missed and not self.run_type == DagRunType.BACKFILL_JOB:
-=======
-        if dag.sla is not None and not self.sla_missed and self.run_type != DagRunType.BACKFILL_JOB:
->>>>>>> 5db1f1b6
             start_time = self.start_date
             ts = timezone.utcnow()
             if dag.sla < ts - start_time:
@@ -759,11 +748,7 @@
             elif dag.has_on_failure_callback:
                 if callback:
                     callback.dagrun_state = DagRunState.FAILED
-<<<<<<< HEAD
                     callback.msg = callback.msg + "task_failure"
-=======
-                    callback.msg = "task_failure"
->>>>>>> 5db1f1b6
                 else:
                     from airflow.models.dag import DagModel
 
@@ -791,11 +776,7 @@
             elif dag.has_on_success_callback:
                 if callback:
                     callback.dagrun_state = DagRunState.SUCCESS
-<<<<<<< HEAD
                     callback.msg = callback.msg + "success"
-=======
-                    callback.msg = "success"
->>>>>>> 5db1f1b6
                 else:
                     from airflow.models.dag import DagModel
 
