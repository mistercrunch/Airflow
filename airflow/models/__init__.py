--- conflicted
+++ resolved
@@ -25,4672 +25,6 @@
 from airflow.models.dagpickle import DagPickle  # noqa: F401
 from airflow.models.dagrun import DagRun  # noqa: F401
 from airflow.models.kubernetes import KubeWorkerIdentifier, KubeResourceVersion  # noqa: F401
-<<<<<<< HEAD
-from airflow.models.log import Log
-from airflow.models.taskfail import TaskFail
-from airflow.models.taskreschedule import TaskReschedule
-from airflow.models.xcom import XCom
-from airflow.ti_deps.deps.not_in_retry_period_dep import NotInRetryPeriodDep
-from airflow.ti_deps.deps.prev_dagrun_dep import PrevDagrunDep
-from airflow.ti_deps.deps.trigger_rule_dep import TriggerRuleDep
-
-from airflow.ti_deps.dep_context import DepContext, QUEUE_DEPS, RUN_DEPS
-from airflow.utils import timezone
-from airflow.utils.dag_processing import list_py_file_paths
-from airflow.utils.dates import cron_presets, date_range as utils_date_range
-from airflow.utils.db import provide_session
-from airflow.utils.decorators import apply_defaults
-from airflow.utils.email import send_email
-from airflow.utils.helpers import is_container, validate_key, pprinttable
-from airflow.utils.operator_resources import Resources
-from airflow.utils.state import State
-from airflow.utils.sqlalchemy import UtcDateTime, Interval
-from airflow.utils.timeout import timeout
-from airflow.utils.trigger_rule import TriggerRule
-from airflow.utils.weight_rule import WeightRule
-from airflow.utils.net import get_hostname
-from airflow.utils.log.logging_mixin import LoggingMixin
-
-install_aliases()
-
-XCOM_RETURN_KEY = 'return_value'
-
-Stats = settings.Stats
-
-
-class InvalidFernetToken(Exception):
-    # If Fernet isn't loaded we need a valid exception class to catch. If it is
-    # loaded this will get reset to the actual class once get_fernet() is called
-    pass
-
-
-class NullFernet(object):
-    """
-    A "Null" encryptor class that doesn't encrypt or decrypt but that presents
-    a similar interface to Fernet.
-
-    The purpose of this is to make the rest of the code not have to know the
-    difference, and to only display the message once, not 20 times when
-    `airflow initdb` is ran.
-    """
-    is_encrypted = False
-
-    def decrpyt(self, b):
-        return b
-
-    def encrypt(self, b):
-        return b
-
-
-_fernet = None
-
-
-def get_fernet():
-    """
-    Deferred load of Fernet key.
-
-    This function could fail either because Cryptography is not installed
-    or because the Fernet key is invalid.
-
-    :return: Fernet object
-    :raises: airflow.exceptions.AirflowException if there's a problem trying to load Fernet
-    """
-    global _fernet
-    log = LoggingMixin().log
-
-    if _fernet:
-        return _fernet
-    try:
-        from cryptography.fernet import Fernet, MultiFernet, InvalidToken
-        global InvalidFernetToken
-        InvalidFernetToken = InvalidToken
-
-    except BuiltinImportError:
-        log.warning(
-            "cryptography not found - values will not be stored encrypted."
-        )
-        _fernet = NullFernet()
-        return _fernet
-
-    try:
-        fernet_key = configuration.conf.get('core', 'FERNET_KEY')
-        if not fernet_key:
-            log.warning(
-                "empty cryptography key - values will not be stored encrypted."
-            )
-            _fernet = NullFernet()
-        else:
-            _fernet = MultiFernet([
-                Fernet(fernet_part.encode('utf-8'))
-                for fernet_part in fernet_key.split(',')
-            ])
-            _fernet.is_encrypted = True
-    except (ValueError, TypeError) as ve:
-        raise AirflowException("Could not create Fernet object: {}".format(ve))
-
-    return _fernet
-
-
-# Used by DAG context_managers
-_CONTEXT_MANAGER_DAG = None
-
-
-def clear_task_instances(tis,
-                         session,
-                         activate_dag_runs=True,
-                         dag=None,
-                         ):
-    """
-    Clears a set of task instances, but makes sure the running ones
-    get killed.
-
-    :param tis: a list of task instances
-    :param session: current session
-    :param activate_dag_runs: flag to check for active dag run
-    :param dag: DAG object
-    """
-    job_ids = []
-    for ti in tis:
-        if ti.state == State.RUNNING:
-            if ti.job_id:
-                ti.state = State.SHUTDOWN
-                job_ids.append(ti.job_id)
-        else:
-            task_id = ti.task_id
-            if dag and dag.has_task(task_id):
-                task = dag.get_task(task_id)
-                task_retries = task.retries
-                ti.max_tries = ti.try_number + task_retries - 1
-            else:
-                # Ignore errors when updating max_tries if dag is None or
-                # task not found in dag since database records could be
-                # outdated. We make max_tries the maximum value of its
-                # original max_tries or the current task try number.
-                ti.max_tries = max(ti.max_tries, ti.try_number - 1)
-            ti.state = State.NONE
-            session.merge(ti)
-
-    if job_ids:
-        from airflow.jobs import BaseJob as BJ
-        for job in session.query(BJ).filter(BJ.id.in_(job_ids)).all():
-            job.state = State.SHUTDOWN
-
-    if activate_dag_runs and tis:
-        drs = session.query(DagRun).filter(
-            DagRun.dag_id.in_({ti.dag_id for ti in tis}),
-            DagRun.execution_date.in_({ti.execution_date for ti in tis}),
-        ).all()
-        for dr in drs:
-            dr.state = State.RUNNING
-            dr.start_date = timezone.utcnow()
-
-
-def get_last_dagrun(dag_id, session, include_externally_triggered=False):
-    """
-    Returns the last dag run for a dag, None if there was none.
-    Last dag run can be any type of run eg. scheduled or backfilled.
-    Overridden DagRuns are ignored.
-    """
-    DR = DagRun
-    query = session.query(DR).filter(DR.dag_id == dag_id)
-    if not include_externally_triggered:
-        query = query.filter(DR.external_trigger == False)  # noqa
-    query = query.order_by(DR.execution_date.desc())
-    return query.first()
-
-
-class DagBag(BaseDagBag, LoggingMixin):
-    """
-    A dagbag is a collection of dags, parsed out of a folder tree and has high
-    level configuration settings, like what database to use as a backend and
-    what executor to use to fire off tasks. This makes it easier to run
-    distinct environments for say production and development, tests, or for
-    different teams or security profiles. What would have been system level
-    settings are now dagbag level so that one system can run multiple,
-    independent settings sets.
-
-    :param dag_folder: the folder to scan to find DAGs
-    :type dag_folder: unicode
-    :param executor: the executor to use when executing task instances
-        in this DagBag
-    :param include_examples: whether to include the examples that ship
-        with airflow or not
-    :type include_examples: bool
-    :param has_logged: an instance boolean that gets flipped from False to True after a
-        file has been skipped. This is to prevent overloading the user with logging
-        messages about skipped files. Therefore only once per DagBag is a file logged
-        being skipped.
-    """
-
-    # static class variables to detetct dag cycle
-    CYCLE_NEW = 0
-    CYCLE_IN_PROGRESS = 1
-    CYCLE_DONE = 2
-
-    def __init__(
-            self,
-            dag_folder=None,
-            executor=None,
-            include_examples=configuration.conf.getboolean('core', 'LOAD_EXAMPLES'),
-            safe_mode=configuration.conf.getboolean('core', 'DAG_DISCOVERY_SAFE_MODE')):
-
-        # do not use default arg in signature, to fix import cycle on plugin load
-        if executor is None:
-            executor = get_default_executor()
-        dag_folder = dag_folder or settings.DAGS_FOLDER
-        self.log.info("Filling up the DagBag from %s", dag_folder)
-        self.dag_folder = dag_folder
-        self.dags = {}
-        # the file's last modified timestamp when we last read it
-        self.file_last_changed = {}
-        self.executor = executor
-        self.import_errors = {}
-        self.has_logged = False
-
-        self.collect_dags(
-            dag_folder=dag_folder,
-            include_examples=include_examples,
-            safe_mode=safe_mode)
-
-    def size(self):
-        """
-        :return: the amount of dags contained in this dagbag
-        """
-        return len(self.dags)
-
-    def get_dag(self, dag_id):
-        """
-        Gets the DAG out of the dictionary, and refreshes it if expired
-        """
-        # If asking for a known subdag, we want to refresh the parent
-        root_dag_id = dag_id
-        if dag_id in self.dags:
-            dag = self.dags[dag_id]
-            if dag.is_subdag:
-                root_dag_id = dag.parent_dag.dag_id
-
-        # If the dag corresponding to root_dag_id is absent or expired
-        orm_dag = DagModel.get_current(root_dag_id)
-        if orm_dag and (
-                root_dag_id not in self.dags or
-                (
-                    orm_dag.last_expired and
-                    dag.last_loaded < orm_dag.last_expired
-                )
-        ):
-            # Reprocess source file
-            found_dags = self.process_file(
-                filepath=orm_dag.fileloc, only_if_updated=False)
-
-            # If the source file no longer exports `dag_id`, delete it from self.dags
-            if found_dags and dag_id in [found_dag.dag_id for found_dag in found_dags]:
-                return self.dags[dag_id]
-            elif dag_id in self.dags:
-                del self.dags[dag_id]
-        return self.dags.get(dag_id)
-
-    def process_file(self, filepath, only_if_updated=True, safe_mode=True):
-        """
-        Given a path to a python module or zip file, this method imports
-        the module and look for dag objects within it.
-        """
-        found_dags = []
-
-        # if the source file no longer exists in the DB or in the filesystem,
-        # return an empty list
-        # todo: raise exception?
-        if filepath is None or not os.path.isfile(filepath):
-            return found_dags
-
-        try:
-            # This failed before in what may have been a git sync
-            # race condition
-            file_last_changed_on_disk = datetime.fromtimestamp(os.path.getmtime(filepath))
-            if only_if_updated \
-                    and filepath in self.file_last_changed \
-                    and file_last_changed_on_disk == self.file_last_changed[filepath]:
-                return found_dags
-
-        except Exception as e:
-            self.log.exception(e)
-            return found_dags
-
-        mods = []
-        is_zipfile = zipfile.is_zipfile(filepath)
-        if not is_zipfile:
-            if safe_mode and os.path.isfile(filepath):
-                with open(filepath, 'rb') as f:
-                    content = f.read()
-                    if not all([s in content for s in (b'DAG', b'airflow')]):
-                        self.file_last_changed[filepath] = file_last_changed_on_disk
-                        # Don't want to spam user with skip messages
-                        if not self.has_logged:
-                            self.has_logged = True
-                            self.log.info(
-                                "File %s assumed to contain no DAGs. Skipping.",
-                                filepath)
-                        return found_dags
-
-            self.log.debug("Importing %s", filepath)
-            org_mod_name, _ = os.path.splitext(os.path.split(filepath)[-1])
-            mod_name = ('unusual_prefix_' +
-                        hashlib.sha1(filepath.encode('utf-8')).hexdigest() +
-                        '_' + org_mod_name)
-
-            if mod_name in sys.modules:
-                del sys.modules[mod_name]
-
-            with timeout(configuration.conf.getint('core', "DAGBAG_IMPORT_TIMEOUT")):
-                try:
-                    m = imp.load_source(mod_name, filepath)
-                    mods.append(m)
-                except Exception as e:
-                    self.log.exception("Failed to import: %s", filepath)
-                    self.import_errors[filepath] = str(e)
-                    self.file_last_changed[filepath] = file_last_changed_on_disk
-
-        else:
-            zip_file = zipfile.ZipFile(filepath)
-            for mod in zip_file.infolist():
-                head, _ = os.path.split(mod.filename)
-                mod_name, ext = os.path.splitext(mod.filename)
-                if not head and (ext == '.py' or ext == '.pyc'):
-                    if mod_name == '__init__':
-                        self.log.warning("Found __init__.%s at root of %s", ext, filepath)
-                    if safe_mode:
-                        with zip_file.open(mod.filename) as zf:
-                            self.log.debug("Reading %s from %s", mod.filename, filepath)
-                            content = zf.read()
-                            if not all([s in content for s in (b'DAG', b'airflow')]):
-                                self.file_last_changed[filepath] = (
-                                    file_last_changed_on_disk)
-                                # todo: create ignore list
-                                # Don't want to spam user with skip messages
-                                if not self.has_logged:
-                                    self.has_logged = True
-                                    self.log.info(
-                                        "File %s assumed to contain no DAGs. Skipping.",
-                                        filepath)
-
-                    if mod_name in sys.modules:
-                        del sys.modules[mod_name]
-
-                    try:
-                        sys.path.insert(0, filepath)
-                        m = importlib.import_module(mod_name)
-                        mods.append(m)
-                    except Exception as e:
-                        self.log.exception("Failed to import: %s", filepath)
-                        self.import_errors[filepath] = str(e)
-                        self.file_last_changed[filepath] = file_last_changed_on_disk
-
-        for m in mods:
-            for dag in list(m.__dict__.values()):
-                if isinstance(dag, DAG):
-                    if not dag.full_filepath:
-                        dag.full_filepath = filepath
-                        if dag.fileloc != filepath and not is_zipfile:
-                            dag.fileloc = filepath
-                    try:
-                        dag.is_subdag = False
-                        self.bag_dag(dag, parent_dag=dag, root_dag=dag)
-                        if isinstance(dag._schedule_interval, six.string_types):
-                            croniter(dag._schedule_interval)
-                        found_dags.append(dag)
-                        found_dags += dag.subdags
-                    except (CroniterBadCronError,
-                            CroniterBadDateError,
-                            CroniterNotAlphaError) as cron_e:
-                        self.log.exception("Failed to bag_dag: %s", dag.full_filepath)
-                        self.import_errors[dag.full_filepath] = \
-                            "Invalid Cron expression: " + str(cron_e)
-                        self.file_last_changed[dag.full_filepath] = \
-                            file_last_changed_on_disk
-                    except AirflowDagCycleException as cycle_exception:
-                        self.log.exception("Failed to bag_dag: %s", dag.full_filepath)
-                        self.import_errors[dag.full_filepath] = str(cycle_exception)
-                        self.file_last_changed[dag.full_filepath] = \
-                            file_last_changed_on_disk
-
-        self.file_last_changed[filepath] = file_last_changed_on_disk
-        return found_dags
-
-    @provide_session
-    def kill_zombies(self, zombies, session=None):
-        """
-        Fail given zombie tasks, which are tasks that haven't
-        had a heartbeat for too long, in the current DagBag.
-
-        :param zombies: zombie task instances to kill.
-        :type zombies: airflow.utils.dag_processing.SimpleTaskInstance
-        :param session: DB session.
-        :type session: sqlalchemy.orm.session.Session
-        """
-        for zombie in zombies:
-            if zombie.dag_id in self.dags:
-                dag = self.dags[zombie.dag_id]
-                if zombie.task_id in dag.task_ids:
-                    task = dag.get_task(zombie.task_id)
-                    ti = TaskInstance(task, zombie.execution_date)
-                    # Get properties needed for failure handling from SimpleTaskInstance.
-                    ti.start_date = zombie.start_date
-                    ti.end_date = zombie.end_date
-                    ti.try_number = zombie.try_number
-                    ti.state = zombie.state
-                    ti.test_mode = configuration.getboolean('core', 'unit_test_mode')
-                    ti.handle_failure("{} detected as zombie".format(ti),
-                                      ti.test_mode, ti.get_template_context())
-                    self.log.info(
-                        'Marked zombie job %s as %s', ti, ti.state)
-                    Stats.incr('zombies_killed')
-        session.commit()
-
-    def bag_dag(self, dag, parent_dag, root_dag):
-        """
-        Adds the DAG into the bag, recurses into sub dags.
-        Throws AirflowDagCycleException if a cycle is detected in this dag or its subdags
-        """
-
-        dag.test_cycle()  # throws if a task cycle is found
-
-        dag.resolve_template_files()
-        dag.last_loaded = timezone.utcnow()
-
-        for task in dag.tasks:
-            settings.policy(task)
-
-        subdags = dag.subdags
-
-        try:
-            for subdag in subdags:
-                subdag.full_filepath = dag.full_filepath
-                subdag.parent_dag = dag
-                subdag.is_subdag = True
-                self.bag_dag(subdag, parent_dag=dag, root_dag=root_dag)
-
-            self.dags[dag.dag_id] = dag
-            self.log.debug('Loaded DAG %s', dag)
-        except AirflowDagCycleException as cycle_exception:
-            # There was an error in bagging the dag. Remove it from the list of dags
-            self.log.exception('Exception bagging dag: {dag.dag_id}'.format(**locals()))
-            # Only necessary at the root level since DAG.subdags automatically
-            # performs DFS to search through all subdags
-            if dag == root_dag:
-                for subdag in subdags:
-                    if subdag.dag_id in self.dags:
-                        del self.dags[subdag.dag_id]
-            raise cycle_exception
-
-    def collect_dags(
-            self,
-            dag_folder=None,
-            only_if_updated=True,
-            include_examples=configuration.conf.getboolean('core', 'LOAD_EXAMPLES'),
-            safe_mode=configuration.conf.getboolean('core', 'DAG_DISCOVERY_SAFE_MODE')):
-        """
-        Given a file path or a folder, this method looks for python modules,
-        imports them and adds them to the dagbag collection.
-
-        Note that if a ``.airflowignore`` file is found while processing
-        the directory, it will behave much like a ``.gitignore``,
-        ignoring files that match any of the regex patterns specified
-        in the file.
-
-        **Note**: The patterns in .airflowignore are treated as
-        un-anchored regexes, not shell-like glob patterns.
-        """
-        start_dttm = timezone.utcnow()
-        dag_folder = dag_folder or self.dag_folder
-
-        # Used to store stats around DagBag processing
-        stats = []
-        FileLoadStat = namedtuple(
-            'FileLoadStat', "file duration dag_num task_num dags")
-
-        for filepath in list_py_file_paths(dag_folder, safe_mode=safe_mode,
-                                           include_examples=include_examples):
-            try:
-                ts = timezone.utcnow()
-                found_dags = self.process_file(
-                    filepath, only_if_updated=only_if_updated,
-                    safe_mode=safe_mode)
-
-                td = timezone.utcnow() - ts
-                td = td.total_seconds() + (
-                    float(td.microseconds) / 1000000)
-                stats.append(FileLoadStat(
-                    filepath.replace(dag_folder, ''),
-                    td,
-                    len(found_dags),
-                    sum([len(dag.tasks) for dag in found_dags]),
-                    str([dag.dag_id for dag in found_dags]),
-                ))
-            except Exception as e:
-                self.log.exception(e)
-        Stats.gauge(
-            'collect_dags', (timezone.utcnow() - start_dttm).total_seconds(), 1)
-        Stats.gauge(
-            'dagbag_size', len(self.dags), 1)
-        Stats.gauge(
-            'dagbag_import_errors', len(self.import_errors), 1)
-        self.dagbag_stats = sorted(
-            stats, key=lambda x: x.duration, reverse=True)
-
-    def dagbag_report(self):
-        """Prints a report around DagBag loading stats"""
-        report = textwrap.dedent("""\n
-        -------------------------------------------------------------------
-        DagBag loading stats for {dag_folder}
-        -------------------------------------------------------------------
-        Number of DAGs: {dag_num}
-        Total task number: {task_num}
-        DagBag parsing time: {duration}
-        {table}
-        """)
-        stats = self.dagbag_stats
-        return report.format(
-            dag_folder=self.dag_folder,
-            duration=sum([o.duration for o in stats]),
-            dag_num=sum([o.dag_num for o in stats]),
-            task_num=sum([o.task_num for o in stats]),
-            table=pprinttable(stats),
-        )
-
-
-class TaskInstance(Base, LoggingMixin):
-    """
-    Task instances store the state of a task instance. This table is the
-    authority and single source of truth around what tasks have run and the
-    state they are in.
-
-    The SqlAlchemy model doesn't have a SqlAlchemy foreign key to the task or
-    dag model deliberately to have more control over transactions.
-
-    Database transactions on this table should insure double triggers and
-    any confusion around what task instances are or aren't ready to run
-    even while multiple schedulers may be firing task instances.
-    """
-
-    __tablename__ = "task_instance"
-
-    task_id = Column(String(ID_LEN), primary_key=True)
-    dag_id = Column(String(ID_LEN), primary_key=True)
-    execution_date = Column(UtcDateTime, primary_key=True)
-    start_date = Column(UtcDateTime)
-    end_date = Column(UtcDateTime)
-    duration = Column(Float)
-    state = Column(String(20))
-    _try_number = Column('try_number', Integer, default=0)
-    max_tries = Column(Integer)
-    hostname = Column(String(1000))
-    unixname = Column(String(1000))
-    job_id = Column(Integer)
-    pool = Column(String(50))
-    queue = Column(String(50))
-    priority_weight = Column(Integer)
-    operator = Column(String(1000))
-    queued_dttm = Column(UtcDateTime)
-    pid = Column(Integer)
-    executor_config = Column(PickleType(pickler=dill))
-
-    __table_args__ = (
-        Index('ti_dag_state', dag_id, state),
-        Index('ti_dag_date', dag_id, execution_date),
-        Index('ti_state', state),
-        Index('ti_state_lkp', dag_id, task_id, execution_date, state),
-        Index('ti_pool', pool, state, priority_weight),
-        Index('ti_job_id', job_id),
-    )
-
-    def __init__(self, task, execution_date, state=None):
-        self.dag_id = task.dag_id
-        self.task_id = task.task_id
-        self.task = task
-        self._log = logging.getLogger("airflow.task")
-
-        # make sure we have a localized execution_date stored in UTC
-        if execution_date and not timezone.is_localized(execution_date):
-            self.log.warning("execution date %s has no timezone information. Using "
-                             "default from dag or system", execution_date)
-            if self.task.has_dag():
-                execution_date = timezone.make_aware(execution_date,
-                                                     self.task.dag.timezone)
-            else:
-                execution_date = timezone.make_aware(execution_date)
-
-            execution_date = timezone.convert_to_utc(execution_date)
-
-        self.execution_date = execution_date
-
-        self.queue = task.queue
-        self.pool = task.pool
-        self.priority_weight = task.priority_weight_total
-        self.try_number = 0
-        self.max_tries = self.task.retries
-        self.unixname = getpass.getuser()
-        self.run_as_user = task.run_as_user
-        if state:
-            self.state = state
-        self.hostname = ''
-        self.executor_config = task.executor_config
-        self.init_on_load()
-        # Is this TaskInstance being currently running within `airflow run --raw`.
-        # Not persisted to the database so only valid for the current process
-        self.raw = False
-
-    @reconstructor
-    def init_on_load(self):
-        """ Initialize the attributes that aren't stored in the DB. """
-        self.test_mode = False  # can be changed when calling 'run'
-
-    @property
-    def try_number(self):
-        """
-        Return the try number that this task number will be when it is actually
-        run.
-
-        If the TI is currently running, this will match the column in the
-        databse, in all othercases this will be incremenetd
-        """
-        # This is designed so that task logs end up in the right file.
-        if self.state == State.RUNNING:
-            return self._try_number
-        return self._try_number + 1
-
-    @try_number.setter
-    def try_number(self, value):
-        self._try_number = value
-
-    @property
-    def next_try_number(self):
-        return self._try_number + 1
-
-    def command(
-            self,
-            mark_success=False,
-            ignore_all_deps=False,
-            ignore_depends_on_past=False,
-            ignore_task_deps=False,
-            ignore_ti_state=False,
-            local=False,
-            pickle_id=None,
-            raw=False,
-            job_id=None,
-            pool=None,
-            cfg_path=None):
-        """
-        Returns a command that can be executed anywhere where airflow is
-        installed. This command is part of the message sent to executors by
-        the orchestrator.
-        """
-        return " ".join(self.command_as_list(
-            mark_success=mark_success,
-            ignore_all_deps=ignore_all_deps,
-            ignore_depends_on_past=ignore_depends_on_past,
-            ignore_task_deps=ignore_task_deps,
-            ignore_ti_state=ignore_ti_state,
-            local=local,
-            pickle_id=pickle_id,
-            raw=raw,
-            job_id=job_id,
-            pool=pool,
-            cfg_path=cfg_path))
-
-    def command_as_list(
-            self,
-            mark_success=False,
-            ignore_all_deps=False,
-            ignore_task_deps=False,
-            ignore_depends_on_past=False,
-            ignore_ti_state=False,
-            local=False,
-            pickle_id=None,
-            raw=False,
-            job_id=None,
-            pool=None,
-            cfg_path=None):
-        """
-        Returns a command that can be executed anywhere where airflow is
-        installed. This command is part of the message sent to executors by
-        the orchestrator.
-        """
-        dag = self.task.dag
-
-        should_pass_filepath = not pickle_id and dag
-        if should_pass_filepath and dag.full_filepath != dag.filepath:
-            path = "DAGS_FOLDER/{}".format(dag.filepath)
-        elif should_pass_filepath and dag.full_filepath:
-            path = dag.full_filepath
-        else:
-            path = None
-
-        return TaskInstance.generate_command(
-            self.dag_id,
-            self.task_id,
-            self.execution_date,
-            mark_success=mark_success,
-            ignore_all_deps=ignore_all_deps,
-            ignore_task_deps=ignore_task_deps,
-            ignore_depends_on_past=ignore_depends_on_past,
-            ignore_ti_state=ignore_ti_state,
-            local=local,
-            pickle_id=pickle_id,
-            file_path=path,
-            raw=raw,
-            job_id=job_id,
-            pool=pool,
-            cfg_path=cfg_path)
-
-    @staticmethod
-    def generate_command(dag_id,
-                         task_id,
-                         execution_date,
-                         mark_success=False,
-                         ignore_all_deps=False,
-                         ignore_depends_on_past=False,
-                         ignore_task_deps=False,
-                         ignore_ti_state=False,
-                         local=False,
-                         pickle_id=None,
-                         file_path=None,
-                         raw=False,
-                         job_id=None,
-                         pool=None,
-                         cfg_path=None
-                         ):
-        """
-        Generates the shell command required to execute this task instance.
-
-        :param dag_id: DAG ID
-        :type dag_id: unicode
-        :param task_id: Task ID
-        :type task_id: unicode
-        :param execution_date: Execution date for the task
-        :type execution_date: datetime
-        :param mark_success: Whether to mark the task as successful
-        :type mark_success: bool
-        :param ignore_all_deps: Ignore all ignorable dependencies.
-            Overrides the other ignore_* parameters.
-        :type ignore_all_deps: bool
-        :param ignore_depends_on_past: Ignore depends_on_past parameter of DAGs
-            (e.g. for Backfills)
-        :type ignore_depends_on_past: bool
-        :param ignore_task_deps: Ignore task-specific dependencies such as depends_on_past
-            and trigger rule
-        :type ignore_task_deps: bool
-        :param ignore_ti_state: Ignore the task instance's previous failure/success
-        :type ignore_ti_state: bool
-        :param local: Whether to run the task locally
-        :type local: bool
-        :param pickle_id: If the DAG was serialized to the DB, the ID
-            associated with the pickled DAG
-        :type pickle_id: unicode
-        :param file_path: path to the file containing the DAG definition
-        :param raw: raw mode (needs more details)
-        :param job_id: job ID (needs more details)
-        :param pool: the Airflow pool that the task should run in
-        :type pool: unicode
-        :param cfg_path: the Path to the configuration file
-        :type cfg_path: basestring
-        :return: shell command that can be used to run the task instance
-        """
-        iso = execution_date.isoformat()
-        cmd = ["airflow", "run", str(dag_id), str(task_id), str(iso)]
-        cmd.extend(["--mark_success"]) if mark_success else None
-        cmd.extend(["--pickle", str(pickle_id)]) if pickle_id else None
-        cmd.extend(["--job_id", str(job_id)]) if job_id else None
-        cmd.extend(["-A"]) if ignore_all_deps else None
-        cmd.extend(["-i"]) if ignore_task_deps else None
-        cmd.extend(["-I"]) if ignore_depends_on_past else None
-        cmd.extend(["--force"]) if ignore_ti_state else None
-        cmd.extend(["--local"]) if local else None
-        cmd.extend(["--pool", pool]) if pool else None
-        cmd.extend(["--raw"]) if raw else None
-        cmd.extend(["-sd", file_path]) if file_path else None
-        cmd.extend(["--cfg_path", cfg_path]) if cfg_path else None
-        return cmd
-
-    @property
-    def log_filepath(self):
-        iso = self.execution_date.isoformat()
-        log = os.path.expanduser(configuration.conf.get('core', 'BASE_LOG_FOLDER'))
-        return (
-            "{log}/{self.dag_id}/{self.task_id}/{iso}.log".format(**locals()))
-
-    @property
-    def log_url(self):
-        iso = quote(self.execution_date.isoformat())
-        base_url = configuration.conf.get('webserver', 'BASE_URL')
-        return base_url + (
-            "/log?"
-            "execution_date={iso}"
-            "&task_id={self.task_id}"
-            "&dag_id={self.dag_id}"
-        ).format(**locals())
-
-    @property
-    def mark_success_url(self):
-        iso = quote(self.execution_date.isoformat())
-        base_url = configuration.conf.get('webserver', 'BASE_URL')
-        return base_url + (
-            "/success"
-            "?task_id={self.task_id}"
-            "&dag_id={self.dag_id}"
-            "&execution_date={iso}"
-            "&upstream=false"
-            "&downstream=false"
-        ).format(**locals())
-
-    @provide_session
-    def current_state(self, session=None):
-        """
-        Get the very latest state from the database, if a session is passed,
-        we use and looking up the state becomes part of the session, otherwise
-        a new session is used.
-        """
-        TI = TaskInstance
-        ti = session.query(TI).filter(
-            TI.dag_id == self.dag_id,
-            TI.task_id == self.task_id,
-            TI.execution_date == self.execution_date,
-        ).all()
-        if ti:
-            state = ti[0].state
-        else:
-            state = None
-        return state
-
-    @provide_session
-    def error(self, session=None):
-        """
-        Forces the task instance's state to FAILED in the database.
-        """
-        self.log.error("Recording the task instance as FAILED")
-        self.state = State.FAILED
-        session.merge(self)
-        session.commit()
-
-    @provide_session
-    def refresh_from_db(self, session=None, lock_for_update=False):
-        """
-        Refreshes the task instance from the database based on the primary key
-
-        :param lock_for_update: if True, indicates that the database should
-            lock the TaskInstance (issuing a FOR UPDATE clause) until the
-            session is committed.
-        """
-        TI = TaskInstance
-
-        qry = session.query(TI).filter(
-            TI.dag_id == self.dag_id,
-            TI.task_id == self.task_id,
-            TI.execution_date == self.execution_date)
-
-        if lock_for_update:
-            ti = qry.with_for_update().first()
-        else:
-            ti = qry.first()
-        if ti:
-            self.state = ti.state
-            self.start_date = ti.start_date
-            self.end_date = ti.end_date
-            # Get the raw value of try_number column, don't read through the
-            # accessor here otherwise it will be incremeneted by one already.
-            self.try_number = ti._try_number
-            self.max_tries = ti.max_tries
-            self.hostname = ti.hostname
-            self.pid = ti.pid
-            self.executor_config = ti.executor_config
-        else:
-            self.state = None
-
-    @provide_session
-    def clear_xcom_data(self, session=None):
-        """
-        Clears all XCom data from the database for the task instance
-        """
-        session.query(XCom).filter(
-            XCom.dag_id == self.dag_id,
-            XCom.task_id == self.task_id,
-            XCom.execution_date == self.execution_date
-        ).delete()
-        session.commit()
-
-    @property
-    def key(self):
-        """
-        Returns a tuple that identifies the task instance uniquely
-        """
-        return self.dag_id, self.task_id, self.execution_date, self.try_number
-
-    @provide_session
-    def set_state(self, state, session=None):
-        self.state = state
-        self.start_date = timezone.utcnow()
-        self.end_date = timezone.utcnow()
-        session.merge(self)
-        session.commit()
-
-    @property
-    def is_premature(self):
-        """
-        Returns whether a task is in UP_FOR_RETRY state and its retry interval
-        has elapsed.
-        """
-        # is the task still in the retry waiting period?
-        return self.state == State.UP_FOR_RETRY and not self.ready_for_retry()
-
-    @provide_session
-    def are_dependents_done(self, session=None):
-        """
-        Checks whether the dependents of this task instance have all succeeded.
-        This is meant to be used by wait_for_downstream.
-
-        This is useful when you do not want to start processing the next
-        schedule of a task until the dependents are done. For instance,
-        if the task DROPs and recreates a table.
-        """
-        task = self.task
-
-        if not task.downstream_task_ids:
-            return True
-
-        ti = session.query(func.count(TaskInstance.task_id)).filter(
-            TaskInstance.dag_id == self.dag_id,
-            TaskInstance.task_id.in_(task.downstream_task_ids),
-            TaskInstance.execution_date == self.execution_date,
-            TaskInstance.state == State.SUCCESS,
-        )
-        count = ti[0][0]
-        return count == len(task.downstream_task_ids)
-
-    @property
-    @provide_session
-    def previous_ti(self, session=None):
-        """ The task instance for the task that ran before this task instance """
-
-        dag = self.task.dag
-        if dag:
-            dr = self.get_dagrun(session=session)
-
-            # LEGACY: most likely running from unit tests
-            if not dr:
-                # Means that this TI is NOT being run from a DR, but from a catchup
-                previous_scheduled_date = dag.previous_schedule(self.execution_date)
-                if not previous_scheduled_date:
-                    return None
-
-                return TaskInstance(task=self.task,
-                                    execution_date=previous_scheduled_date)
-
-            dr.dag = dag
-            if dag.catchup:
-                last_dagrun = dr.get_previous_scheduled_dagrun(session=session)
-            else:
-                last_dagrun = dr.get_previous_dagrun(session=session)
-
-            if last_dagrun:
-                return last_dagrun.get_task_instance(self.task_id, session=session)
-
-        return None
-
-    @provide_session
-    def are_dependencies_met(
-            self,
-            dep_context=None,
-            session=None,
-            verbose=False):
-        """
-        Returns whether or not all the conditions are met for this task instance to be run
-        given the context for the dependencies (e.g. a task instance being force run from
-        the UI will ignore some dependencies).
-
-        :param dep_context: The execution context that determines the dependencies that
-            should be evaluated.
-        :type dep_context: DepContext
-        :param session: database session
-        :type session: sqlalchemy.orm.session.Session
-        :param verbose: whether log details on failed dependencies on
-            info or debug log level
-        :type verbose: bool
-        """
-        dep_context = dep_context or DepContext()
-        failed = False
-        verbose_aware_logger = self.log.info if verbose else self.log.debug
-        for dep_status in self.get_failed_dep_statuses(
-                dep_context=dep_context,
-                session=session):
-            failed = True
-
-            verbose_aware_logger(
-                "Dependencies not met for %s, dependency '%s' FAILED: %s",
-                self, dep_status.dep_name, dep_status.reason
-            )
-
-        if failed:
-            return False
-
-        verbose_aware_logger("Dependencies all met for %s", self)
-        return True
-
-    @provide_session
-    def get_failed_dep_statuses(
-            self,
-            dep_context=None,
-            session=None):
-        dep_context = dep_context or DepContext()
-        for dep in dep_context.deps | self.task.deps:
-            for dep_status in dep.get_dep_statuses(
-                    self,
-                    session,
-                    dep_context):
-
-                self.log.debug(
-                    "%s dependency '%s' PASSED: %s, %s",
-                    self, dep_status.dep_name, dep_status.passed, dep_status.reason
-                )
-
-                if not dep_status.passed:
-                    yield dep_status
-
-    def __repr__(self):
-        return (
-            "<TaskInstance: {ti.dag_id}.{ti.task_id} "
-            "{ti.execution_date} [{ti.state}]>"
-        ).format(ti=self)
-
-    def next_retry_datetime(self):
-        """
-        Get datetime of the next retry if the task instance fails. For exponential
-        backoff, retry_delay is used as base and will be converted to seconds.
-        """
-        delay = self.task.retry_delay
-        if self.task.retry_exponential_backoff:
-            min_backoff = int(delay.total_seconds() * (2 ** (self.try_number - 2)))
-            # deterministic per task instance
-            hash = int(hashlib.sha1("{}#{}#{}#{}".format(self.dag_id,
-                                                         self.task_id,
-                                                         self.execution_date,
-                                                         self.try_number)
-                                    .encode('utf-8')).hexdigest(), 16)
-            # between 0.5 * delay * (2^retry_number) and 1.0 * delay * (2^retry_number)
-            modded_hash = min_backoff + hash % min_backoff
-            # timedelta has a maximum representable value. The exponentiation
-            # here means this value can be exceeded after a certain number
-            # of tries (around 50 if the initial delay is 1s, even fewer if
-            # the delay is larger). Cap the value here before creating a
-            # timedelta object so the operation doesn't fail.
-            delay_backoff_in_seconds = min(
-                modded_hash,
-                timedelta.max.total_seconds() - 1
-            )
-            delay = timedelta(seconds=delay_backoff_in_seconds)
-            if self.task.max_retry_delay:
-                delay = min(self.task.max_retry_delay, delay)
-        return self.end_date + delay
-
-    def ready_for_retry(self):
-        """
-        Checks on whether the task instance is in the right state and timeframe
-        to be retried.
-        """
-        return (self.state == State.UP_FOR_RETRY and
-                self.next_retry_datetime() < timezone.utcnow())
-
-    @provide_session
-    def pool_full(self, session):
-        """
-        Returns a boolean as to whether the slot pool has room for this
-        task to run
-        """
-        if not self.task.pool:
-            return False
-
-        pool = (
-            session
-            .query(Pool)
-            .filter(Pool.pool == self.task.pool)
-            .first()
-        )
-        if not pool:
-            return False
-        open_slots = pool.open_slots(session=session)
-
-        return open_slots <= 0
-
-    @provide_session
-    def get_dagrun(self, session):
-        """
-        Returns the DagRun for this TaskInstance
-
-        :param session:
-        :return: DagRun
-        """
-        dr = session.query(DagRun).filter(
-            DagRun.dag_id == self.dag_id,
-            DagRun.execution_date == self.execution_date
-        ).first()
-
-        return dr
-
-    @provide_session
-    def _check_and_change_state_before_execution(
-            self,
-            verbose=True,
-            ignore_all_deps=False,
-            ignore_depends_on_past=False,
-            ignore_task_deps=False,
-            ignore_ti_state=False,
-            mark_success=False,
-            test_mode=False,
-            job_id=None,
-            pool=None,
-            session=None):
-        """
-        Checks dependencies and then sets state to RUNNING if they are met. Returns
-        True if and only if state is set to RUNNING, which implies that task should be
-        executed, in preparation for _run_raw_task
-
-        :param verbose: whether to turn on more verbose logging
-        :type verbose: bool
-        :param ignore_all_deps: Ignore all of the non-critical dependencies, just runs
-        :type ignore_all_deps: bool
-        :param ignore_depends_on_past: Ignore depends_on_past DAG attribute
-        :type ignore_depends_on_past: bool
-        :param ignore_task_deps: Don't check the dependencies of this TI's task
-        :type ignore_task_deps: bool
-        :param ignore_ti_state: Disregards previous task instance state
-        :type ignore_ti_state: bool
-        :param mark_success: Don't run the task, mark its state as success
-        :type mark_success: bool
-        :param test_mode: Doesn't record success or failure in the DB
-        :type test_mode: bool
-        :param pool: specifies the pool to use to run the task instance
-        :type pool: str
-        :return: whether the state was changed to running or not
-        :rtype: bool
-        """
-        task = self.task
-        self.pool = pool or task.pool
-        self.test_mode = test_mode
-        self.refresh_from_db(session=session, lock_for_update=True)
-        self.job_id = job_id
-        self.hostname = get_hostname()
-        self.operator = task.__class__.__name__
-
-        if not ignore_all_deps and not ignore_ti_state and self.state == State.SUCCESS:
-            Stats.incr('previously_succeeded', 1, 1)
-
-        queue_dep_context = DepContext(
-            deps=QUEUE_DEPS,
-            ignore_all_deps=ignore_all_deps,
-            ignore_ti_state=ignore_ti_state,
-            ignore_depends_on_past=ignore_depends_on_past,
-            ignore_task_deps=ignore_task_deps)
-        if not self.are_dependencies_met(
-                dep_context=queue_dep_context,
-                session=session,
-                verbose=True):
-            session.commit()
-            return False
-
-        # TODO: Logging needs cleanup, not clear what is being printed
-        hr = "\n" + ("-" * 80)  # Line break
-
-        # For reporting purposes, we report based on 1-indexed,
-        # not 0-indexed lists (i.e. Attempt 1 instead of
-        # Attempt 0 for the first attempt).
-        # Set the task start date. In case it was re-scheduled use the initial
-        # start date that is recorded in task_reschedule table
-        self.start_date = timezone.utcnow()
-        task_reschedules = TaskReschedule.find_for_task_instance(self, session)
-        if task_reschedules:
-            self.start_date = task_reschedules[0].start_date
-
-        dep_context = DepContext(
-            deps=RUN_DEPS - QUEUE_DEPS,
-            ignore_all_deps=ignore_all_deps,
-            ignore_depends_on_past=ignore_depends_on_past,
-            ignore_task_deps=ignore_task_deps,
-            ignore_ti_state=ignore_ti_state)
-        runnable = self.are_dependencies_met(
-            dep_context=dep_context,
-            session=session,
-            verbose=True)
-
-        if not runnable and not mark_success:
-            # FIXME: we might have hit concurrency limits, which means we probably
-            # have been running prematurely. This should be handled in the
-            # scheduling mechanism.
-            self.state = State.NONE
-            self.log.warning(hr)
-            self.log.warning(
-                "FIXME: Rescheduling due to concurrency limits reached at task runtime. Attempt %s of "
-                "%s. State set to NONE.", self.try_number, self.max_tries + 1
-            )
-            self.log.warning(hr)
-
-            self.queued_dttm = timezone.utcnow()
-            self.log.info("Queuing into pool %s", self.pool)
-            session.merge(self)
-            session.commit()
-            return False
-
-        # Another worker might have started running this task instance while
-        # the current worker process was blocked on refresh_from_db
-        if self.state == State.RUNNING:
-            self.log.warning("Task Instance already running %s", self)
-            session.commit()
-            return False
-
-        # print status message
-        self.log.info(hr)
-        self.log.info("Starting attempt %s of %s", self.try_number, self.max_tries + 1)
-        self.log.info(hr)
-        self._try_number += 1
-
-        if not test_mode:
-            session.add(Log(State.RUNNING, self))
-        self.state = State.RUNNING
-        self.pid = os.getpid()
-        self.end_date = None
-        if not test_mode:
-            session.merge(self)
-        session.commit()
-
-        # Closing all pooled connections to prevent
-        # "max number of connections reached"
-        settings.engine.dispose()
-        if verbose:
-            if mark_success:
-                self.log.info("Marking success for %s on %s", self.task, self.execution_date)
-            else:
-                self.log.info("Executing %s on %s", self.task, self.execution_date)
-        return True
-
-    @provide_session
-    def _run_raw_task(
-            self,
-            mark_success=False,
-            test_mode=False,
-            job_id=None,
-            pool=None,
-            session=None):
-        """
-        Immediately runs the task (without checking or changing db state
-        before execution) and then sets the appropriate final state after
-        completion and runs any post-execute callbacks. Meant to be called
-        only after another function changes the state to running.
-
-        :param mark_success: Don't run the task, mark its state as success
-        :type mark_success: bool
-        :param test_mode: Doesn't record success or failure in the DB
-        :type test_mode: bool
-        :param pool: specifies the pool to use to run the task instance
-        :type pool: str
-        """
-        task = self.task
-        self.pool = pool or task.pool
-        self.test_mode = test_mode
-        self.refresh_from_db(session=session)
-        self.job_id = job_id
-        self.hostname = get_hostname()
-        self.operator = task.__class__.__name__
-
-        context = {}
-        actual_start_date = timezone.utcnow()
-        try:
-            if not mark_success:
-                context = self.get_template_context()
-
-                task_copy = copy.copy(task)
-                self.task = task_copy
-
-                def signal_handler(signum, frame):
-                    self.log.error("Received SIGTERM. Terminating subprocesses.")
-                    task_copy.on_kill()
-                    raise AirflowException("Task received SIGTERM signal")
-                signal.signal(signal.SIGTERM, signal_handler)
-
-                # Don't clear Xcom until the task is certain to execute
-                self.clear_xcom_data()
-
-                start_time = time.time()
-
-                self.render_templates()
-                task_copy.pre_execute(context=context)
-
-                # If a timeout is specified for the task, make it fail
-                # if it goes beyond
-                result = None
-                if task_copy.execution_timeout:
-                    try:
-                        with timeout(int(
-                                task_copy.execution_timeout.total_seconds())):
-                            result = task_copy.execute(context=context)
-                    except AirflowTaskTimeout:
-                        task_copy.on_kill()
-                        raise
-                else:
-                    result = task_copy.execute(context=context)
-
-                # If the task returns a result, push an XCom containing it
-                if task_copy.do_xcom_push and result is not None:
-                    self.xcom_push(key=XCOM_RETURN_KEY, value=result)
-
-                task_copy.post_execute(context=context, result=result)
-
-                end_time = time.time()
-                duration = end_time - start_time
-                Stats.timing(
-                    'dag.{dag_id}.{task_id}.duration'.format(
-                        dag_id=task_copy.dag_id,
-                        task_id=task_copy.task_id),
-                    duration)
-
-                Stats.incr('operator_successes_{}'.format(
-                    self.task.__class__.__name__), 1, 1)
-                Stats.incr('ti_successes')
-            self.refresh_from_db(lock_for_update=True)
-            self.state = State.SUCCESS
-        except AirflowSkipException:
-            self.refresh_from_db(lock_for_update=True)
-            self.state = State.SKIPPED
-        except AirflowRescheduleException as reschedule_exception:
-            self.refresh_from_db()
-            self._handle_reschedule(actual_start_date, reschedule_exception, test_mode, context)
-            return
-        except AirflowException as e:
-            self.refresh_from_db()
-            # for case when task is marked as success/failed externally
-            # current behavior doesn't hit the success callback
-            if self.state in {State.SUCCESS, State.FAILED}:
-                return
-            else:
-                self.handle_failure(e, test_mode, context)
-                raise
-        except (Exception, KeyboardInterrupt) as e:
-            self.handle_failure(e, test_mode, context)
-            raise
-
-        # Success callback
-        try:
-            if task.on_success_callback:
-                task.on_success_callback(context)
-        except Exception as e3:
-            self.log.error("Failed when executing success callback")
-            self.log.exception(e3)
-
-        # Recording SUCCESS
-        self.end_date = timezone.utcnow()
-        self.set_duration()
-        if not test_mode:
-            session.add(Log(self.state, self))
-            session.merge(self)
-        session.commit()
-
-    @provide_session
-    def run(
-            self,
-            verbose=True,
-            ignore_all_deps=False,
-            ignore_depends_on_past=False,
-            ignore_task_deps=False,
-            ignore_ti_state=False,
-            mark_success=False,
-            test_mode=False,
-            job_id=None,
-            pool=None,
-            session=None):
-        res = self._check_and_change_state_before_execution(
-            verbose=verbose,
-            ignore_all_deps=ignore_all_deps,
-            ignore_depends_on_past=ignore_depends_on_past,
-            ignore_task_deps=ignore_task_deps,
-            ignore_ti_state=ignore_ti_state,
-            mark_success=mark_success,
-            test_mode=test_mode,
-            job_id=job_id,
-            pool=pool,
-            session=session)
-        if res:
-            self._run_raw_task(
-                mark_success=mark_success,
-                test_mode=test_mode,
-                job_id=job_id,
-                pool=pool,
-                session=session)
-
-    def dry_run(self):
-        task = self.task
-        task_copy = copy.copy(task)
-        self.task = task_copy
-
-        self.render_templates()
-        task_copy.dry_run()
-
-    @provide_session
-    def _handle_reschedule(self, actual_start_date, reschedule_exception, test_mode=False, context=None,
-                           session=None):
-        # Don't record reschedule request in test mode
-        if test_mode:
-            return
-
-        self.end_date = timezone.utcnow()
-        self.set_duration()
-
-        # Log reschedule request
-        session.add(TaskReschedule(self.task, self.execution_date, self._try_number,
-                    actual_start_date, self.end_date,
-                    reschedule_exception.reschedule_date))
-
-        # set state
-        self.state = State.UP_FOR_RESCHEDULE
-
-        # Decrement try_number so subsequent runs will use the same try number and write
-        # to same log file.
-        self._try_number -= 1
-
-        session.merge(self)
-        session.commit()
-        self.log.info('Rescheduling task, marking task as UP_FOR_RESCHEDULE')
-
-    @provide_session
-    def handle_failure(self, error, test_mode=False, context=None, session=None):
-        self.log.exception(error)
-        task = self.task
-        self.end_date = timezone.utcnow()
-        self.set_duration()
-        Stats.incr('operator_failures_{}'.format(task.__class__.__name__), 1, 1)
-        Stats.incr('ti_failures')
-        if not test_mode:
-            session.add(Log(State.FAILED, self))
-
-        # Log failure duration
-        session.add(TaskFail(task, self.execution_date, self.start_date, self.end_date))
-
-        if context is not None:
-            context['exception'] = error
-
-        # Let's go deeper
-        try:
-            # Since this function is called only when the TI state is running,
-            # try_number contains the current try_number (not the next). We
-            # only mark task instance as FAILED if the next task instance
-            # try_number exceeds the max_tries.
-            if self.is_eligible_to_retry():
-                self.state = State.UP_FOR_RETRY
-                self.log.info('Marking task as UP_FOR_RETRY')
-                if task.email_on_retry and task.email:
-                    self.email_alert(error)
-            else:
-                self.state = State.FAILED
-                if task.retries:
-                    self.log.info('All retries failed; marking task as FAILED')
-                else:
-                    self.log.info('Marking task as FAILED.')
-                if task.email_on_failure and task.email:
-                    self.email_alert(error)
-        except Exception as e2:
-            self.log.error('Failed to send email to: %s', task.email)
-            self.log.exception(e2)
-
-        # Handling callbacks pessimistically
-        try:
-            if self.state == State.UP_FOR_RETRY and task.on_retry_callback:
-                task.on_retry_callback(context)
-            if self.state == State.FAILED and task.on_failure_callback:
-                task.on_failure_callback(context)
-        except Exception as e3:
-            self.log.error("Failed at executing callback")
-            self.log.exception(e3)
-
-        if not test_mode:
-            session.merge(self)
-        session.commit()
-
-    def is_eligible_to_retry(self):
-        """Is task instance is eligible for retry"""
-        return self.task.retries and self.try_number <= self.max_tries
-
-    @provide_session
-    def get_template_context(self, session=None):
-        task = self.task
-        from airflow import macros
-        tables = None
-        if 'tables' in task.params:
-            tables = task.params['tables']
-
-        params = {}
-        run_id = ''
-        dag_run = None
-        if hasattr(task, 'dag'):
-            if task.dag.params:
-                params.update(task.dag.params)
-            dag_run = (
-                session.query(DagRun)
-                .filter_by(
-                    dag_id=task.dag.dag_id,
-                    execution_date=self.execution_date)
-                .first()
-            )
-            run_id = dag_run.run_id if dag_run else None
-            session.expunge_all()
-            session.commit()
-
-        ds = self.execution_date.strftime('%Y-%m-%d')
-        ts = self.execution_date.isoformat()
-        yesterday_ds = (self.execution_date - timedelta(1)).strftime('%Y-%m-%d')
-        tomorrow_ds = (self.execution_date + timedelta(1)).strftime('%Y-%m-%d')
-
-        # For manually triggered dagruns that aren't run on a schedule, next/previous
-        # schedule dates don't make sense, and should be set to execution date for
-        # consistency with how execution_date is set for manually triggered tasks, i.e.
-        # triggered_date == execution_date.
-        if dag_run and dag_run.external_trigger:
-            prev_execution_date = self.execution_date
-            next_execution_date = self.execution_date
-        else:
-            prev_execution_date = task.dag.previous_schedule(self.execution_date)
-            next_execution_date = task.dag.following_schedule(self.execution_date)
-
-        next_ds = None
-        next_ds_nodash = None
-        if next_execution_date:
-            next_ds = next_execution_date.strftime('%Y-%m-%d')
-            next_ds_nodash = next_ds.replace('-', '')
-
-        prev_ds = None
-        prev_ds_nodash = None
-        if prev_execution_date:
-            prev_ds = prev_execution_date.strftime('%Y-%m-%d')
-            prev_ds_nodash = prev_ds.replace('-', '')
-
-        ds_nodash = ds.replace('-', '')
-        ts_nodash = self.execution_date.strftime('%Y%m%dT%H%M%S')
-        ts_nodash_with_tz = ts.replace('-', '').replace(':', '')
-        yesterday_ds_nodash = yesterday_ds.replace('-', '')
-        tomorrow_ds_nodash = tomorrow_ds.replace('-', '')
-
-        ti_key_str = "{task.dag_id}__{task.task_id}__{ds_nodash}"
-        ti_key_str = ti_key_str.format(**locals())
-
-        if task.params:
-            params.update(task.params)
-
-        if configuration.getboolean('core', 'dag_run_conf_overrides_params'):
-            self.overwrite_params_with_dag_run_conf(params=params, dag_run=dag_run)
-
-        class VariableAccessor:
-            """
-            Wrapper around Variable. This way you can get variables in templates by using
-            {var.value.your_variable_name}.
-            """
-            def __init__(self):
-                self.var = None
-
-            def __getattr__(self, item):
-                self.var = Variable.get(item)
-                return self.var
-
-            def __repr__(self):
-                return str(self.var)
-
-        class VariableJsonAccessor:
-            """
-            Wrapper around deserialized Variables. This way you can get variables
-            in templates by using {var.json.your_variable_name}.
-            """
-            def __init__(self):
-                self.var = None
-
-            def __getattr__(self, item):
-                self.var = Variable.get(item, deserialize_json=True)
-                return self.var
-
-            def __repr__(self):
-                return str(self.var)
-
-        return {
-            'dag': task.dag,
-            'ds': ds,
-            'next_ds': next_ds,
-            'next_ds_nodash': next_ds_nodash,
-            'prev_ds': prev_ds,
-            'prev_ds_nodash': prev_ds_nodash,
-            'ds_nodash': ds_nodash,
-            'ts': ts,
-            'ts_nodash': ts_nodash,
-            'ts_nodash_with_tz': ts_nodash_with_tz,
-            'yesterday_ds': yesterday_ds,
-            'yesterday_ds_nodash': yesterday_ds_nodash,
-            'tomorrow_ds': tomorrow_ds,
-            'tomorrow_ds_nodash': tomorrow_ds_nodash,
-            'END_DATE': ds,
-            'end_date': ds,
-            'dag_run': dag_run,
-            'run_id': run_id,
-            'execution_date': self.execution_date,
-            'prev_execution_date': prev_execution_date,
-            'next_execution_date': next_execution_date,
-            'latest_date': ds,
-            'macros': macros,
-            'params': params,
-            'tables': tables,
-            'task': task,
-            'task_instance': self,
-            'ti': self,
-            'task_instance_key_str': ti_key_str,
-            'conf': configuration,
-            'test_mode': self.test_mode,
-            'var': {
-                'value': VariableAccessor(),
-                'json': VariableJsonAccessor()
-            },
-            'inlets': task.inlets,
-            'outlets': task.outlets,
-        }
-
-    def overwrite_params_with_dag_run_conf(self, params, dag_run):
-        if dag_run and dag_run.conf:
-            params.update(dag_run.conf)
-
-    def render_templates(self):
-        task = self.task
-        jinja_context = self.get_template_context()
-        if hasattr(self, 'task') and hasattr(self.task, 'dag'):
-            if self.task.dag.user_defined_macros:
-                jinja_context.update(
-                    self.task.dag.user_defined_macros)
-
-        rt = self.task.render_template  # shortcut to method
-        for attr in task.__class__.template_fields:
-            content = getattr(task, attr)
-            if content:
-                rendered_content = rt(attr, content, jinja_context)
-                setattr(task, attr, rendered_content)
-
-    def email_alert(self, exception):
-        exception_html = str(exception).replace('\n', '<br>')
-        jinja_context = self.get_template_context()
-        # This function is called after changing the state
-        # from State.RUNNING so need to subtract 1 from self.try_number.
-        jinja_context.update(dict(
-            exception=exception,
-            exception_html=exception_html,
-            try_number=self.try_number - 1,
-            max_tries=self.max_tries))
-
-        jinja_env = self.task.get_template_env()
-
-        default_subject = 'Airflow alert: {{ti}}'
-        # For reporting purposes, we report based on 1-indexed,
-        # not 0-indexed lists (i.e. Try 1 instead of
-        # Try 0 for the first attempt).
-        default_html_content = (
-            'Try {{try_number}} out of {{max_tries + 1}}<br>'
-            'Exception:<br>{{exception_html}}<br>'
-            'Log: <a href="{{ti.log_url}}">Link</a><br>'
-            'Host: {{ti.hostname}}<br>'
-            'Log file: {{ti.log_filepath}}<br>'
-            'Mark success: <a href="{{ti.mark_success_url}}">Link</a><br>'
-        )
-
-        def render(key, content):
-            if configuration.has_option('email', key):
-                path = configuration.get('email', key)
-                with open(path) as f:
-                    content = f.read()
-
-            return jinja_env.from_string(content).render(**jinja_context)
-
-        subject = render('subject_template', default_subject)
-        html_content = render('html_content_template', default_html_content)
-        send_email(self.task.email, subject, html_content)
-
-    def set_duration(self):
-        if self.end_date and self.start_date:
-            self.duration = (self.end_date - self.start_date).total_seconds()
-        else:
-            self.duration = None
-
-    def xcom_push(
-            self,
-            key,
-            value,
-            execution_date=None):
-        """
-        Make an XCom available for tasks to pull.
-
-        :param key: A key for the XCom
-        :type key: str
-        :param value: A value for the XCom. The value is pickled and stored
-            in the database.
-        :type value: any pickleable object
-        :param execution_date: if provided, the XCom will not be visible until
-            this date. This can be used, for example, to send a message to a
-            task on a future date without it being immediately visible.
-        :type execution_date: datetime
-        """
-
-        if execution_date and execution_date < self.execution_date:
-            raise ValueError(
-                'execution_date can not be in the past (current '
-                'execution_date is {}; received {})'.format(
-                    self.execution_date, execution_date))
-
-        XCom.set(
-            key=key,
-            value=value,
-            task_id=self.task_id,
-            dag_id=self.dag_id,
-            execution_date=execution_date or self.execution_date)
-
-    def xcom_pull(
-            self,
-            task_ids=None,
-            dag_id=None,
-            key=XCOM_RETURN_KEY,
-            include_prior_dates=False):
-        """
-        Pull XComs that optionally meet certain criteria.
-
-        The default value for `key` limits the search to XComs
-        that were returned by other tasks (as opposed to those that were pushed
-        manually). To remove this filter, pass key=None (or any desired value).
-
-        If a single task_id string is provided, the result is the value of the
-        most recent matching XCom from that task_id. If multiple task_ids are
-        provided, a tuple of matching values is returned. None is returned
-        whenever no matches are found.
-
-        :param key: A key for the XCom. If provided, only XComs with matching
-            keys will be returned. The default key is 'return_value', also
-            available as a constant XCOM_RETURN_KEY. This key is automatically
-            given to XComs returned by tasks (as opposed to being pushed
-            manually). To remove the filter, pass key=None.
-        :type key: str
-        :param task_ids: Only XComs from tasks with matching ids will be
-            pulled. Can pass None to remove the filter.
-        :type task_ids: str or iterable of strings (representing task_ids)
-        :param dag_id: If provided, only pulls XComs from this DAG.
-            If None (default), the DAG of the calling task is used.
-        :type dag_id: str
-        :param include_prior_dates: If False, only XComs from the current
-            execution_date are returned. If True, XComs from previous dates
-            are returned as well.
-        :type include_prior_dates: bool
-        """
-
-        if dag_id is None:
-            dag_id = self.dag_id
-
-        pull_fn = functools.partial(
-            XCom.get_one,
-            execution_date=self.execution_date,
-            key=key,
-            dag_id=dag_id,
-            include_prior_dates=include_prior_dates)
-
-        if is_container(task_ids):
-            return tuple(pull_fn(task_id=t) for t in task_ids)
-        else:
-            return pull_fn(task_id=task_ids)
-
-    @provide_session
-    def get_num_running_task_instances(self, session):
-        TI = TaskInstance
-        return session.query(TI).filter(
-            TI.dag_id == self.dag_id,
-            TI.task_id == self.task_id,
-            TI.state == State.RUNNING
-        ).count()
-
-    def init_run_context(self, raw=False):
-        """
-        Sets the log context.
-        """
-        self.raw = raw
-        self._set_context(self)
-
-
-@functools.total_ordering
-class BaseOperator(LoggingMixin):
-    """
-    Abstract base class for all operators. Since operators create objects that
-    become nodes in the dag, BaseOperator contains many recursive methods for
-    dag crawling behavior. To derive this class, you are expected to override
-    the constructor as well as the 'execute' method.
-
-    Operators derived from this class should perform or trigger certain tasks
-    synchronously (wait for completion). Example of operators could be an
-    operator that runs a Pig job (PigOperator), a sensor operator that
-    waits for a partition to land in Hive (HiveSensorOperator), or one that
-    moves data from Hive to MySQL (Hive2MySqlOperator). Instances of these
-    operators (tasks) target specific operations, running specific scripts,
-    functions or data transfers.
-
-    This class is abstract and shouldn't be instantiated. Instantiating a
-    class derived from this one results in the creation of a task object,
-    which ultimately becomes a node in DAG objects. Task dependencies should
-    be set by using the set_upstream and/or set_downstream methods.
-
-    :param task_id: a unique, meaningful id for the task
-    :type task_id: str
-    :param owner: the owner of the task, using the unix username is recommended
-    :type owner: str
-    :param retries: the number of retries that should be performed before
-        failing the task
-    :type retries: int
-    :param retry_delay: delay between retries
-    :type retry_delay: datetime.timedelta
-    :param retry_exponential_backoff: allow progressive longer waits between
-        retries by using exponential backoff algorithm on retry delay (delay
-        will be converted into seconds)
-    :type retry_exponential_backoff: bool
-    :param max_retry_delay: maximum delay interval between retries
-    :type max_retry_delay: datetime.timedelta
-    :param start_date: The ``start_date`` for the task, determines
-        the ``execution_date`` for the first task instance. The best practice
-        is to have the start_date rounded
-        to your DAG's ``schedule_interval``. Daily jobs have their start_date
-        some day at 00:00:00, hourly jobs have their start_date at 00:00
-        of a specific hour. Note that Airflow simply looks at the latest
-        ``execution_date`` and adds the ``schedule_interval`` to determine
-        the next ``execution_date``. It is also very important
-        to note that different tasks' dependencies
-        need to line up in time. If task A depends on task B and their
-        start_date are offset in a way that their execution_date don't line
-        up, A's dependencies will never be met. If you are looking to delay
-        a task, for example running a daily task at 2AM, look into the
-        ``TimeSensor`` and ``TimeDeltaSensor``. We advise against using
-        dynamic ``start_date`` and recommend using fixed ones. Read the
-        FAQ entry about start_date for more information.
-    :type start_date: datetime.datetime
-    :param end_date: if specified, the scheduler won't go beyond this date
-    :type end_date: datetime.datetime
-    :param depends_on_past: when set to true, task instances will run
-        sequentially while relying on the previous task's schedule to
-        succeed. The task instance for the start_date is allowed to run.
-    :type depends_on_past: bool
-    :param wait_for_downstream: when set to true, an instance of task
-        X will wait for tasks immediately downstream of the previous instance
-        of task X to finish successfully before it runs. This is useful if the
-        different instances of a task X alter the same asset, and this asset
-        is used by tasks downstream of task X. Note that depends_on_past
-        is forced to True wherever wait_for_downstream is used.
-    :type wait_for_downstream: bool
-    :param queue: which queue to target when running this job. Not
-        all executors implement queue management, the CeleryExecutor
-        does support targeting specific queues.
-    :type queue: str
-    :param dag: a reference to the dag the task is attached to (if any)
-    :type dag: airflow.models.DAG
-    :param priority_weight: priority weight of this task against other task.
-        This allows the executor to trigger higher priority tasks before
-        others when things get backed up. Set priority_weight as a higher
-        number for more important tasks.
-    :type priority_weight: int
-    :param weight_rule: weighting method used for the effective total
-        priority weight of the task. Options are:
-        ``{ downstream | upstream | absolute }`` default is ``downstream``
-        When set to ``downstream`` the effective weight of the task is the
-        aggregate sum of all downstream descendants. As a result, upstream
-        tasks will have higher weight and will be scheduled more aggressively
-        when using positive weight values. This is useful when you have
-        multiple dag run instances and desire to have all upstream tasks to
-        complete for all runs before each dag can continue processing
-        downstream tasks. When set to ``upstream`` the effective weight is the
-        aggregate sum of all upstream ancestors. This is the opposite where
-        downtream tasks have higher weight and will be scheduled more
-        aggressively when using positive weight values. This is useful when you
-        have multiple dag run instances and prefer to have each dag complete
-        before starting upstream tasks of other dags.  When set to
-        ``absolute``, the effective weight is the exact ``priority_weight``
-        specified without additional weighting. You may want to do this when
-        you know exactly what priority weight each task should have.
-        Additionally, when set to ``absolute``, there is bonus effect of
-        significantly speeding up the task creation process as for very large
-        DAGS. Options can be set as string or using the constants defined in
-        the static class ``airflow.utils.WeightRule``
-    :type weight_rule: str
-    :param pool: the slot pool this task should run in, slot pools are a
-        way to limit concurrency for certain tasks
-    :type pool: str
-    :param sla: time by which the job is expected to succeed. Note that
-        this represents the ``timedelta`` after the period is closed. For
-        example if you set an SLA of 1 hour, the scheduler would send an email
-        soon after 1:00AM on the ``2016-01-02`` if the ``2016-01-01`` instance
-        has not succeeded yet.
-        The scheduler pays special attention for jobs with an SLA and
-        sends alert
-        emails for sla misses. SLA misses are also recorded in the database
-        for future reference. All tasks that share the same SLA time
-        get bundled in a single email, sent soon after that time. SLA
-        notification are sent once and only once for each task instance.
-    :type sla: datetime.timedelta
-    :param execution_timeout: max time allowed for the execution of
-        this task instance, if it goes beyond it will raise and fail.
-    :type execution_timeout: datetime.timedelta
-    :param on_failure_callback: a function to be called when a task instance
-        of this task fails. a context dictionary is passed as a single
-        parameter to this function. Context contains references to related
-        objects to the task instance and is documented under the macros
-        section of the API.
-    :type on_failure_callback: callable
-    :param on_retry_callback: much like the ``on_failure_callback`` except
-        that it is executed when retries occur.
-    :type on_retry_callback: callable
-    :param on_success_callback: much like the ``on_failure_callback`` except
-        that it is executed when the task succeeds.
-    :type on_success_callback: callable
-    :param trigger_rule: defines the rule by which dependencies are applied
-        for the task to get triggered. Options are:
-        ``{ all_success | all_failed | all_done | one_success |
-        one_failed | none_failed | dummy}``
-        default is ``all_success``. Options can be set as string or
-        using the constants defined in the static class
-        ``airflow.utils.TriggerRule``
-    :type trigger_rule: str
-    :param resources: A map of resource parameter names (the argument names of the
-        Resources constructor) to their values.
-    :type resources: dict
-    :param run_as_user: unix username to impersonate while running the task
-    :type run_as_user: str
-    :param task_concurrency: When set, a task will be able to limit the concurrent
-        runs across execution_dates
-    :type task_concurrency: int
-    :param executor_config: Additional task-level configuration parameters that are
-        interpreted by a specific executor. Parameters are namespaced by the name of
-        executor.
-
-        **Example**: to run this task in a specific docker container through
-        the KubernetesExecutor ::
-
-            MyOperator(...,
-                executor_config={
-                "KubernetesExecutor":
-                    {"image": "myCustomDockerImage"}
-                    }
-            )
-
-    :type executor_config: dict
-    :param do_xcom_push: if True, an XCom is pushed containing the Operator's
-        result
-    :type do_xcom_push: bool
-    """
-
-    # For derived classes to define which fields will get jinjaified
-    template_fields = []
-    # Defines which files extensions to look for in the templated fields
-    template_ext = []
-    # Defines the color in the UI
-    ui_color = '#fff'
-    ui_fgcolor = '#000'
-
-    # base list which includes all the attrs that don't need deep copy.
-    _base_operator_shallow_copy_attrs = ('user_defined_macros',
-                                         'user_defined_filters',
-                                         'params',
-                                         '_log',)
-
-    # each operator should override this class attr for shallow copy attrs.
-    shallow_copy_attrs = ()
-
-    @apply_defaults
-    def __init__(
-            self,
-            task_id,
-            owner=configuration.conf.get('operators', 'DEFAULT_OWNER'),
-            email=None,
-            email_on_retry=True,
-            email_on_failure=True,
-            retries=0,
-            retry_delay=timedelta(seconds=300),
-            retry_exponential_backoff=False,
-            max_retry_delay=None,
-            start_date=None,
-            end_date=None,
-            schedule_interval=None,  # not hooked as of now
-            depends_on_past=False,
-            wait_for_downstream=False,
-            dag=None,
-            params=None,
-            default_args=None,
-            adhoc=False,
-            priority_weight=1,
-            weight_rule=WeightRule.DOWNSTREAM,
-            queue=configuration.conf.get('celery', 'default_queue'),
-            pool=None,
-            sla=None,
-            execution_timeout=None,
-            on_failure_callback=None,
-            on_success_callback=None,
-            on_retry_callback=None,
-            trigger_rule=TriggerRule.ALL_SUCCESS,
-            resources=None,
-            run_as_user=None,
-            task_concurrency=None,
-            executor_config=None,
-            do_xcom_push=True,
-            inlets=None,
-            outlets=None,
-            *args,
-            **kwargs):
-
-        if args or kwargs:
-            # TODO remove *args and **kwargs in Airflow 2.0
-            warnings.warn(
-                'Invalid arguments were passed to {c} (task_id: {t}). '
-                'Support for passing such arguments will be dropped in '
-                'Airflow 2.0. Invalid arguments were:'
-                '\n*args: {a}\n**kwargs: {k}'.format(
-                    c=self.__class__.__name__, a=args, k=kwargs, t=task_id),
-                category=PendingDeprecationWarning,
-                stacklevel=3
-            )
-        validate_key(task_id)
-        self.task_id = task_id
-        self.owner = owner
-        self.email = email
-        self.email_on_retry = email_on_retry
-        self.email_on_failure = email_on_failure
-
-        self.start_date = start_date
-        if start_date and not isinstance(start_date, datetime):
-            self.log.warning("start_date for %s isn't datetime.datetime", self)
-        elif start_date:
-            self.start_date = timezone.convert_to_utc(start_date)
-
-        self.end_date = end_date
-        if end_date:
-            self.end_date = timezone.convert_to_utc(end_date)
-
-        if not TriggerRule.is_valid(trigger_rule):
-            raise AirflowException(
-                "The trigger_rule must be one of {all_triggers},"
-                "'{d}.{t}'; received '{tr}'."
-                .format(all_triggers=TriggerRule.all_triggers(),
-                        d=dag.dag_id if dag else "", t=task_id, tr=trigger_rule))
-
-        self.trigger_rule = trigger_rule
-        self.depends_on_past = depends_on_past
-        self.wait_for_downstream = wait_for_downstream
-        if wait_for_downstream:
-            self.depends_on_past = True
-
-        if schedule_interval:
-            self.log.warning(
-                "schedule_interval is used for %s, though it has "
-                "been deprecated as a task parameter, you need to "
-                "specify it as a DAG parameter instead",
-                self
-            )
-        self._schedule_interval = schedule_interval
-        self.retries = retries
-        self.queue = queue
-        self.pool = pool
-        self.sla = sla
-        self.execution_timeout = execution_timeout
-        self.on_failure_callback = on_failure_callback
-        self.on_success_callback = on_success_callback
-        self.on_retry_callback = on_retry_callback
-        if isinstance(retry_delay, timedelta):
-            self.retry_delay = retry_delay
-        else:
-            self.log.debug("Retry_delay isn't timedelta object, assuming secs")
-            self.retry_delay = timedelta(seconds=retry_delay)
-        self.retry_exponential_backoff = retry_exponential_backoff
-        self.max_retry_delay = max_retry_delay
-        self.params = params or {}  # Available in templates!
-        self.adhoc = adhoc
-        self.priority_weight = priority_weight
-        if not WeightRule.is_valid(weight_rule):
-            raise AirflowException(
-                "The weight_rule must be one of {all_weight_rules},"
-                "'{d}.{t}'; received '{tr}'."
-                .format(all_weight_rules=WeightRule.all_weight_rules,
-                        d=dag.dag_id if dag else "", t=task_id, tr=weight_rule))
-        self.weight_rule = weight_rule
-
-        self.resources = Resources(**(resources or {}))
-        self.run_as_user = run_as_user
-        self.task_concurrency = task_concurrency
-        self.executor_config = executor_config or {}
-        self.do_xcom_push = do_xcom_push
-
-        # Private attributes
-        self._upstream_task_ids = set()
-        self._downstream_task_ids = set()
-
-        if not dag and _CONTEXT_MANAGER_DAG:
-            dag = _CONTEXT_MANAGER_DAG
-        if dag:
-            self.dag = dag
-
-        self._log = logging.getLogger("airflow.task.operators")
-
-        # lineage
-        self.inlets = []
-        self.outlets = []
-        self.lineage_data = None
-
-        self._inlets = {
-            "auto": False,
-            "task_ids": [],
-            "datasets": [],
-        }
-
-        self._outlets = {
-            "datasets": [],
-        }
-
-        if inlets:
-            self._inlets.update(inlets)
-
-        if outlets:
-            self._outlets.update(outlets)
-
-        self._comps = {
-            'task_id',
-            'dag_id',
-            'owner',
-            'email',
-            'email_on_retry',
-            'retry_delay',
-            'retry_exponential_backoff',
-            'max_retry_delay',
-            'start_date',
-            'schedule_interval',
-            'depends_on_past',
-            'wait_for_downstream',
-            'adhoc',
-            'priority_weight',
-            'sla',
-            'execution_timeout',
-            'on_failure_callback',
-            'on_success_callback',
-            'on_retry_callback',
-            'do_xcom_push',
-        }
-
-    def __eq__(self, other):
-        if (type(self) == type(other) and
-                self.task_id == other.task_id):
-            return all(self.__dict__.get(c, None) == other.__dict__.get(c, None) for c in self._comps)
-        return False
-
-    def __ne__(self, other):
-        return not self == other
-
-    def __lt__(self, other):
-        return self.task_id < other.task_id
-
-    def __hash__(self):
-        hash_components = [type(self)]
-        for c in self._comps:
-            val = getattr(self, c, None)
-            try:
-                hash(val)
-                hash_components.append(val)
-            except TypeError:
-                hash_components.append(repr(val))
-        return hash(tuple(hash_components))
-
-    # Composing Operators -----------------------------------------------
-
-    def __rshift__(self, other):
-        """
-        Implements Self >> Other == self.set_downstream(other)
-
-        If "Other" is a DAG, the DAG is assigned to the Operator.
-        """
-        if isinstance(other, DAG):
-            # if this dag is already assigned, do nothing
-            # otherwise, do normal dag assignment
-            if not (self.has_dag() and self.dag is other):
-                self.dag = other
-        else:
-            self.set_downstream(other)
-        return other
-
-    def __lshift__(self, other):
-        """
-        Implements Self << Other == self.set_upstream(other)
-
-        If "Other" is a DAG, the DAG is assigned to the Operator.
-        """
-        if isinstance(other, DAG):
-            # if this dag is already assigned, do nothing
-            # otherwise, do normal dag assignment
-            if not (self.has_dag() and self.dag is other):
-                self.dag = other
-        else:
-            self.set_upstream(other)
-        return other
-
-    def __rrshift__(self, other):
-        """
-        Called for [DAG] >> [Operator] because DAGs don't have
-        __rshift__ operators.
-        """
-        self.__lshift__(other)
-        return self
-
-    def __rlshift__(self, other):
-        """
-        Called for [DAG] << [Operator] because DAGs don't have
-        __lshift__ operators.
-        """
-        self.__rshift__(other)
-        return self
-
-    # /Composing Operators ---------------------------------------------
-
-    @property
-    def dag(self):
-        """
-        Returns the Operator's DAG if set, otherwise raises an error
-        """
-        if self.has_dag():
-            return self._dag
-        else:
-            raise AirflowException(
-                'Operator {} has not been assigned to a DAG yet'.format(self))
-
-    @dag.setter
-    def dag(self, dag):
-        """
-        Operators can be assigned to one DAG, one time. Repeat assignments to
-        that same DAG are ok.
-        """
-        if not isinstance(dag, DAG):
-            raise TypeError(
-                'Expected DAG; received {}'.format(dag.__class__.__name__))
-        elif self.has_dag() and self.dag is not dag:
-            raise AirflowException(
-                "The DAG assigned to {} can not be changed.".format(self))
-        elif self.task_id not in dag.task_dict:
-            dag.add_task(self)
-
-        self._dag = dag
-
-    def has_dag(self):
-        """
-        Returns True if the Operator has been assigned to a DAG.
-        """
-        return getattr(self, '_dag', None) is not None
-
-    @property
-    def dag_id(self):
-        if self.has_dag():
-            return self.dag.dag_id
-        else:
-            return 'adhoc_' + self.owner
-
-    @property
-    def deps(self):
-        """
-        Returns the list of dependencies for the operator. These differ from execution
-        context dependencies in that they are specific to tasks and can be
-        extended/overridden by subclasses.
-        """
-        return {
-            NotInRetryPeriodDep(),
-            PrevDagrunDep(),
-            TriggerRuleDep(),
-        }
-
-    @property
-    def schedule_interval(self):
-        """
-        The schedule interval of the DAG always wins over individual tasks so
-        that tasks within a DAG always line up. The task still needs a
-        schedule_interval as it may not be attached to a DAG.
-        """
-        if self.has_dag():
-            return self.dag._schedule_interval
-        else:
-            return self._schedule_interval
-
-    @property
-    def priority_weight_total(self):
-        if self.weight_rule == WeightRule.ABSOLUTE:
-            return self.priority_weight
-        elif self.weight_rule == WeightRule.DOWNSTREAM:
-            upstream = False
-        elif self.weight_rule == WeightRule.UPSTREAM:
-            upstream = True
-        else:
-            upstream = False
-
-        return self.priority_weight + sum(
-            map(lambda task_id: self._dag.task_dict[task_id].priority_weight,
-                self.get_flat_relative_ids(upstream=upstream))
-        )
-
-    @prepare_lineage
-    def pre_execute(self, context):
-        """
-        This hook is triggered right before self.execute() is called.
-        """
-        pass
-
-    def execute(self, context):
-        """
-        This is the main method to derive when creating an operator.
-        Context is the same dictionary used as when rendering jinja templates.
-
-        Refer to get_template_context for more context.
-        """
-        raise NotImplementedError()
-
-    @apply_lineage
-    def post_execute(self, context, result=None):
-        """
-        This hook is triggered right after self.execute() is called.
-        It is passed the execution context and any results returned by the
-        operator.
-        """
-        pass
-
-    def on_kill(self):
-        """
-        Override this method to cleanup subprocesses when a task instance
-        gets killed. Any use of the threading, subprocess or multiprocessing
-        module within an operator needs to be cleaned up or it will leave
-        ghost processes behind.
-        """
-        pass
-
-    def __deepcopy__(self, memo):
-        """
-        Hack sorting double chained task lists by task_id to avoid hitting
-        max_depth on deepcopy operations.
-        """
-        sys.setrecursionlimit(5000)  # TODO fix this in a better way
-        cls = self.__class__
-        result = cls.__new__(cls)
-        memo[id(self)] = result
-
-        shallow_copy = cls.shallow_copy_attrs + cls._base_operator_shallow_copy_attrs
-
-        for k, v in list(self.__dict__.items()):
-            if k not in shallow_copy:
-                setattr(result, k, copy.deepcopy(v, memo))
-            else:
-                setattr(result, k, copy.copy(v))
-        return result
-
-    def __getstate__(self):
-        state = dict(self.__dict__)
-        del state['_log']
-
-        return state
-
-    def __setstate__(self, state):
-        self.__dict__ = state
-        self._log = logging.getLogger("airflow.task.operators")
-
-    def render_template_from_field(self, attr, content, context, jinja_env):
-        """
-        Renders a template from a field. If the field is a string, it will
-        simply render the string and return the result. If it is a collection or
-        nested set of collections, it will traverse the structure and render
-        all elements in it. If the field has another type, it will return it as it is.
-        """
-        rt = self.render_template
-        if isinstance(content, six.string_types):
-            result = jinja_env.from_string(content).render(**context)
-        elif isinstance(content, (list, tuple)):
-            result = [rt(attr, e, context) for e in content]
-        elif isinstance(content, dict):
-            result = {
-                k: rt("{}[{}]".format(attr, k), v, context)
-                for k, v in list(content.items())}
-        else:
-            result = content
-        return result
-
-    def render_template(self, attr, content, context):
-        """
-        Renders a template either from a file or directly in a field, and returns
-        the rendered result.
-        """
-        jinja_env = self.get_template_env()
-
-        exts = self.__class__.template_ext
-        if (
-                isinstance(content, six.string_types) and
-                any([content.endswith(ext) for ext in exts])):
-            return jinja_env.get_template(content).render(**context)
-        else:
-            return self.render_template_from_field(attr, content, context, jinja_env)
-
-    def get_template_env(self):
-        return self.dag.get_template_env() \
-            if hasattr(self, 'dag') \
-            else jinja2.Environment(cache_size=0)
-
-    def prepare_template(self):
-        """
-        Hook that is triggered after the templated fields get replaced
-        by their content. If you need your operator to alter the
-        content of the file before the template is rendered,
-        it should override this method to do so.
-        """
-        pass
-
-    def resolve_template_files(self):
-        # Getting the content of files for template_field / template_ext
-        for attr in self.template_fields:
-            content = getattr(self, attr)
-            if content is None:
-                continue
-            elif isinstance(content, six.string_types) and \
-                    any([content.endswith(ext) for ext in self.template_ext]):
-                env = self.get_template_env()
-                try:
-                    setattr(self, attr, env.loader.get_source(env, content)[0])
-                except Exception as e:
-                    self.log.exception(e)
-            elif isinstance(content, list):
-                env = self.dag.get_template_env()
-                for i in range(len(content)):
-                    if isinstance(content[i], six.string_types) and \
-                            any([content[i].endswith(ext) for ext in self.template_ext]):
-                        try:
-                            content[i] = env.loader.get_source(env, content[i])[0]
-                        except Exception as e:
-                            self.log.exception(e)
-        self.prepare_template()
-
-    @property
-    def upstream_list(self):
-        """@property: list of tasks directly upstream"""
-        return [self.dag.get_task(tid) for tid in self._upstream_task_ids]
-
-    @property
-    def upstream_task_ids(self):
-        return self._upstream_task_ids
-
-    @property
-    def downstream_list(self):
-        """@property: list of tasks directly downstream"""
-        return [self.dag.get_task(tid) for tid in self._downstream_task_ids]
-
-    @property
-    def downstream_task_ids(self):
-        return self._downstream_task_ids
-
-    @provide_session
-    def clear(self,
-              start_date=None,
-              end_date=None,
-              upstream=False,
-              downstream=False,
-              session=None):
-        """
-        Clears the state of task instances associated with the task, following
-        the parameters specified.
-        """
-        TI = TaskInstance
-        qry = session.query(TI).filter(TI.dag_id == self.dag_id)
-
-        if start_date:
-            qry = qry.filter(TI.execution_date >= start_date)
-        if end_date:
-            qry = qry.filter(TI.execution_date <= end_date)
-
-        tasks = [self.task_id]
-
-        if upstream:
-            tasks += [
-                t.task_id for t in self.get_flat_relatives(upstream=True)]
-
-        if downstream:
-            tasks += [
-                t.task_id for t in self.get_flat_relatives(upstream=False)]
-
-        qry = qry.filter(TI.task_id.in_(tasks))
-
-        count = qry.count()
-
-        clear_task_instances(qry.all(), session, dag=self.dag)
-
-        session.commit()
-
-        return count
-
-    @provide_session
-    def get_task_instances(self, start_date=None, end_date=None, session=None):
-        """
-        Get a set of task instance related to this task for a specific date
-        range.
-        """
-        end_date = end_date or timezone.utcnow()
-        return session.query(TaskInstance)\
-            .filter(TaskInstance.dag_id == self.dag_id)\
-            .filter(TaskInstance.task_id == self.task_id)\
-            .filter(TaskInstance.execution_date >= start_date)\
-            .filter(TaskInstance.execution_date <= end_date)\
-            .order_by(TaskInstance.execution_date)\
-            .all()
-
-    def get_flat_relative_ids(self, upstream=False, found_descendants=None):
-        """
-        Get a flat list of relatives' ids, either upstream or downstream.
-        """
-
-        if not found_descendants:
-            found_descendants = set()
-        relative_ids = self.get_direct_relative_ids(upstream)
-
-        for relative_id in relative_ids:
-            if relative_id not in found_descendants:
-                found_descendants.add(relative_id)
-                relative_task = self._dag.task_dict[relative_id]
-                relative_task.get_flat_relative_ids(upstream,
-                                                    found_descendants)
-
-        return found_descendants
-
-    def get_flat_relatives(self, upstream=False):
-        """
-        Get a flat list of relatives, either upstream or downstream.
-        """
-        return list(map(lambda task_id: self._dag.task_dict[task_id],
-                        self.get_flat_relative_ids(upstream)))
-
-    def run(
-            self,
-            start_date=None,
-            end_date=None,
-            ignore_first_depends_on_past=False,
-            ignore_ti_state=False,
-            mark_success=False):
-        """
-        Run a set of task instances for a date range.
-        """
-        start_date = start_date or self.start_date
-        end_date = end_date or self.end_date or timezone.utcnow()
-
-        for dt in self.dag.date_range(start_date, end_date=end_date):
-            TaskInstance(self, dt).run(
-                mark_success=mark_success,
-                ignore_depends_on_past=(
-                    dt == start_date and ignore_first_depends_on_past),
-                ignore_ti_state=ignore_ti_state)
-
-    def dry_run(self):
-        self.log.info('Dry run')
-        for attr in self.template_fields:
-            content = getattr(self, attr)
-            if content and isinstance(content, six.string_types):
-                self.log.info('Rendering template for %s', attr)
-                self.log.info(content)
-
-    def get_direct_relative_ids(self, upstream=False):
-        """
-        Get the direct relative ids to the current task, upstream or
-        downstream.
-        """
-        if upstream:
-            return self._upstream_task_ids
-        else:
-            return self._downstream_task_ids
-
-    def get_direct_relatives(self, upstream=False):
-        """
-        Get the direct relatives to the current task, upstream or
-        downstream.
-        """
-        if upstream:
-            return self.upstream_list
-        else:
-            return self.downstream_list
-
-    def __repr__(self):
-        return "<Task({self.__class__.__name__}): {self.task_id}>".format(
-            self=self)
-
-    @property
-    def task_type(self):
-        return self.__class__.__name__
-
-    def add_only_new(self, item_set, item):
-        if item in item_set:
-            raise AirflowException(
-                'Dependency {self}, {item} already registered'
-                ''.format(**locals()))
-        else:
-            item_set.add(item)
-
-    def _set_relatives(self, task_or_task_list, upstream=False):
-        try:
-            task_list = list(task_or_task_list)
-        except TypeError:
-            task_list = [task_or_task_list]
-
-        for t in task_list:
-            if not isinstance(t, BaseOperator):
-                raise AirflowException(
-                    "Relationships can only be set between "
-                    "Operators; received {}".format(t.__class__.__name__))
-
-        # relationships can only be set if the tasks share a single DAG. Tasks
-        # without a DAG are assigned to that DAG.
-        dags = {t._dag.dag_id: t._dag for t in [self] + task_list if t.has_dag()}
-
-        if len(dags) > 1:
-            raise AirflowException(
-                'Tried to set relationships between tasks in '
-                'more than one DAG: {}'.format(dags.values()))
-        elif len(dags) == 1:
-            dag = dags.popitem()[1]
-        else:
-            raise AirflowException(
-                "Tried to create relationships between tasks that don't have "
-                "DAGs yet. Set the DAG for at least one "
-                "task  and try again: {}".format([self] + task_list))
-
-        if dag and not self.has_dag():
-            self.dag = dag
-
-        for task in task_list:
-            if dag and not task.has_dag():
-                task.dag = dag
-            if upstream:
-                task.add_only_new(task._downstream_task_ids, self.task_id)
-                self.add_only_new(self._upstream_task_ids, task.task_id)
-            else:
-                self.add_only_new(self._downstream_task_ids, task.task_id)
-                task.add_only_new(task._upstream_task_ids, self.task_id)
-
-    def set_downstream(self, task_or_task_list):
-        """
-        Set a task or a task list to be directly downstream from the current
-        task.
-        """
-        self._set_relatives(task_or_task_list, upstream=False)
-
-    def set_upstream(self, task_or_task_list):
-        """
-        Set a task or a task list to be directly upstream from the current
-        task.
-        """
-        self._set_relatives(task_or_task_list, upstream=True)
-
-    def xcom_push(
-            self,
-            context,
-            key,
-            value,
-            execution_date=None):
-        """
-        See TaskInstance.xcom_push()
-        """
-        context['ti'].xcom_push(
-            key=key,
-            value=value,
-            execution_date=execution_date)
-
-    def xcom_pull(
-            self,
-            context,
-            task_ids=None,
-            dag_id=None,
-            key=XCOM_RETURN_KEY,
-            include_prior_dates=None):
-        """
-        See TaskInstance.xcom_pull()
-        """
-        return context['ti'].xcom_pull(
-            key=key,
-            task_ids=task_ids,
-            dag_id=dag_id,
-            include_prior_dates=include_prior_dates)
-
-
-class DagModel(Base):
-
-    __tablename__ = "dag"
-    """
-    These items are stored in the database for state related information
-    """
-    dag_id = Column(String(ID_LEN), primary_key=True)
-    # A DAG can be paused from the UI / DB
-    # Set this default value of is_paused based on a configuration value!
-    is_paused_at_creation = configuration.conf\
-        .getboolean('core',
-                    'dags_are_paused_at_creation')
-    is_paused = Column(Boolean, default=is_paused_at_creation)
-    # Whether the DAG is a subdag
-    is_subdag = Column(Boolean, default=False)
-    # Whether that DAG was seen on the last DagBag load
-    is_active = Column(Boolean, default=False)
-    # Last time the scheduler started
-    last_scheduler_run = Column(UtcDateTime)
-    # Last time this DAG was pickled
-    last_pickled = Column(UtcDateTime)
-    # Time when the DAG last received a refresh signal
-    # (e.g. the DAG's "refresh" button was clicked in the web UI)
-    last_expired = Column(UtcDateTime)
-    # Whether (one  of) the scheduler is scheduling this DAG at the moment
-    scheduler_lock = Column(Boolean)
-    # Foreign key to the latest pickle_id
-    pickle_id = Column(Integer)
-    # The location of the file containing the DAG object
-    fileloc = Column(String(2000))
-    # String representing the owners
-    owners = Column(String(2000))
-    # Description of the dag
-    description = Column(Text)
-    # Default view of the inside the webserver
-    default_view = Column(String(25))
-    # Schedule interval
-    schedule_interval = Column(Interval)
-
-    def __repr__(self):
-        return "<DAG: {self.dag_id}>".format(self=self)
-
-    @property
-    def timezone(self):
-        return settings.TIMEZONE
-
-    @staticmethod
-    @provide_session
-    def get_dagmodel(dag_id, session=None):
-        return session.query(DagModel).filter(DagModel.dag_id == dag_id).first()
-
-    @classmethod
-    @provide_session
-    def get_current(cls, dag_id, session=None):
-        return session.query(cls).filter(cls.dag_id == dag_id).first()
-
-    def get_default_view(self):
-        if self.default_view is None:
-            return configuration.conf.get('webserver', 'dag_default_view').lower()
-        else:
-            return self.default_view
-
-    @provide_session
-    def get_last_dagrun(self, session=None, include_externally_triggered=False):
-        return get_last_dagrun(self.dag_id, session=session,
-                               include_externally_triggered=include_externally_triggered)
-
-    @property
-    def safe_dag_id(self):
-        return self.dag_id.replace('.', '__dot__')
-
-    def get_dag(self):
-        return DagBag(dag_folder=self.fileloc).get_dag(self.dag_id)
-
-    @provide_session
-    def create_dagrun(self,
-                      run_id,
-                      state,
-                      execution_date,
-                      start_date=None,
-                      external_trigger=False,
-                      conf=None,
-                      session=None):
-        """
-        Creates a dag run from this dag including the tasks associated with this dag.
-        Returns the dag run.
-
-        :param run_id: defines the the run id for this dag run
-        :type run_id: str
-        :param execution_date: the execution date of this dag run
-        :type execution_date: datetime.datetime
-        :param state: the state of the dag run
-        :type state: airflow.utils.state.State
-        :param start_date: the date this dag run should be evaluated
-        :type start_date: datetime.datetime
-        :param external_trigger: whether this dag run is externally triggered
-        :type external_trigger: bool
-        :param session: database session
-        :type session: sqlalchemy.orm.session.Session
-        """
-
-        return self.get_dag().create_dagrun(run_id=run_id,
-                                            state=state,
-                                            execution_date=execution_date,
-                                            start_date=start_date,
-                                            external_trigger=external_trigger,
-                                            conf=conf,
-                                            session=session)
-
-
-@functools.total_ordering
-class DAG(BaseDag, LoggingMixin):
-    """
-    A dag (directed acyclic graph) is a collection of tasks with directional
-    dependencies. A dag also has a schedule, a start date and an end date
-    (optional). For each schedule, (say daily or hourly), the DAG needs to run
-    each individual tasks as their dependencies are met. Certain tasks have
-    the property of depending on their own past, meaning that they can't run
-    until their previous schedule (and upstream tasks) are completed.
-
-    DAGs essentially act as namespaces for tasks. A task_id can only be
-    added once to a DAG.
-
-    :param dag_id: The id of the DAG
-    :type dag_id: str
-    :param description: The description for the DAG to e.g. be shown on the webserver
-    :type description: str
-    :param schedule_interval: Defines how often that DAG runs, this
-        timedelta object gets added to your latest task instance's
-        execution_date to figure out the next schedule
-    :type schedule_interval: datetime.timedelta or
-        dateutil.relativedelta.relativedelta or str that acts as a cron
-        expression
-    :param start_date: The timestamp from which the scheduler will
-        attempt to backfill
-    :type start_date: datetime.datetime
-    :param end_date: A date beyond which your DAG won't run, leave to None
-        for open ended scheduling
-    :type end_date: datetime.datetime
-    :param template_searchpath: This list of folders (non relative)
-        defines where jinja will look for your templates. Order matters.
-        Note that jinja/airflow includes the path of your DAG file by
-        default
-    :type template_searchpath: str or list[str]
-    :param user_defined_macros: a dictionary of macros that will be exposed
-        in your jinja templates. For example, passing ``dict(foo='bar')``
-        to this argument allows you to ``{{ foo }}`` in all jinja
-        templates related to this DAG. Note that you can pass any
-        type of object here.
-    :type user_defined_macros: dict
-    :param user_defined_filters: a dictionary of filters that will be exposed
-        in your jinja templates. For example, passing
-        ``dict(hello=lambda name: 'Hello %s' % name)`` to this argument allows
-        you to ``{{ 'world' | hello }}`` in all jinja templates related to
-        this DAG.
-    :type user_defined_filters: dict
-    :param default_args: A dictionary of default parameters to be used
-        as constructor keyword parameters when initialising operators.
-        Note that operators have the same hook, and precede those defined
-        here, meaning that if your dict contains `'depends_on_past': True`
-        here and `'depends_on_past': False` in the operator's call
-        `default_args`, the actual value will be `False`.
-    :type default_args: dict
-    :param params: a dictionary of DAG level parameters that are made
-        accessible in templates, namespaced under `params`. These
-        params can be overridden at the task level.
-    :type params: dict
-    :param concurrency: the number of task instances allowed to run
-        concurrently
-    :type concurrency: int
-    :param max_active_runs: maximum number of active DAG runs, beyond this
-        number of DAG runs in a running state, the scheduler won't create
-        new active DAG runs
-    :type max_active_runs: int
-    :param dagrun_timeout: specify how long a DagRun should be up before
-        timing out / failing, so that new DagRuns can be created. The timeout
-        is only enforced for scheduled DagRuns, and only once the
-        # of active DagRuns == max_active_runs.
-    :type dagrun_timeout: datetime.timedelta
-    :param sla_miss_callback: specify a function to call when reporting SLA
-        timeouts.
-    :type sla_miss_callback: types.FunctionType
-    :param default_view: Specify DAG default view (tree, graph, duration,
-                                                   gantt, landing_times)
-    :type default_view: str
-    :param orientation: Specify DAG orientation in graph view (LR, TB, RL, BT)
-    :type orientation: str
-    :param catchup: Perform scheduler catchup (or only run latest)? Defaults to True
-    :type catchup: bool
-    :param on_failure_callback: A function to be called when a DagRun of this dag fails.
-        A context dictionary is passed as a single parameter to this function.
-    :type on_failure_callback: callable
-    :param on_success_callback: Much like the ``on_failure_callback`` except
-        that it is executed when the dag succeeds.
-    :type on_success_callback: callable
-    :param access_control: Specify optional DAG-level permissions, e.g.,
-        "{'role1': {'can_dag_read'}, 'role2': {'can_dag_read', 'can_dag_edit'}}"
-    :type access_control: dict
-    """
-
-    def __init__(
-            self, dag_id,
-            description='',
-            schedule_interval=timedelta(days=1),
-            start_date=None, end_date=None,
-            full_filepath=None,
-            template_searchpath=None,
-            user_defined_macros=None,
-            user_defined_filters=None,
-            default_args=None,
-            concurrency=configuration.conf.getint('core', 'dag_concurrency'),
-            max_active_runs=configuration.conf.getint(
-                'core', 'max_active_runs_per_dag'),
-            dagrun_timeout=None,
-            sla_miss_callback=None,
-            default_view=None,
-            orientation=configuration.conf.get('webserver', 'dag_orientation'),
-            catchup=configuration.conf.getboolean('scheduler', 'catchup_by_default'),
-            on_success_callback=None, on_failure_callback=None,
-            params=None,
-            access_control=None):
-
-        self.user_defined_macros = user_defined_macros
-        self.user_defined_filters = user_defined_filters
-        self.default_args = default_args or {}
-        self.params = params or {}
-
-        # merging potentially conflicting default_args['params'] into params
-        if 'params' in self.default_args:
-            self.params.update(self.default_args['params'])
-            del self.default_args['params']
-
-        validate_key(dag_id)
-
-        # Properties from BaseDag
-        self._dag_id = dag_id
-        self._full_filepath = full_filepath if full_filepath else ''
-        self._concurrency = concurrency
-        self._pickle_id = None
-
-        self._description = description
-        # set file location to caller source path
-        self.fileloc = sys._getframe().f_back.f_code.co_filename
-        self.task_dict = dict()
-
-        # set timezone
-        if start_date and start_date.tzinfo:
-            self.timezone = start_date.tzinfo
-        elif 'start_date' in self.default_args and self.default_args['start_date']:
-            if isinstance(self.default_args['start_date'], six.string_types):
-                self.default_args['start_date'] = (
-                    timezone.parse(self.default_args['start_date'])
-                )
-            self.timezone = self.default_args['start_date'].tzinfo
-
-        if not hasattr(self, 'timezone') or not self.timezone:
-            self.timezone = settings.TIMEZONE
-
-        self.start_date = timezone.convert_to_utc(start_date)
-        self.end_date = timezone.convert_to_utc(end_date)
-
-        # also convert tasks
-        if 'start_date' in self.default_args:
-            self.default_args['start_date'] = (
-                timezone.convert_to_utc(self.default_args['start_date'])
-            )
-        if 'end_date' in self.default_args:
-            self.default_args['end_date'] = (
-                timezone.convert_to_utc(self.default_args['end_date'])
-            )
-
-        self.schedule_interval = schedule_interval
-        if isinstance(schedule_interval, Hashable) and schedule_interval in cron_presets:
-            self._schedule_interval = cron_presets.get(schedule_interval)
-        elif schedule_interval == '@once':
-            self._schedule_interval = None
-        else:
-            self._schedule_interval = schedule_interval
-        if isinstance(template_searchpath, six.string_types):
-            template_searchpath = [template_searchpath]
-        self.template_searchpath = template_searchpath
-        self.parent_dag = None  # Gets set when DAGs are loaded
-        self.last_loaded = timezone.utcnow()
-        self.safe_dag_id = dag_id.replace('.', '__dot__')
-        self.max_active_runs = max_active_runs
-        self.dagrun_timeout = dagrun_timeout
-        self.sla_miss_callback = sla_miss_callback
-        self._default_view = default_view
-        self.orientation = orientation
-        self.catchup = catchup
-        self.is_subdag = False  # DagBag.bag_dag() will set this to True if appropriate
-
-        self.partial = False
-        self.on_success_callback = on_success_callback
-        self.on_failure_callback = on_failure_callback
-
-        self._old_context_manager_dags = []
-        self._access_control = access_control
-
-        self._comps = {
-            'dag_id',
-            'task_ids',
-            'parent_dag',
-            'start_date',
-            'schedule_interval',
-            'full_filepath',
-            'template_searchpath',
-            'last_loaded',
-        }
-
-    def __repr__(self):
-        return "<DAG: {self.dag_id}>".format(self=self)
-
-    def __eq__(self, other):
-        if (type(self) == type(other) and
-                self.dag_id == other.dag_id):
-
-            # Use getattr() instead of __dict__ as __dict__ doesn't return
-            # correct values for properties.
-            return all(getattr(self, c, None) == getattr(other, c, None) for c in self._comps)
-        return False
-
-    def __ne__(self, other):
-        return not self == other
-
-    def __lt__(self, other):
-        return self.dag_id < other.dag_id
-
-    def __hash__(self):
-        hash_components = [type(self)]
-        for c in self._comps:
-            # task_ids returns a list and lists can't be hashed
-            if c == 'task_ids':
-                val = tuple(self.task_dict.keys())
-            else:
-                val = getattr(self, c, None)
-            try:
-                hash(val)
-                hash_components.append(val)
-            except TypeError:
-                hash_components.append(repr(val))
-        return hash(tuple(hash_components))
-
-    # Context Manager -----------------------------------------------
-
-    def __enter__(self):
-        global _CONTEXT_MANAGER_DAG
-        self._old_context_manager_dags.append(_CONTEXT_MANAGER_DAG)
-        _CONTEXT_MANAGER_DAG = self
-        return self
-
-    def __exit__(self, _type, _value, _tb):
-        global _CONTEXT_MANAGER_DAG
-        _CONTEXT_MANAGER_DAG = self._old_context_manager_dags.pop()
-
-    # /Context Manager ----------------------------------------------
-
-    def get_default_view(self):
-        """This is only there for backward compatible jinja2 templates"""
-        if self._default_view is None:
-            return configuration.conf.get('webserver', 'dag_default_view').lower()
-        else:
-            return self._default_view
-
-    def date_range(self, start_date, num=None, end_date=timezone.utcnow()):
-        if num:
-            end_date = None
-        return utils_date_range(
-            start_date=start_date, end_date=end_date,
-            num=num, delta=self._schedule_interval)
-
-    def is_fixed_time_schedule(self):
-        """
-        Figures out if the DAG schedule has a fixed time (e.g. 3 AM).
-
-        :return: True if the schedule has a fixed time, False if not.
-        """
-        now = datetime.now()
-        cron = croniter(self._schedule_interval, now)
-
-        start = cron.get_next(datetime)
-        cron_next = cron.get_next(datetime)
-
-        if cron_next.minute == start.minute and cron_next.hour == start.hour:
-            return True
-
-        return False
-
-    def following_schedule(self, dttm):
-        """
-        Calculates the following schedule for this dag in UTC.
-
-        :param dttm: utc datetime
-        :return: utc datetime
-        """
-        if isinstance(self._schedule_interval, six.string_types):
-            # we don't want to rely on the transitions created by
-            # croniter as they are not always correct
-            dttm = pendulum.instance(dttm)
-            naive = timezone.make_naive(dttm, self.timezone)
-            cron = croniter(self._schedule_interval, naive)
-
-            # We assume that DST transitions happen on the minute/hour
-            if not self.is_fixed_time_schedule():
-                # relative offset (eg. every 5 minutes)
-                delta = cron.get_next(datetime) - naive
-                following = dttm.in_timezone(self.timezone).add_timedelta(delta)
-            else:
-                # absolute (e.g. 3 AM)
-                naive = cron.get_next(datetime)
-                tz = pendulum.timezone(self.timezone.name)
-                following = timezone.make_aware(naive, tz)
-            return timezone.convert_to_utc(following)
-        elif self._schedule_interval is not None:
-            return dttm + self._schedule_interval
-
-    def previous_schedule(self, dttm):
-        """
-        Calculates the previous schedule for this dag in UTC
-
-        :param dttm: utc datetime
-        :return: utc datetime
-        """
-        if isinstance(self._schedule_interval, six.string_types):
-            # we don't want to rely on the transitions created by
-            # croniter as they are not always correct
-            dttm = pendulum.instance(dttm)
-            naive = timezone.make_naive(dttm, self.timezone)
-            cron = croniter(self._schedule_interval, naive)
-
-            # We assume that DST transitions happen on the minute/hour
-            if not self.is_fixed_time_schedule():
-                # relative offset (eg. every 5 minutes)
-                delta = naive - cron.get_prev(datetime)
-                previous = dttm.in_timezone(self.timezone).subtract_timedelta(delta)
-            else:
-                # absolute (e.g. 3 AM)
-                naive = cron.get_prev(datetime)
-                tz = pendulum.timezone(self.timezone.name)
-                previous = timezone.make_aware(naive, tz)
-            return timezone.convert_to_utc(previous)
-        elif self._schedule_interval is not None:
-            return dttm - self._schedule_interval
-
-    def get_run_dates(self, start_date, end_date=None):
-        """
-        Returns a list of dates between the interval received as parameter using this
-        dag's schedule interval. Returned dates can be used for execution dates.
-
-        :param start_date: the start date of the interval
-        :type start_date: datetime
-        :param end_date: the end date of the interval, defaults to timezone.utcnow()
-        :type end_date: datetime
-        :return: a list of dates within the interval following the dag's schedule
-        :rtype: list
-        """
-        run_dates = []
-
-        using_start_date = start_date
-        using_end_date = end_date
-
-        # dates for dag runs
-        using_start_date = using_start_date or min([t.start_date for t in self.tasks])
-        using_end_date = using_end_date or timezone.utcnow()
-
-        # next run date for a subdag isn't relevant (schedule_interval for subdags
-        # is ignored) so we use the dag run's start date in the case of a subdag
-        next_run_date = (self.normalize_schedule(using_start_date)
-                         if not self.is_subdag else using_start_date)
-
-        while next_run_date and next_run_date <= using_end_date:
-            run_dates.append(next_run_date)
-            next_run_date = self.following_schedule(next_run_date)
-
-        return run_dates
-
-    def normalize_schedule(self, dttm):
-        """
-        Returns dttm + interval unless dttm is first interval then it returns dttm
-        """
-        following = self.following_schedule(dttm)
-
-        # in case of @once
-        if not following:
-            return dttm
-        if self.previous_schedule(following) != dttm:
-            return following
-
-        return dttm
-
-    @provide_session
-    def get_last_dagrun(self, session=None, include_externally_triggered=False):
-        return get_last_dagrun(self.dag_id, session=session,
-                               include_externally_triggered=include_externally_triggered)
-
-    @property
-    def dag_id(self):
-        return self._dag_id
-
-    @dag_id.setter
-    def dag_id(self, value):
-        self._dag_id = value
-
-    @property
-    def full_filepath(self):
-        return self._full_filepath
-
-    @full_filepath.setter
-    def full_filepath(self, value):
-        self._full_filepath = value
-
-    @property
-    def concurrency(self):
-        return self._concurrency
-
-    @concurrency.setter
-    def concurrency(self, value):
-        self._concurrency = value
-
-    @property
-    def access_control(self):
-        return self._access_control
-
-    @access_control.setter
-    def access_control(self, value):
-        self._access_control = value
-
-    @property
-    def description(self):
-        return self._description
-
-    @property
-    def pickle_id(self):
-        return self._pickle_id
-
-    @pickle_id.setter
-    def pickle_id(self, value):
-        self._pickle_id = value
-
-    @property
-    def tasks(self):
-        return list(self.task_dict.values())
-
-    @tasks.setter
-    def tasks(self, val):
-        raise AttributeError(
-            'DAG.tasks can not be modified. Use dag.add_task() instead.')
-
-    @property
-    def task_ids(self):
-        return list(self.task_dict.keys())
-
-    @property
-    def active_task_ids(self):
-        return list(k for k, v in self.task_dict.items() if not v.adhoc)
-
-    @property
-    def active_tasks(self):
-        return [t for t in self.tasks if not t.adhoc]
-
-    @property
-    def filepath(self):
-        """
-        File location of where the dag object is instantiated
-        """
-        fn = self.full_filepath.replace(settings.DAGS_FOLDER + '/', '')
-        fn = fn.replace(os.path.dirname(__file__) + '/', '')
-        return fn
-
-    @property
-    def folder(self):
-        """
-        Folder location of where the dag object is instantiated
-        """
-        return os.path.dirname(self.full_filepath)
-
-    @property
-    def owner(self):
-        return ", ".join(list(set([t.owner for t in self.tasks])))
-
-    @property
-    @provide_session
-    def concurrency_reached(self, session=None):
-        """
-        Returns a boolean indicating whether the concurrency limit for this DAG
-        has been reached
-        """
-        TI = TaskInstance
-        qry = session.query(func.count(TI.task_id)).filter(
-            TI.dag_id == self.dag_id,
-            TI.state == State.RUNNING,
-        )
-        return qry.scalar() >= self.concurrency
-
-    @property
-    @provide_session
-    def is_paused(self, session=None):
-        """
-        Returns a boolean indicating whether this DAG is paused
-        """
-        qry = session.query(DagModel).filter(
-            DagModel.dag_id == self.dag_id)
-        return qry.value('is_paused')
-
-    @provide_session
-    def handle_callback(self, dagrun, success=True, reason=None, session=None):
-        """
-        Triggers the appropriate callback depending on the value of success, namely the
-        on_failure_callback or on_success_callback. This method gets the context of a
-        single TaskInstance part of this DagRun and passes that to the callable along
-        with a 'reason', primarily to differentiate DagRun failures.
-
-        .. note: The logs end up in
-            ``$AIRFLOW_HOME/logs/scheduler/latest/PROJECT/DAG_FILE.py.log``
-
-        :param dagrun: DagRun object
-        :param success: Flag to specify if failure or success callback should be called
-        :param reason: Completion reason
-        :param session: Database session
-        """
-        callback = self.on_success_callback if success else self.on_failure_callback
-        if callback:
-            self.log.info('Executing dag callback function: {}'.format(callback))
-            tis = dagrun.get_task_instances()
-            ti = tis[-1]  # get first TaskInstance of DagRun
-            ti.task = self.get_task(ti.task_id)
-            context = ti.get_template_context(session=session)
-            context.update({'reason': reason})
-            callback(context)
-
-    @provide_session
-    def get_active_runs(self, session=None):
-        """
-        Returns a list of dag run execution dates currently running
-
-        :param session:
-        :return: List of execution dates
-        """
-        runs = DagRun.find(dag_id=self.dag_id, state=State.RUNNING)
-
-        active_dates = []
-        for run in runs:
-            active_dates.append(run.execution_date)
-
-        return active_dates
-
-    @provide_session
-    def get_num_active_runs(self, external_trigger=None, session=None):
-        """
-        Returns the number of active "running" dag runs
-
-        :param external_trigger: True for externally triggered active dag runs
-        :type external_trigger: bool
-        :param session:
-        :return: number greater than 0 for active dag runs
-        """
-        query = (session
-                 .query(DagRun)
-                 .filter(DagRun.dag_id == self.dag_id)
-                 .filter(DagRun.state == State.RUNNING))
-
-        if external_trigger is not None:
-            query = query.filter(DagRun.external_trigger == external_trigger)
-
-        return query.count()
-
-    @provide_session
-    def get_dagrun(self, execution_date, session=None):
-        """
-        Returns the dag run for a given execution date if it exists, otherwise
-        none.
-
-        :param execution_date: The execution date of the DagRun to find.
-        :param session:
-        :return: The DagRun if found, otherwise None.
-        """
-        dagrun = (
-            session.query(DagRun)
-            .filter(
-                DagRun.dag_id == self.dag_id,
-                DagRun.execution_date == execution_date)
-            .first())
-
-        return dagrun
-
-    @property
-    @provide_session
-    def latest_execution_date(self, session=None):
-        """
-        Returns the latest date for which at least one dag run exists
-        """
-        execution_date = session.query(func.max(DagRun.execution_date)).filter(
-            DagRun.dag_id == self.dag_id
-        ).scalar()
-        return execution_date
-
-    @property
-    def subdags(self):
-        """
-        Returns a list of the subdag objects associated to this DAG
-        """
-        # Check SubDag for class but don't check class directly
-        from airflow.operators.subdag_operator import SubDagOperator
-        subdag_lst = []
-        for task in self.tasks:
-            if (isinstance(task, SubDagOperator) or
-                    # TODO remove in Airflow 2.0
-                    type(task).__name__ == 'SubDagOperator'):
-                subdag_lst.append(task.subdag)
-                subdag_lst += task.subdag.subdags
-        return subdag_lst
-
-    def resolve_template_files(self):
-        for t in self.tasks:
-            t.resolve_template_files()
-
-    def get_template_env(self):
-        """
-        Returns a jinja2 Environment while taking into account the DAGs
-        template_searchpath, user_defined_macros and user_defined_filters
-        """
-        searchpath = [self.folder]
-        if self.template_searchpath:
-            searchpath += self.template_searchpath
-
-        env = jinja2.Environment(
-            loader=jinja2.FileSystemLoader(searchpath),
-            extensions=["jinja2.ext.do"],
-            cache_size=0)
-        if self.user_defined_macros:
-            env.globals.update(self.user_defined_macros)
-        if self.user_defined_filters:
-            env.filters.update(self.user_defined_filters)
-
-        return env
-
-    def set_dependency(self, upstream_task_id, downstream_task_id):
-        """
-        Simple utility method to set dependency between two tasks that
-        already have been added to the DAG using add_task()
-        """
-        self.get_task(upstream_task_id).set_downstream(
-            self.get_task(downstream_task_id))
-
-    @provide_session
-    def get_task_instances(
-            self, start_date=None, end_date=None, state=None, session=None):
-        if not start_date:
-            start_date = (timezone.utcnow() - timedelta(30)).date()
-            start_date = timezone.make_aware(
-                datetime.combine(start_date, datetime.min.time()))
-        end_date = end_date or timezone.utcnow()
-        tis = session.query(TaskInstance).filter(
-            TaskInstance.dag_id == self.dag_id,
-            TaskInstance.execution_date >= start_date,
-            TaskInstance.execution_date <= end_date,
-            TaskInstance.task_id.in_([t.task_id for t in self.tasks]),
-        )
-        if state:
-            tis = tis.filter(TaskInstance.state == state)
-        tis = tis.order_by(TaskInstance.execution_date).all()
-        return tis
-
-    @property
-    def roots(self):
-        return [t for t in self.tasks if not t.downstream_list]
-
-    def topological_sort(self):
-        """
-        Sorts tasks in topographical order, such that a task comes after any of its
-        upstream dependencies.
-
-        Heavily inspired by:
-        http://blog.jupo.org/2012/04/06/topological-sorting-acyclic-directed-graphs/
-
-        :return: list of tasks in topological order
-        """
-
-        # convert into an OrderedDict to speedup lookup while keeping order the same
-        graph_unsorted = OrderedDict((task.task_id, task) for task in self.tasks)
-
-        graph_sorted = []
-
-        # special case
-        if len(self.tasks) == 0:
-            return tuple(graph_sorted)
-
-        # Run until the unsorted graph is empty.
-        while graph_unsorted:
-            # Go through each of the node/edges pairs in the unsorted
-            # graph. If a set of edges doesn't contain any nodes that
-            # haven't been resolved, that is, that are still in the
-            # unsorted graph, remove the pair from the unsorted graph,
-            # and append it to the sorted graph. Note here that by using
-            # using the items() method for iterating, a copy of the
-            # unsorted graph is used, allowing us to modify the unsorted
-            # graph as we move through it. We also keep a flag for
-            # checking that that graph is acyclic, which is true if any
-            # nodes are resolved during each pass through the graph. If
-            # not, we need to bail out as the graph therefore can't be
-            # sorted.
-            acyclic = False
-            for node in list(graph_unsorted.values()):
-                for edge in node.upstream_list:
-                    if edge.task_id in graph_unsorted:
-                        break
-                # no edges in upstream tasks
-                else:
-                    acyclic = True
-                    del graph_unsorted[node.task_id]
-                    graph_sorted.append(node)
-
-            if not acyclic:
-                raise AirflowException("A cyclic dependency occurred in dag: {}"
-                                       .format(self.dag_id))
-
-        return tuple(graph_sorted)
-
-    @provide_session
-    def set_dag_runs_state(
-            self,
-            state=State.RUNNING,
-            session=None,
-            start_date=None,
-            end_date=None,
-    ):
-        query = session.query(DagRun).filter_by(dag_id=self.dag_id)
-        if start_date:
-            query = query.filter(DagRun.execution_date >= start_date)
-        if end_date:
-            query = query.filter(DagRun.execution_date <= end_date)
-        drs = query.all()
-
-        dirty_ids = []
-        for dr in drs:
-            dr.state = state
-            dirty_ids.append(dr.dag_id)
-
-    @provide_session
-    def clear(
-            self, start_date=None, end_date=None,
-            only_failed=False,
-            only_running=False,
-            confirm_prompt=False,
-            include_subdags=True,
-            include_parentdag=True,
-            reset_dag_runs=True,
-            dry_run=False,
-            session=None,
-            get_tis=False,
-    ):
-        """
-        Clears a set of task instances associated with the current dag for
-        a specified date range.
-        """
-        TI = TaskInstance
-        tis = session.query(TI)
-        if include_subdags:
-            # Crafting the right filter for dag_id and task_ids combo
-            conditions = []
-            for dag in self.subdags + [self]:
-                conditions.append(
-                    TI.dag_id.like(dag.dag_id) &
-                    TI.task_id.in_(dag.task_ids)
-                )
-            tis = tis.filter(or_(*conditions))
-        else:
-            tis = session.query(TI).filter(TI.dag_id == self.dag_id)
-            tis = tis.filter(TI.task_id.in_(self.task_ids))
-
-        if include_parentdag and self.is_subdag:
-
-            p_dag = self.parent_dag.sub_dag(
-                task_regex=self.dag_id.split('.')[1],
-                include_upstream=False,
-                include_downstream=True)
-
-            tis = tis.union(p_dag.clear(
-                start_date=start_date, end_date=end_date,
-                only_failed=only_failed,
-                only_running=only_running,
-                confirm_prompt=confirm_prompt,
-                include_subdags=include_subdags,
-                include_parentdag=False,
-                reset_dag_runs=reset_dag_runs,
-                get_tis=True,
-                session=session,
-            ))
-
-        if start_date:
-            tis = tis.filter(TI.execution_date >= start_date)
-        if end_date:
-            tis = tis.filter(TI.execution_date <= end_date)
-        if only_failed:
-            tis = tis.filter(or_(
-                TI.state == State.FAILED,
-                TI.state == State.UPSTREAM_FAILED))
-        if only_running:
-            tis = tis.filter(TI.state == State.RUNNING)
-
-        if get_tis:
-            return tis
-
-        if dry_run:
-            tis = tis.all()
-            session.expunge_all()
-            return tis
-
-        count = tis.count()
-        do_it = True
-        if count == 0:
-            return 0
-        if confirm_prompt:
-            ti_list = "\n".join([str(t) for t in tis])
-            question = (
-                "You are about to delete these {count} tasks:\n"
-                "{ti_list}\n\n"
-                "Are you sure? (yes/no): ").format(**locals())
-            do_it = utils.helpers.ask_yesno(question)
-
-        if do_it:
-            clear_task_instances(tis.all(),
-                                 session,
-                                 dag=self,
-                                 )
-            if reset_dag_runs:
-                self.set_dag_runs_state(session=session,
-                                        start_date=start_date,
-                                        end_date=end_date,
-                                        )
-        else:
-            count = 0
-            print("Bail. Nothing was cleared.")
-
-        session.commit()
-        return count
-
-    @classmethod
-    def clear_dags(
-            cls, dags,
-            start_date=None,
-            end_date=None,
-            only_failed=False,
-            only_running=False,
-            confirm_prompt=False,
-            include_subdags=True,
-            include_parentdag=False,
-            reset_dag_runs=True,
-            dry_run=False,
-    ):
-        all_tis = []
-        for dag in dags:
-            tis = dag.clear(
-                start_date=start_date,
-                end_date=end_date,
-                only_failed=only_failed,
-                only_running=only_running,
-                confirm_prompt=False,
-                include_subdags=include_subdags,
-                include_parentdag=include_parentdag,
-                reset_dag_runs=reset_dag_runs,
-                dry_run=True)
-            all_tis.extend(tis)
-
-        if dry_run:
-            return all_tis
-
-        count = len(all_tis)
-        do_it = True
-        if count == 0:
-            print("Nothing to clear.")
-            return 0
-        if confirm_prompt:
-            ti_list = "\n".join([str(t) for t in all_tis])
-            question = (
-                "You are about to delete these {} tasks:\n"
-                "{}\n\n"
-                "Are you sure? (yes/no): ").format(count, ti_list)
-            do_it = utils.helpers.ask_yesno(question)
-
-        if do_it:
-            for dag in dags:
-                dag.clear(start_date=start_date,
-                          end_date=end_date,
-                          only_failed=only_failed,
-                          only_running=only_running,
-                          confirm_prompt=False,
-                          include_subdags=include_subdags,
-                          reset_dag_runs=reset_dag_runs,
-                          dry_run=False,
-                          )
-        else:
-            count = 0
-            print("Bail. Nothing was cleared.")
-        return count
-
-    def __deepcopy__(self, memo):
-        # Swiwtcharoo to go around deepcopying objects coming through the
-        # backdoor
-        cls = self.__class__
-        result = cls.__new__(cls)
-        memo[id(self)] = result
-        for k, v in list(self.__dict__.items()):
-            if k not in ('user_defined_macros', 'user_defined_filters', 'params'):
-                setattr(result, k, copy.deepcopy(v, memo))
-
-        result.user_defined_macros = self.user_defined_macros
-        result.user_defined_filters = self.user_defined_filters
-        result.params = self.params
-        return result
-
-    def sub_dag(self, task_regex, include_downstream=False,
-                include_upstream=True):
-        """
-        Returns a subset of the current dag as a deep copy of the current dag
-        based on a regex that should match one or many tasks, and includes
-        upstream and downstream neighbours based on the flag passed.
-        """
-
-        # deep-copying self.task_dict takes a long time, and we don't want all
-        # the tasks anyway, so we copy the tasks manually later
-        task_dict = self.task_dict
-        self.task_dict = {}
-        dag = copy.deepcopy(self)
-        self.task_dict = task_dict
-
-        regex_match = [
-            t for t in self.tasks if re.findall(task_regex, t.task_id)]
-        also_include = []
-        for t in regex_match:
-            if include_downstream:
-                also_include += t.get_flat_relatives(upstream=False)
-            if include_upstream:
-                also_include += t.get_flat_relatives(upstream=True)
-
-        # Compiling the unique list of tasks that made the cut
-        # Make sure to not recursively deepcopy the dag while copying the task
-        dag.task_dict = {t.task_id: copy.deepcopy(t, {id(t.dag): t.dag})
-                         for t in regex_match + also_include}
-        for t in dag.tasks:
-            # Removing upstream/downstream references to tasks that did not
-            # made the cut
-            t._upstream_task_ids = t._upstream_task_ids.intersection(dag.task_dict.keys())
-            t._downstream_task_ids = t._downstream_task_ids.intersection(
-                dag.task_dict.keys())
-
-        if len(dag.tasks) < len(self.tasks):
-            dag.partial = True
-
-        return dag
-
-    def has_task(self, task_id):
-        return task_id in (t.task_id for t in self.tasks)
-
-    def get_task(self, task_id):
-        if task_id in self.task_dict:
-            return self.task_dict[task_id]
-        raise AirflowException("Task {task_id} not found".format(**locals()))
-
-    @provide_session
-    def pickle_info(self, session=None):
-        d = dict()
-        d['is_picklable'] = True
-        try:
-            dttm = timezone.utcnow()
-            pickled = pickle.dumps(self)
-            d['pickle_len'] = len(pickled)
-            d['pickling_duration'] = "{}".format(timezone.utcnow() - dttm)
-        except Exception as e:
-            self.log.debug(e)
-            d['is_picklable'] = False
-            d['stacktrace'] = traceback.format_exc()
-        return d
-
-    @provide_session
-    def pickle(self, session=None):
-        dag = session.query(
-            DagModel).filter(DagModel.dag_id == self.dag_id).first()
-        dp = None
-        if dag and dag.pickle_id:
-            dp = session.query(DagPickle).filter(
-                DagPickle.id == dag.pickle_id).first()
-        if not dp or dp.pickle != self:
-            dp = DagPickle(dag=self)
-            session.add(dp)
-            self.last_pickled = timezone.utcnow()
-            session.commit()
-            self.pickle_id = dp.id
-
-        return dp
-
-    def tree_view(self):
-        """
-        Shows an ascii tree representation of the DAG
-        """
-        def get_downstream(task, level=0):
-            print((" " * level * 4) + str(task))
-            level += 1
-            for t in task.upstream_list:
-                get_downstream(t, level)
-
-        for t in self.roots:
-            get_downstream(t)
-
-    def add_task(self, task):
-        """
-        Add a task to the DAG
-
-        :param task: the task you want to add
-        :type task: task
-        """
-        if not self.start_date and not task.start_date:
-            raise AirflowException("Task is missing the start_date parameter")
-        # if the task has no start date, assign it the same as the DAG
-        elif not task.start_date:
-            task.start_date = self.start_date
-        # otherwise, the task will start on the later of its own start date and
-        # the DAG's start date
-        elif self.start_date:
-            task.start_date = max(task.start_date, self.start_date)
-
-        # if the task has no end date, assign it the same as the dag
-        if not task.end_date:
-            task.end_date = self.end_date
-        # otherwise, the task will end on the earlier of its own end date and
-        # the DAG's end date
-        elif task.end_date and self.end_date:
-            task.end_date = min(task.end_date, self.end_date)
-
-        if task.task_id in self.task_dict:
-            # TODO: raise an error in Airflow 2.0
-            warnings.warn(
-                'The requested task could not be added to the DAG because a '
-                'task with task_id {} is already in the DAG. Starting in '
-                'Airflow 2.0, trying to overwrite a task will raise an '
-                'exception.'.format(task.task_id),
-                category=PendingDeprecationWarning)
-        else:
-            self.task_dict[task.task_id] = task
-            task.dag = self
-
-        self.task_count = len(self.task_dict)
-
-    def add_tasks(self, tasks):
-        """
-        Add a list of tasks to the DAG
-
-        :param tasks: a lit of tasks you want to add
-        :type tasks: list of tasks
-        """
-        for task in tasks:
-            self.add_task(task)
-
-    def run(
-            self,
-            start_date=None,
-            end_date=None,
-            mark_success=False,
-            local=False,
-            executor=None,
-            donot_pickle=configuration.conf.getboolean('core', 'donot_pickle'),
-            ignore_task_deps=False,
-            ignore_first_depends_on_past=False,
-            pool=None,
-            delay_on_limit_secs=1.0,
-            verbose=False,
-            conf=None,
-            rerun_failed_tasks=False,
-            run_backwards=False,
-    ):
-        """
-        Runs the DAG.
-
-        :param start_date: the start date of the range to run
-        :type start_date: datetime.datetime
-        :param end_date: the end date of the range to run
-        :type end_date: datetime.datetime
-        :param mark_success: True to mark jobs as succeeded without running them
-        :type mark_success: bool
-        :param local: True to run the tasks using the LocalExecutor
-        :type local: bool
-        :param executor: The executor instance to run the tasks
-        :type executor: airflow.executor.BaseExecutor
-        :param donot_pickle: True to avoid pickling DAG object and send to workers
-        :type donot_pickle: bool
-        :param ignore_task_deps: True to skip upstream tasks
-        :type ignore_task_deps: bool
-        :param ignore_first_depends_on_past: True to ignore depends_on_past
-            dependencies for the first set of tasks only
-        :type ignore_first_depends_on_past: bool
-        :param pool: Resource pool to use
-        :type pool: str
-        :param delay_on_limit_secs: Time in seconds to wait before next attempt to run
-            dag run when max_active_runs limit has been reached
-        :type delay_on_limit_secs: float
-        :param verbose: Make logging output more verbose
-        :type verbose: bool
-        :param conf: user defined dictionary passed from CLI
-        :type conf: dict
-        :param rerun_failed_tasks:
-        :type: bool
-        :param run_backwards:
-        :type: bool
-
-        """
-        from airflow.jobs import BackfillJob
-        if not executor and local:
-            executor = LocalExecutor()
-        elif not executor:
-            executor = get_default_executor()
-        job = BackfillJob(
-            self,
-            start_date=start_date,
-            end_date=end_date,
-            mark_success=mark_success,
-            executor=executor,
-            donot_pickle=donot_pickle,
-            ignore_task_deps=ignore_task_deps,
-            ignore_first_depends_on_past=ignore_first_depends_on_past,
-            pool=pool,
-            delay_on_limit_secs=delay_on_limit_secs,
-            verbose=verbose,
-            conf=conf,
-            rerun_failed_tasks=rerun_failed_tasks,
-            run_backwards=run_backwards,
-        )
-        job.run()
-
-    def cli(self):
-        """
-        Exposes a CLI specific to this DAG
-        """
-        from airflow.bin import cli
-        parser = cli.CLIFactory.get_parser(dag_parser=True)
-        args = parser.parse_args()
-        args.func(args, self)
-
-    @provide_session
-    def create_dagrun(self,
-                      run_id,
-                      state,
-                      execution_date=None,
-                      start_date=None,
-                      external_trigger=False,
-                      conf=None,
-                      session=None):
-        """
-        Creates a dag run from this dag including the tasks associated with this dag.
-        Returns the dag run.
-
-        :param run_id: defines the the run id for this dag run
-        :type run_id: str
-        :param execution_date: the execution date of this dag run
-        :type execution_date: datetime.datetime
-        :param state: the state of the dag run
-        :type state: airflow.utils.state.State
-        :param start_date: the date this dag run should be evaluated
-        :type start_date: datetime
-        :param external_trigger: whether this dag run is externally triggered
-        :type external_trigger: bool
-        :param session: database session
-        :type session: sqlalchemy.orm.session.Session
-        """
-        run = DagRun(
-            dag_id=self.dag_id,
-            run_id=run_id,
-            execution_date=execution_date,
-            start_date=start_date,
-            external_trigger=external_trigger,
-            conf=conf,
-            state=state
-        )
-        session.add(run)
-
-        session.commit()
-
-        run.dag = self
-
-        # create the associated task instances
-        # state is None at the moment of creation
-        run.verify_integrity(session=session)
-
-        run.refresh_from_db()
-
-        return run
-
-    @provide_session
-    def sync_to_db(self, owner=None, sync_time=None, session=None):
-        """
-        Save attributes about this DAG to the DB. Note that this method
-        can be called for both DAGs and SubDAGs. A SubDag is actually a
-        SubDagOperator.
-
-        :param dag: the DAG object to save to the DB
-        :type dag: airflow.models.DAG
-        :param sync_time: The time that the DAG should be marked as sync'ed
-        :type sync_time: datetime
-        :return: None
-        """
-
-        if owner is None:
-            owner = self.owner
-        if sync_time is None:
-            sync_time = timezone.utcnow()
-
-        orm_dag = session.query(
-            DagModel).filter(DagModel.dag_id == self.dag_id).first()
-        if not orm_dag:
-            orm_dag = DagModel(dag_id=self.dag_id)
-            self.log.info("Creating ORM DAG for %s", self.dag_id)
-        orm_dag.fileloc = self.fileloc
-        orm_dag.is_subdag = self.is_subdag
-        orm_dag.owners = owner
-        orm_dag.is_active = True
-        orm_dag.last_scheduler_run = sync_time
-        orm_dag.default_view = self._default_view
-        orm_dag.description = self.description
-        orm_dag.schedule_interval = self.schedule_interval
-        session.merge(orm_dag)
-        session.commit()
-
-        for subdag in self.subdags:
-            subdag.sync_to_db(owner=owner, sync_time=sync_time, session=session)
-
-    @staticmethod
-    @provide_session
-    def deactivate_unknown_dags(active_dag_ids, session=None):
-        """
-        Given a list of known DAGs, deactivate any other DAGs that are
-        marked as active in the ORM
-
-        :param active_dag_ids: list of DAG IDs that are active
-        :type active_dag_ids: list[unicode]
-        :return: None
-        """
-
-        if len(active_dag_ids) == 0:
-            return
-        for dag in session.query(
-                DagModel).filter(~DagModel.dag_id.in_(active_dag_ids)).all():
-            dag.is_active = False
-            session.merge(dag)
-        session.commit()
-
-    @staticmethod
-    @provide_session
-    def deactivate_stale_dags(expiration_date, session=None):
-        """
-        Deactivate any DAGs that were last touched by the scheduler before
-        the expiration date. These DAGs were likely deleted.
-
-        :param expiration_date: set inactive DAGs that were touched before this
-            time
-        :type expiration_date: datetime
-        :return: None
-        """
-        log = LoggingMixin().log
-        for dag in session.query(
-                DagModel).filter(DagModel.last_scheduler_run < expiration_date,
-                                 DagModel.is_active).all():
-            log.info(
-                "Deactivating DAG ID %s since it was last touched by the scheduler at %s",
-                dag.dag_id, dag.last_scheduler_run.isoformat()
-            )
-            dag.is_active = False
-            session.merge(dag)
-            session.commit()
-
-    @staticmethod
-    @provide_session
-    def get_num_task_instances(dag_id, task_ids, states=None, session=None):
-        """
-        Returns the number of task instances in the given DAG.
-
-        :param session: ORM session
-        :param dag_id: ID of the DAG to get the task concurrency of
-        :type dag_id: unicode
-        :param task_ids: A list of valid task IDs for the given DAG
-        :type task_ids: list[unicode]
-        :param states: A list of states to filter by if supplied
-        :type states: list[state]
-        :return: The number of running tasks
-        :rtype: int
-        """
-        qry = session.query(func.count(TaskInstance.task_id)).filter(
-            TaskInstance.dag_id == dag_id,
-            TaskInstance.task_id.in_(task_ids))
-        if states is not None:
-            if None in states:
-                qry = qry.filter(or_(
-                    TaskInstance.state.in_(states),
-                    TaskInstance.state.is_(None)))
-            else:
-                qry = qry.filter(TaskInstance.state.in_(states))
-        return qry.scalar()
-
-    def test_cycle(self):
-        """
-        Check to see if there are any cycles in the DAG. Returns False if no cycle found,
-        otherwise raises exception.
-        """
-
-        # default of int is 0 which corresponds to CYCLE_NEW
-        visit_map = defaultdict(int)
-        for task_id in self.task_dict.keys():
-            # print('starting %s' % task_id)
-            if visit_map[task_id] == DagBag.CYCLE_NEW:
-                self._test_cycle_helper(visit_map, task_id)
-        return False
-
-    def _test_cycle_helper(self, visit_map, task_id):
-        """
-        Checks if a cycle exists from the input task using DFS traversal
-        """
-
-        # print('Inspecting %s' % task_id)
-        if visit_map[task_id] == DagBag.CYCLE_DONE:
-            return False
-
-        visit_map[task_id] = DagBag.CYCLE_IN_PROGRESS
-
-        task = self.task_dict[task_id]
-        for descendant_id in task.get_direct_relative_ids():
-            if visit_map[descendant_id] == DagBag.CYCLE_IN_PROGRESS:
-                msg = "Cycle detected in DAG. Faulty task: {0} to {1}".format(
-                    task_id, descendant_id)
-                raise AirflowDagCycleException(msg)
-            else:
-                self._test_cycle_helper(visit_map, descendant_id)
-
-        visit_map[task_id] = DagBag.CYCLE_DONE
-
-
-class Variable(Base, LoggingMixin):
-    __tablename__ = "variable"
-
-    id = Column(Integer, primary_key=True)
-    key = Column(String(ID_LEN), unique=True)
-    _val = Column('val', Text)
-    is_encrypted = Column(Boolean, unique=False, default=False)
-
-    def __repr__(self):
-        # Hiding the value
-        return '{} : {}'.format(self.key, self._val)
-
-    def get_val(self):
-        log = LoggingMixin().log
-        if self._val and self.is_encrypted:
-            try:
-                fernet = get_fernet()
-                return fernet.decrypt(bytes(self._val, 'utf-8')).decode()
-            except InvalidFernetToken:
-                log.error("Can't decrypt _val for key={}, invalid token "
-                          "or value".format(self.key))
-                return None
-            except Exception:
-                log.error("Can't decrypt _val for key={}, FERNET_KEY "
-                          "configuration missing".format(self.key))
-                return None
-        else:
-            return self._val
-
-    def set_val(self, value):
-        if value:
-            fernet = get_fernet()
-            self._val = fernet.encrypt(bytes(value, 'utf-8')).decode()
-            self.is_encrypted = fernet.is_encrypted
-
-    @declared_attr
-    def val(cls):
-        return synonym('_val',
-                       descriptor=property(cls.get_val, cls.set_val))
-
-    @classmethod
-    def setdefault(cls, key, default, deserialize_json=False):
-        """
-        Like a Python builtin dict object, setdefault returns the current value
-        for a key, and if it isn't there, stores the default value and returns it.
-
-        :param key: Dict key for this Variable
-        :type key: str
-        :param default: Default value to set and return if the variable
-            isn't already in the DB
-        :type default: Mixed
-        :param deserialize_json: Store this as a JSON encoded value in the DB
-            and un-encode it when retrieving a value
-        :return: Mixed
-        """
-        default_sentinel = object()
-        obj = Variable.get(key, default_var=default_sentinel,
-                           deserialize_json=deserialize_json)
-        if obj is default_sentinel:
-            if default is not None:
-                Variable.set(key, default, serialize_json=deserialize_json)
-                return default
-            else:
-                raise ValueError('Default Value must be set')
-        else:
-            return obj
-
-    @classmethod
-    @provide_session
-    def get(cls, key, default_var=None, deserialize_json=False, session=None):
-        obj = session.query(cls).filter(cls.key == key).first()
-        if obj is None:
-            if default_var is not None:
-                return default_var
-            else:
-                raise KeyError('Variable {} does not exist'.format(key))
-        else:
-            if deserialize_json:
-                return json.loads(obj.val)
-            else:
-                return obj.val
-
-    @classmethod
-    @provide_session
-    def set(cls, key, value, serialize_json=False, session=None):
-
-        if serialize_json:
-            stored_value = json.dumps(value)
-        else:
-            stored_value = str(value)
-
-        session.query(cls).filter(cls.key == key).delete()
-        session.add(Variable(key=key, val=stored_value))
-        session.flush()
-
-    def rotate_fernet_key(self):
-        fernet = get_fernet()
-        if self._val and self.is_encrypted:
-            self._val = fernet.rotate(self._val.encode('utf-8')).decode()
-
-
-class DagRun(Base, LoggingMixin):
-    """
-    DagRun describes an instance of a Dag. It can be created
-    by the scheduler (for regular runs) or by an external trigger
-    """
-    __tablename__ = "dag_run"
-
-    ID_PREFIX = 'scheduled__'
-    ID_FORMAT_PREFIX = ID_PREFIX + '{0}'
-
-    id = Column(Integer, primary_key=True)
-    dag_id = Column(String(ID_LEN))
-    execution_date = Column(UtcDateTime, default=timezone.utcnow)
-    start_date = Column(UtcDateTime, default=timezone.utcnow)
-    end_date = Column(UtcDateTime)
-    _state = Column('state', String(50), default=State.RUNNING)
-    run_id = Column(String(ID_LEN))
-    external_trigger = Column(Boolean, default=True)
-    conf = Column(PickleType)
-
-    dag = None
-
-    __table_args__ = (
-        Index('dag_id_state', dag_id, _state),
-        UniqueConstraint('dag_id', 'execution_date'),
-        UniqueConstraint('dag_id', 'run_id'),
-    )
-
-    def __repr__(self):
-        return (
-            '<DagRun {dag_id} @ {execution_date}: {run_id}, '
-            'externally triggered: {external_trigger}>'
-        ).format(
-            dag_id=self.dag_id,
-            execution_date=self.execution_date,
-            run_id=self.run_id,
-            external_trigger=self.external_trigger)
-
-    def get_state(self):
-        return self._state
-
-    def set_state(self, state):
-        if self._state != state:
-            self._state = state
-            self.end_date = timezone.utcnow() if self._state in State.finished() else None
-
-    @declared_attr
-    def state(self):
-        return synonym('_state',
-                       descriptor=property(self.get_state, self.set_state))
-
-    @classmethod
-    def id_for_date(cls, date, prefix=ID_FORMAT_PREFIX):
-        return prefix.format(date.isoformat()[:19])
-
-    @provide_session
-    def refresh_from_db(self, session=None):
-        """
-        Reloads the current dagrun from the database
-        :param session: database session
-        """
-        DR = DagRun
-
-        exec_date = func.cast(self.execution_date, DateTime)
-
-        dr = session.query(DR).filter(
-            DR.dag_id == self.dag_id,
-            func.cast(DR.execution_date, DateTime) == exec_date,
-            DR.run_id == self.run_id
-        ).one()
-
-        self.id = dr.id
-        self.state = dr.state
-
-    @staticmethod
-    @provide_session
-    def find(dag_id=None, run_id=None, execution_date=None,
-             state=None, external_trigger=None, no_backfills=False,
-             session=None):
-        """
-        Returns a set of dag runs for the given search criteria.
-
-        :param dag_id: the dag_id to find dag runs for
-        :type dag_id: int, list
-        :param run_id: defines the the run id for this dag run
-        :type run_id: str
-        :param execution_date: the execution date
-        :type execution_date: datetime.datetime
-        :param state: the state of the dag run
-        :type state: airflow.utils.state.State
-        :param external_trigger: whether this dag run is externally triggered
-        :type external_trigger: bool
-        :param no_backfills: return no backfills (True), return all (False).
-            Defaults to False
-        :type no_backfills: bool
-        :param session: database session
-        :type session: sqlalchemy.orm.session.Session
-        """
-        DR = DagRun
-
-        qry = session.query(DR)
-        if dag_id:
-            qry = qry.filter(DR.dag_id == dag_id)
-        if run_id:
-            qry = qry.filter(DR.run_id == run_id)
-        if execution_date:
-            if isinstance(execution_date, list):
-                qry = qry.filter(DR.execution_date.in_(execution_date))
-            else:
-                qry = qry.filter(DR.execution_date == execution_date)
-        if state:
-            qry = qry.filter(DR.state == state)
-        if external_trigger is not None:
-            qry = qry.filter(DR.external_trigger == external_trigger)
-        if no_backfills:
-            # in order to prevent a circular dependency
-            from airflow.jobs import BackfillJob
-            qry = qry.filter(DR.run_id.notlike(BackfillJob.ID_PREFIX + '%'))
-
-        dr = qry.order_by(DR.execution_date).all()
-
-        return dr
-
-    @provide_session
-    def get_task_instances(self, state=None, session=None):
-        """
-        Returns the task instances for this dag run
-        """
-        tis = session.query(TaskInstance).filter(
-            TaskInstance.dag_id == self.dag_id,
-            TaskInstance.execution_date == self.execution_date,
-        )
-        if state:
-            if isinstance(state, six.string_types):
-                tis = tis.filter(TaskInstance.state == state)
-            else:
-                # this is required to deal with NULL values
-                if None in state:
-                    tis = tis.filter(
-                        or_(TaskInstance.state.in_(state),
-                            TaskInstance.state.is_(None))
-                    )
-                else:
-                    tis = tis.filter(TaskInstance.state.in_(state))
-
-        if self.dag and self.dag.partial:
-            tis = tis.filter(TaskInstance.task_id.in_(self.dag.task_ids))
-
-        return tis.all()
-
-    @provide_session
-    def get_task_instance(self, task_id, session=None):
-        """
-        Returns the task instance specified by task_id for this dag run
-
-        :param task_id: the task id
-        """
-
-        TI = TaskInstance
-        ti = session.query(TI).filter(
-            TI.dag_id == self.dag_id,
-            TI.execution_date == self.execution_date,
-            TI.task_id == task_id
-        ).first()
-
-        return ti
-
-    def get_dag(self):
-        """
-        Returns the Dag associated with this DagRun.
-
-        :return: DAG
-        """
-        if not self.dag:
-            raise AirflowException("The DAG (.dag) for {} needs to be set"
-                                   .format(self))
-
-        return self.dag
-
-    @provide_session
-    def get_previous_dagrun(self, session=None):
-        """The previous DagRun, if there is one"""
-
-        return session.query(DagRun).filter(
-            DagRun.dag_id == self.dag_id,
-            DagRun.execution_date < self.execution_date
-        ).order_by(
-            DagRun.execution_date.desc()
-        ).first()
-
-    @provide_session
-    def get_previous_scheduled_dagrun(self, session=None):
-        """The previous, SCHEDULED DagRun, if there is one"""
-        dag = self.get_dag()
-
-        return session.query(DagRun).filter(
-            DagRun.dag_id == self.dag_id,
-            DagRun.execution_date == dag.previous_schedule(self.execution_date)
-        ).first()
-
-    @provide_session
-    def update_state(self, session=None):
-        """
-        Determines the overall state of the DagRun based on the state
-        of its TaskInstances.
-
-        :return: State
-        """
-
-        dag = self.get_dag()
-
-        tis = self.get_task_instances(session=session)
-
-        self.log.debug("Updating state for %s considering %s task(s)", self, len(tis))
-
-        for ti in list(tis):
-            # skip in db?
-            if ti.state == State.REMOVED:
-                tis.remove(ti)
-            else:
-                ti.task = dag.get_task(ti.task_id)
-
-        # pre-calculate
-        # db is faster
-        start_dttm = timezone.utcnow()
-        unfinished_tasks = self.get_task_instances(
-            state=State.unfinished(),
-            session=session
-        )
-        none_depends_on_past = all(not t.task.depends_on_past for t in unfinished_tasks)
-        none_task_concurrency = all(t.task.task_concurrency is None
-                                    for t in unfinished_tasks)
-        # small speed up
-        if unfinished_tasks and none_depends_on_past and none_task_concurrency:
-            # todo: this can actually get pretty slow: one task costs between 0.01-015s
-            no_dependencies_met = True
-            for ut in unfinished_tasks:
-                # We need to flag upstream and check for changes because upstream
-                # failures/re-schedules can result in deadlock false positives
-                old_state = ut.state
-                deps_met = ut.are_dependencies_met(
-                    dep_context=DepContext(
-                        flag_upstream_failed=True,
-                        ignore_in_retry_period=True,
-                        ignore_in_reschedule_period=True),
-                    session=session)
-                if deps_met or old_state != ut.current_state(session=session):
-                    no_dependencies_met = False
-                    break
-
-        duration = (timezone.utcnow() - start_dttm).total_seconds() * 1000
-        Stats.timing("dagrun.dependency-check.{}".format(self.dag_id), duration)
-
-        # future: remove the check on adhoc tasks (=active_tasks)
-        if len(tis) == len(dag.active_tasks):
-            root_ids = [t.task_id for t in dag.roots]
-            roots = [t for t in tis if t.task_id in root_ids]
-
-            # if all roots finished and at least one failed, the run failed
-            if (not unfinished_tasks and
-                    any(r.state in (State.FAILED, State.UPSTREAM_FAILED) for r in roots)):
-                self.log.info('Marking run %s failed', self)
-                self.set_state(State.FAILED)
-                dag.handle_callback(self, success=False, reason='task_failure',
-                                    session=session)
-
-            # if all roots succeeded and no unfinished tasks, the run succeeded
-            elif not unfinished_tasks and all(r.state in (State.SUCCESS, State.SKIPPED)
-                                              for r in roots):
-                self.log.info('Marking run %s successful', self)
-                self.set_state(State.SUCCESS)
-                dag.handle_callback(self, success=True, reason='success', session=session)
-
-            # if *all tasks* are deadlocked, the run failed
-            elif (unfinished_tasks and none_depends_on_past and
-                  none_task_concurrency and no_dependencies_met):
-                self.log.info('Deadlock; marking run %s failed', self)
-                self.set_state(State.FAILED)
-                dag.handle_callback(self, success=False, reason='all_tasks_deadlocked',
-                                    session=session)
-
-            # finally, if the roots aren't done, the dag is still running
-            else:
-                self.set_state(State.RUNNING)
-
-        # todo: determine we want to use with_for_update to make sure to lock the run
-        session.merge(self)
-        session.commit()
-
-        return self.state
-
-    @provide_session
-    def verify_integrity(self, session=None):
-        """
-        Verifies the DagRun by checking for removed tasks or tasks that are not in the
-        database yet. It will set state to removed or add the task if required.
-        """
-        dag = self.get_dag()
-        tis = self.get_task_instances(session=session)
-
-        # check for removed or restored tasks
-        task_ids = []
-        for ti in tis:
-            task_ids.append(ti.task_id)
-            task = None
-            try:
-                task = dag.get_task(ti.task_id)
-            except AirflowException:
-                if ti.state == State.REMOVED:
-                    pass  # ti has already been removed, just ignore it
-                elif self.state is not State.RUNNING and not dag.partial:
-                    self.log.warning("Failed to get task '{}' for dag '{}'. "
-                                     "Marking it as removed.".format(ti, dag))
-                    Stats.incr(
-                        "task_removed_from_dag.{}".format(dag.dag_id), 1, 1)
-                    ti.state = State.REMOVED
-
-            is_task_in_dag = task is not None
-            should_restore_task = is_task_in_dag and ti.state == State.REMOVED
-            if should_restore_task:
-                self.log.info("Restoring task '{}' which was previously "
-                              "removed from DAG '{}'".format(ti, dag))
-                Stats.incr("task_restored_to_dag.{}".format(dag.dag_id), 1, 1)
-                ti.state = State.NONE
-
-        # check for missing tasks
-        for task in six.itervalues(dag.task_dict):
-            if task.adhoc:
-                continue
-            if task.start_date > self.execution_date and not self.is_backfill:
-                continue
-
-            if task.task_id not in task_ids:
-                Stats.incr(
-                    "task_instance_created-{}".format(task.__class__.__name__),
-                    1, 1)
-                ti = TaskInstance(task, self.execution_date)
-                session.add(ti)
-
-        session.commit()
-
-    @staticmethod
-    def get_run(session, dag_id, execution_date):
-        """
-        :param dag_id: DAG ID
-        :type dag_id: unicode
-        :param execution_date: execution date
-        :type execution_date: datetime
-        :return: DagRun corresponding to the given dag_id and execution date
-            if one exists. None otherwise.
-        :rtype: DagRun
-        """
-        qry = session.query(DagRun).filter(
-            DagRun.dag_id == dag_id,
-            DagRun.external_trigger == False,  # noqa
-            DagRun.execution_date == execution_date,
-        )
-        return qry.first()
-
-    @property
-    def is_backfill(self):
-        from airflow.jobs import BackfillJob
-        return (
-            self.run_id is not None and
-            self.run_id.startswith(BackfillJob.ID_PREFIX)
-        )
-
-    @classmethod
-    @provide_session
-    def get_latest_runs(cls, session):
-        """Returns the latest DagRun for each DAG. """
-        subquery = (
-            session
-            .query(
-                cls.dag_id,
-                func.max(cls.execution_date).label('execution_date'))
-            .group_by(cls.dag_id)
-            .subquery()
-        )
-        dagruns = (
-            session
-            .query(cls)
-            .join(subquery,
-                  and_(cls.dag_id == subquery.c.dag_id,
-                       cls.execution_date == subquery.c.execution_date))
-            .all()
-        )
-        return dagruns
-
-
-class Pool(Base):
-    __tablename__ = "slot_pool"
-
-    id = Column(Integer, primary_key=True)
-    pool = Column(String(50), unique=True)
-    slots = Column(Integer, default=0)
-    description = Column(Text)
-
-    def __repr__(self):
-        return self.pool
-
-    def to_json(self):
-        return {
-            'id': self.id,
-            'pool': self.pool,
-            'slots': self.slots,
-            'description': self.description,
-        }
-
-    @provide_session
-    def used_slots(self, session):
-        """
-        Returns the number of slots used at the moment
-        """
-        running = (
-            session
-            .query(TaskInstance)
-            .filter(TaskInstance.pool == self.pool)
-            .filter(TaskInstance.state == State.RUNNING)
-            .count()
-        )
-        return running
-
-    @provide_session
-    def queued_slots(self, session):
-        """
-        Returns the number of slots used at the moment
-        """
-        return (
-            session
-            .query(TaskInstance)
-            .filter(TaskInstance.pool == self.pool)
-            .filter(TaskInstance.state == State.QUEUED)
-            .count()
-        )
-
-    @provide_session
-    def open_slots(self, session):
-        """
-        Returns the number of slots open at the moment
-        """
-        used_slots = self.used_slots(session=session)
-        queued_slots = self.queued_slots(session=session)
-        return self.slots - used_slots - queued_slots
-=======
 from airflow.models.log import Log  # noqa: F401
 from airflow.models.pool import Pool  # noqa: F401
 from airflow.models.taskfail import TaskFail  # noqa: F401
@@ -4699,5 +33,4 @@
 from airflow.models.taskinstance import clear_task_instances, TaskInstance  # noqa: F401
 from airflow.models.taskreschedule import TaskReschedule  # noqa: F401
 from airflow.models.variable import Variable  # noqa: F401
-from airflow.models.xcom import XCom, XCOM_RETURN_KEY  # noqa: F401
->>>>>>> 62408ef1
+from airflow.models.xcom import XCom, XCOM_RETURN_KEY  # noqa: F401