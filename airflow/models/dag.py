#
# Licensed to the Apache Software Foundation (ASF) under one
# or more contributor license agreements.  See the NOTICE file
# distributed with this work for additional information
# regarding copyright ownership.  The ASF licenses this file
# to you under the Apache License, Version 2.0 (the
# "License"); you may not use this file except in compliance
# with the License.  You may obtain a copy of the License at
#
#   http://www.apache.org/licenses/LICENSE-2.0
#
# Unless required by applicable law or agreed to in writing,
# software distributed under the License is distributed on an
# "AS IS" BASIS, WITHOUT WARRANTIES OR CONDITIONS OF ANY
# KIND, either express or implied.  See the License for the
# specific language governing permissions and limitations
# under the License.
from __future__ import annotations

import asyncio
import copy
import functools
import itertools
import logging
import os
import pathlib
import pickle
import sys
import time
import traceback
import warnings
import weakref
from collections import abc, defaultdict, deque
from contextlib import ExitStack
from datetime import datetime, timedelta
from inspect import signature
from typing import (
    TYPE_CHECKING,
    Any,
    Callable,
    Collection,
    Container,
    Iterable,
    Iterator,
<<<<<<< HEAD
=======
    List,
    MutableSet,
>>>>>>> ab3429c3
    Pattern,
    Sequence,
    Union,
    cast,
    overload,
)
from urllib.parse import urlsplit

import jinja2
import pendulum
import re2
import sqlalchemy_jsonfield
from dateutil.relativedelta import relativedelta
from packaging import version as packaging_version
from sqlalchemy import (
    Boolean,
    Column,
    ForeignKey,
    Index,
    Integer,
    String,
    Text,
    and_,
    case,
    func,
    not_,
    or_,
    select,
    update,
)
from sqlalchemy.ext.associationproxy import association_proxy
from sqlalchemy.ext.hybrid import hybrid_property
from sqlalchemy.orm import backref, relationship
from sqlalchemy.sql import Select, expression

import airflow.templates
from airflow import settings, utils
from airflow.api_internal.internal_api_call import internal_api_call
from airflow.configuration import conf as airflow_conf, secrets_backend_list
from airflow.datasets import BaseDataset, Dataset, DatasetAlias, DatasetAll
from airflow.exceptions import (
    AirflowException,
    DuplicateTaskIdFound,
    FailStopDagInvalidTriggerRule,
    ParamValidationError,
    RemovedInAirflow3Warning,
    TaskDeferred,
    TaskNotFound,
    UnknownExecutorException,
)
from airflow.executors.executor_loader import ExecutorLoader
from airflow.jobs.job import run_job
from airflow.models.abstractoperator import AbstractOperator, TaskStateChangeCallback
from airflow.models.base import Base, StringID
from airflow.models.baseoperator import BaseOperator
from airflow.models.dagcode import DagCode
from airflow.models.dagpickle import DagPickle
from airflow.models.dagrun import RUN_ID_REGEX, DagRun
from airflow.models.dataset import DatasetDagRunQueue
from airflow.models.param import DagParam, ParamsDict
from airflow.models.taskinstance import (
    Context,
    TaskInstance,
    TaskInstanceKey,
    clear_task_instances,
)
from airflow.models.tasklog import LogTemplate
from airflow.providers.fab import __version__ as FAB_VERSION
from airflow.secrets.local_filesystem import LocalFilesystemBackend
from airflow.security import permissions
from airflow.settings import json
from airflow.stats import Stats
from airflow.timetables.base import DagRunInfo, DataInterval, TimeRestriction, Timetable
from airflow.timetables.interval import CronDataIntervalTimetable, DeltaDataIntervalTimetable
from airflow.timetables.simple import (
    ContinuousTimetable,
    DatasetTriggeredTimetable,
    NullTimetable,
    OnceTimetable,
)
from airflow.timetables.trigger import CronTriggerTimetable
from airflow.utils import timezone
from airflow.utils.dag_cycle_tester import check_cycle
from airflow.utils.decorators import fixup_decorator_warning_stack
from airflow.utils.helpers import exactly_one, validate_instance_args, validate_key
from airflow.utils.log.logging_mixin import LoggingMixin
from airflow.utils.session import NEW_SESSION, provide_session
from airflow.utils.sqlalchemy import UtcDateTime, lock_rows, tuple_in_condition, with_row_locks
from airflow.utils.state import DagRunState, State, TaskInstanceState
from airflow.utils.trigger_rule import TriggerRule
from airflow.utils.types import NOTSET, DagRunTriggeredByType, DagRunType, EdgeInfoType

if TYPE_CHECKING:
    from types import ModuleType

    from pendulum.tz.timezone import FixedTimezone, Timezone
    from sqlalchemy.orm.query import Query
    from sqlalchemy.orm.session import Session

    from airflow.decorators import TaskDecoratorCollection
    from airflow.models.dagbag import DagBag
    from airflow.models.operator import Operator
    from airflow.serialization.pydantic.dag import DagModelPydantic
    from airflow.serialization.pydantic.dag_run import DagRunPydantic
    from airflow.typing_compat import Literal
    from airflow.utils.task_group import TaskGroup

log = logging.getLogger(__name__)

DEFAULT_VIEW_PRESETS = ["grid", "graph", "duration", "gantt", "landing_times"]
ORIENTATION_PRESETS = ["LR", "TB", "RL", "BT"]

TAG_MAX_LEN = 100

DagStateChangeCallback = Callable[[Context], None]
ScheduleInterval = Union[None, str, timedelta, relativedelta]

ScheduleArg = Union[
    ScheduleInterval,
    Timetable,
    BaseDataset,
    Collection[Union["Dataset", "DatasetAlias"]],
]


class InconsistentDataInterval(AirflowException):
    """
    Exception raised when a model populates data interval fields incorrectly.

    The data interval fields should either both be None (for runs scheduled
    prior to AIP-39), or both be datetime (for runs scheduled after AIP-39 is
    implemented). This is raised if exactly one of the fields is None.
    """

    _template = (
        "Inconsistent {cls}: {start[0]}={start[1]!r}, {end[0]}={end[1]!r}, "
        "they must be either both None or both datetime"
    )

    def __init__(self, instance: Any, start_field_name: str, end_field_name: str) -> None:
        self._class_name = type(instance).__name__
        self._start_field = (start_field_name, getattr(instance, start_field_name))
        self._end_field = (end_field_name, getattr(instance, end_field_name))

    def __str__(self) -> str:
        return self._template.format(cls=self._class_name, start=self._start_field, end=self._end_field)


def _get_model_data_interval(
    instance: Any,
    start_field_name: str,
    end_field_name: str,
) -> DataInterval | None:
    start = timezone.coerce_datetime(getattr(instance, start_field_name))
    end = timezone.coerce_datetime(getattr(instance, end_field_name))
    if start is None:
        if end is not None:
            raise InconsistentDataInterval(instance, start_field_name, end_field_name)
        return None
    elif end is None:
        raise InconsistentDataInterval(instance, start_field_name, end_field_name)
    return DataInterval(start, end)


def create_timetable(interval: ScheduleInterval, timezone: Timezone | FixedTimezone) -> Timetable:
    """Create a Timetable instance from a plain ``schedule`` value."""
    if interval is None:
        return NullTimetable()
    if interval == "@once":
        return OnceTimetable()
    if interval == "@continuous":
        return ContinuousTimetable()
    if isinstance(interval, (timedelta, relativedelta)):
        return DeltaDataIntervalTimetable(interval)
    if isinstance(interval, str):
        if airflow_conf.getboolean("scheduler", "create_cron_data_intervals"):
            return CronDataIntervalTimetable(interval, timezone)
        else:
            return CronTriggerTimetable(interval, timezone=timezone)
    raise ValueError(f"{interval!r} is not a valid schedule.")


def get_last_dagrun(dag_id, session, include_externally_triggered=False):
    """
    Return the last dag run for a dag, None if there was none.

    Last dag run can be any type of run e.g. scheduled or backfilled.
    Overridden DagRuns are ignored.
    """
    DR = DagRun
    query = select(DR).where(DR.dag_id == dag_id)
    if not include_externally_triggered:
        query = query.where(DR.external_trigger == expression.false())
    query = query.order_by(DR.execution_date.desc())
    return session.scalar(query.limit(1))


def get_dataset_triggered_next_run_info(
    dag_ids: list[str], *, session: Session
) -> dict[str, dict[str, int | str]]:
    """
    Get next run info for a list of dag_ids.

    Given a list of dag_ids, get string representing how close any that are dataset triggered are
    their next run, e.g. "1 of 2 datasets updated".
    """
    from airflow.models.dataset import DagScheduleDatasetReference, DatasetDagRunQueue as DDRQ, DatasetModel

    return {
        x.dag_id: {
            "uri": x.uri,
            "ready": x.ready,
            "total": x.total,
        }
        for x in session.execute(
            select(
                DagScheduleDatasetReference.dag_id,
                # This is a dirty hack to workaround group by requiring an aggregate,
                # since grouping by dataset is not what we want to do here...but it works
                case((func.count() == 1, func.max(DatasetModel.uri)), else_="").label("uri"),
                func.count().label("total"),
                func.sum(case((DDRQ.target_dag_id.is_not(None), 1), else_=0)).label("ready"),
            )
            .join(
                DDRQ,
                and_(
                    DDRQ.dataset_id == DagScheduleDatasetReference.dataset_id,
                    DDRQ.target_dag_id == DagScheduleDatasetReference.dag_id,
                ),
                isouter=True,
            )
            .join(DatasetModel, DatasetModel.id == DagScheduleDatasetReference.dataset_id)
            .group_by(DagScheduleDatasetReference.dag_id)
            .where(DagScheduleDatasetReference.dag_id.in_(dag_ids))
        ).all()
    }


def _triggerer_is_healthy():
    from airflow.jobs.triggerer_job_runner import TriggererJobRunner

    job = TriggererJobRunner.most_recent_job()
    return job and job.is_alive()


@provide_session
def _create_orm_dagrun(
    dag,
    dag_id,
    run_id,
    logical_date,
    start_date,
    external_trigger,
    conf,
    state,
    run_type,
    dag_hash,
    creating_job_id,
    data_interval,
    session,
    triggered_by,
):
    run = DagRun(
        dag_id=dag_id,
        run_id=run_id,
        execution_date=logical_date,
        start_date=start_date,
        external_trigger=external_trigger,
        conf=conf,
        state=state,
        run_type=run_type,
        dag_hash=dag_hash,
        creating_job_id=creating_job_id,
        data_interval=data_interval,
        triggered_by=triggered_by,
    )
    # Load defaults into the following two fields to ensure result can be serialized detached
    run.log_template_id = int(session.scalar(select(func.max(LogTemplate.__table__.c.id))))
    run.consumed_dataset_events = []
    session.add(run)
    session.flush()
    run.dag = dag
    # create the associated task instances
    # state is None at the moment of creation
    run.verify_integrity(session=session)
    return run


# TODO: The following mapping is used to validate that the arguments passed to the DAG are of the correct
#  type. This is a temporary solution until we find a more sophisticated method for argument validation.
#  One potential method is to use `get_type_hints` from the typing module. However, this is not fully
#  compatible with future annotations for Python versions below 3.10. Once we require a minimum Python
#  version that supports `get_type_hints` effectively or find a better approach, we can replace this
#  manual type-checking method.
DAG_ARGS_EXPECTED_TYPES = {
    "dag_id": str,
    "description": str,
    "max_active_tasks": int,
    "max_active_runs": int,
    "max_consecutive_failed_dag_runs": int,
    "dagrun_timeout": timedelta,
    "default_view": str,
    "orientation": str,
    "catchup": bool,
    "doc_md": str,
    "is_paused_upon_creation": bool,
    "render_template_as_native_obj": bool,
    "tags": Collection,
    "auto_register": bool,
    "fail_stop": bool,
    "dag_display_name": str,
}


@functools.total_ordering
class DAG(LoggingMixin):
    """
    A dag (directed acyclic graph) is a collection of tasks with directional dependencies.

    A dag also has a schedule, a start date and an end date (optional).  For each schedule,
    (say daily or hourly), the DAG needs to run each individual tasks as their dependencies
    are met. Certain tasks have the property of depending on their own past, meaning that
    they can't run until their previous schedule (and upstream tasks) are completed.

    DAGs essentially act as namespaces for tasks. A task_id can only be
    added once to a DAG.

    Note that if you plan to use time zones all the dates provided should be pendulum
    dates. See :ref:`timezone_aware_dags`.

    .. versionadded:: 2.4
        The *schedule* argument to specify either time-based scheduling logic
        (timetable), or dataset-driven triggers.

    .. versionchanged:: 3.0
        The default value of *schedule* has been changed to *None* (no schedule).
        The previous default was ``timedelta(days=1)``.

    :param dag_id: The id of the DAG; must consist exclusively of alphanumeric
        characters, dashes, dots and underscores (all ASCII)
    :param description: The description for the DAG to e.g. be shown on the webserver
    :param schedule: If provided, this defines the rules according to which DAG
        runs are scheduled. Possible values include a cron expression string,
        timedelta object, Timetable, or list of Dataset objects.
        See also :doc:`/howto/timetable`.
    :param start_date: The timestamp from which the scheduler will
        attempt to backfill. If this is not provided, backfilling must be done
        manually with an explicit time range.
    :param end_date: A date beyond which your DAG won't run, leave to None
        for open-ended scheduling.
    :param template_searchpath: This list of folders (non-relative)
        defines where jinja will look for your templates. Order matters.
        Note that jinja/airflow includes the path of your DAG file by
        default
    :param template_undefined: Template undefined type.
    :param user_defined_macros: a dictionary of macros that will be exposed
        in your jinja templates. For example, passing ``dict(foo='bar')``
        to this argument allows you to ``{{ foo }}`` in all jinja
        templates related to this DAG. Note that you can pass any
        type of object here.
    :param user_defined_filters: a dictionary of filters that will be exposed
        in your jinja templates. For example, passing
        ``dict(hello=lambda name: 'Hello %s' % name)`` to this argument allows
        you to ``{{ 'world' | hello }}`` in all jinja templates related to
        this DAG.
    :param default_args: A dictionary of default parameters to be used
        as constructor keyword parameters when initialising operators.
        Note that operators have the same hook, and precede those defined
        here, meaning that if your dict contains `'depends_on_past': True`
        here and `'depends_on_past': False` in the operator's call
        `default_args`, the actual value will be `False`.
    :param params: a dictionary of DAG level parameters that are made
        accessible in templates, namespaced under `params`. These
        params can be overridden at the task level.
    :param max_active_tasks: the number of task instances allowed to run
        concurrently
    :param max_active_runs: maximum number of active DAG runs, beyond this
        number of DAG runs in a running state, the scheduler won't create
        new active DAG runs
    :param max_consecutive_failed_dag_runs: (experimental) maximum number of consecutive failed DAG runs,
        beyond this the scheduler will disable the DAG
    :param dagrun_timeout: Specify the duration a DagRun should be allowed to run before it times out or
        fails. Task instances that are running when a DagRun is timed out will be marked as skipped.
    :param sla_miss_callback: DEPRECATED - The SLA feature is removed in Airflow 3.0, to be replaced with a new implementation in 3.1
    :param default_view: Specify DAG default view (grid, graph, duration,
                                                   gantt, landing_times), default grid
    :param orientation: Specify DAG orientation in graph view (LR, TB, RL, BT), default LR
    :param catchup: Perform scheduler catchup (or only run latest)? Defaults to True
    :param on_failure_callback: A function or list of functions to be called when a DagRun of this dag fails.
        A context dictionary is passed as a single parameter to this function.
    :param on_success_callback: Much like the ``on_failure_callback`` except
        that it is executed when the dag succeeds.
    :param access_control: Specify optional DAG-level actions, e.g.,
        "{'role1': {'can_read'}, 'role2': {'can_read', 'can_edit', 'can_delete'}}"
        or it can specify the resource name if there is a DAGs Run resource, e.g.,
        "{'role1': {'DAG Runs': {'can_create'}}, 'role2': {'DAGs': {'can_read', 'can_edit', 'can_delete'}}"
    :param is_paused_upon_creation: Specifies if the dag is paused when created for the first time.
        If the dag exists already, this flag will be ignored. If this optional parameter
        is not specified, the global config setting will be used.
    :param jinja_environment_kwargs: additional configuration options to be passed to Jinja
        ``Environment`` for template rendering

        **Example**: to avoid Jinja from removing a trailing newline from template strings ::

            DAG(
                dag_id="my-dag",
                jinja_environment_kwargs={
                    "keep_trailing_newline": True,
                    # some other jinja2 Environment options here
                },
            )

        **See**: `Jinja Environment documentation
        <https://jinja.palletsprojects.com/en/2.11.x/api/#jinja2.Environment>`_

    :param render_template_as_native_obj: If True, uses a Jinja ``NativeEnvironment``
        to render templates as native Python types. If False, a Jinja
        ``Environment`` is used to render templates as string values.
    :param tags: List of tags to help filtering DAGs in the UI.
    :param owner_links: Dict of owners and their links, that will be clickable on the DAGs view UI.
        Can be used as an HTTP link (for example the link to your Slack channel), or a mailto link.
        e.g: {"dag_owner": "https://airflow.apache.org/"}
    :param auto_register: Automatically register this DAG when it is used in a ``with`` block
    :param fail_stop: Fails currently running tasks when task in DAG fails.
        **Warning**: A fail stop dag can only have tasks with the default trigger rule ("all_success").
        An exception will be thrown if any task in a fail stop dag has a non default trigger rule.
    :param dag_display_name: The display name of the DAG which appears on the UI.
    """

    _comps = {
        "dag_id",
        "task_ids",
        "start_date",
        "end_date",
        "fileloc",
        "template_searchpath",
        "last_loaded",
    }

    __serialized_fields: frozenset[str] | None = None

    fileloc: str
    """
    File path that needs to be imported to load this DAG.

    This may not be an actual file on disk in the case when this DAG is loaded
    from a ZIP file or other DAG distribution format.
    """

    # NOTE: When updating arguments here, please also keep arguments in @dag()
    # below in sync. (Search for 'def dag(' in this file.)
    def __init__(
        self,
        dag_id: str,
        description: str | None = None,
        schedule: ScheduleArg = None,
        start_date: datetime | None = None,
        end_date: datetime | None = None,
        template_searchpath: str | Iterable[str] | None = None,
        template_undefined: type[jinja2.StrictUndefined] = jinja2.StrictUndefined,
        user_defined_macros: dict | None = None,
        user_defined_filters: dict | None = None,
        default_args: dict | None = None,
        max_active_tasks: int = airflow_conf.getint("core", "max_active_tasks_per_dag"),
        max_active_runs: int = airflow_conf.getint("core", "max_active_runs_per_dag"),
        max_consecutive_failed_dag_runs: int = airflow_conf.getint(
            "core", "max_consecutive_failed_dag_runs_per_dag"
        ),
        dagrun_timeout: timedelta | None = None,
        sla_miss_callback: Any = None,
        default_view: str = airflow_conf.get_mandatory_value("webserver", "dag_default_view").lower(),
        orientation: str = airflow_conf.get_mandatory_value("webserver", "dag_orientation"),
        catchup: bool = airflow_conf.getboolean("scheduler", "catchup_by_default"),
        on_success_callback: None | DagStateChangeCallback | list[DagStateChangeCallback] = None,
        on_failure_callback: None | DagStateChangeCallback | list[DagStateChangeCallback] = None,
        doc_md: str | None = None,
        params: abc.MutableMapping | None = None,
        access_control: dict[str, dict[str, Collection[str]]] | dict[str, Collection[str]] | None = None,
        is_paused_upon_creation: bool | None = None,
        jinja_environment_kwargs: dict | None = None,
        render_template_as_native_obj: bool = False,
        tags: Collection[str] | None = None,
        owner_links: dict[str, str] | None = None,
        auto_register: bool = True,
        fail_stop: bool = False,
        dag_display_name: str | None = None,
    ):
        from airflow.utils.task_group import TaskGroup

        if tags and any(len(tag) > TAG_MAX_LEN for tag in tags):
            raise AirflowException(f"tag cannot be longer than {TAG_MAX_LEN} characters")

        self.owner_links = owner_links or {}
        self.user_defined_macros = user_defined_macros
        self.user_defined_filters = user_defined_filters
        if default_args and not isinstance(default_args, dict):
            raise TypeError("default_args must be a dict")
        self.default_args = copy.deepcopy(default_args or {})
        params = params or {}

        # merging potentially conflicting default_args['params'] into params
        if "params" in self.default_args:
            params.update(self.default_args["params"])
            del self.default_args["params"]

        # check self.params and convert them into ParamsDict
        self.params = ParamsDict(params)

        validate_key(dag_id)

        self._dag_id = dag_id
        self._dag_display_property_value = dag_display_name

        self._max_active_tasks = max_active_tasks
        self._pickle_id: int | None = None

        self._description = description
        # set file location to caller source path
        back = sys._getframe().f_back
        self.fileloc = back.f_code.co_filename if back else ""
        self.task_dict: dict[str, Operator] = {}

        # set timezone from start_date
        tz = None
        if start_date and start_date.tzinfo:
            tzinfo = None if start_date.tzinfo else settings.TIMEZONE
            tz = pendulum.instance(start_date, tz=tzinfo).timezone
        elif date := self.default_args.get("start_date"):
            if not isinstance(date, datetime):
                date = timezone.parse(date)
                self.default_args["start_date"] = date
                start_date = date

            tzinfo = None if date.tzinfo else settings.TIMEZONE
            tz = pendulum.instance(date, tz=tzinfo).timezone
        self.timezone: Timezone | FixedTimezone = tz or settings.TIMEZONE

        # Apply the timezone we settled on to end_date if it wasn't supplied
        if isinstance(_end_date := self.default_args.get("end_date"), str):
            self.default_args["end_date"] = timezone.parse(_end_date, timezone=self.timezone)

        self.start_date = timezone.convert_to_utc(start_date)
        self.end_date = timezone.convert_to_utc(end_date)

        # also convert tasks
        if "start_date" in self.default_args:
            self.default_args["start_date"] = timezone.convert_to_utc(self.default_args["start_date"])
        if "end_date" in self.default_args:
            self.default_args["end_date"] = timezone.convert_to_utc(self.default_args["end_date"])

        if isinstance(schedule, Timetable):
            self.timetable = schedule
        elif isinstance(schedule, BaseDataset):
            self.timetable = DatasetTriggeredTimetable(schedule)
        elif isinstance(schedule, Collection) and not isinstance(schedule, str):
            if not all(isinstance(x, (Dataset, DatasetAlias)) for x in schedule):
                raise ValueError("All elements in 'schedule' should be datasets or dataset aliases")
            self.timetable = DatasetTriggeredTimetable(DatasetAll(*schedule))
        else:
            self.timetable = create_timetable(schedule, self.timezone)

        requires_automatic_backfilling = self.timetable.can_be_scheduled and catchup
        if requires_automatic_backfilling and not ("start_date" in self.default_args or self.start_date):
            raise ValueError("start_date is required when catchup=True")

        if isinstance(template_searchpath, str):
            template_searchpath = [template_searchpath]
        self.template_searchpath = template_searchpath
        self.template_undefined = template_undefined
        self.last_loaded: datetime = timezone.utcnow()
        self.safe_dag_id = dag_id.replace(".", "__dot__")
        self.max_active_runs = max_active_runs
        self.max_consecutive_failed_dag_runs = max_consecutive_failed_dag_runs
        if self.max_consecutive_failed_dag_runs == 0:
            self.max_consecutive_failed_dag_runs = airflow_conf.getint(
                "core", "max_consecutive_failed_dag_runs_per_dag"
            )
        if self.max_consecutive_failed_dag_runs < 0:
            raise AirflowException(
                f"Invalid max_consecutive_failed_dag_runs: {self.max_consecutive_failed_dag_runs}."
                f"Requires max_consecutive_failed_dag_runs >= 0"
            )
        if self.timetable.active_runs_limit is not None:
            if self.timetable.active_runs_limit < self.max_active_runs:
                raise AirflowException(
                    f"Invalid max_active_runs: {type(self.timetable)} "
                    f"requires max_active_runs <= {self.timetable.active_runs_limit}"
                )
        self.dagrun_timeout = dagrun_timeout
        if sla_miss_callback:
            log.warning(
                "The SLA feature is removed in Airflow 3.0, to be replaced with a new implementation in 3.1"
            )
        if default_view in DEFAULT_VIEW_PRESETS:
            self._default_view: str = default_view
        else:
            raise AirflowException(
                f"Invalid values of dag.default_view: only support "
                f"{DEFAULT_VIEW_PRESETS}, but get {default_view}"
            )
        if orientation in ORIENTATION_PRESETS:
            self.orientation = orientation
        else:
            raise AirflowException(
                f"Invalid values of dag.orientation: only support "
                f"{ORIENTATION_PRESETS}, but get {orientation}"
            )
        self.catchup: bool = catchup

        self.partial: bool = False
        self.on_success_callback = on_success_callback
        self.on_failure_callback = on_failure_callback

        # Keeps track of any extra edge metadata (sparse; will not contain all
        # edges, so do not iterate over it for that). Outer key is upstream
        # task ID, inner key is downstream task ID.
        self.edge_info: dict[str, dict[str, EdgeInfoType]] = {}

        # To keep it in parity with Serialized DAGs
        # and identify if DAG has on_*_callback without actually storing them in Serialized JSON
        self.has_on_success_callback: bool = self.on_success_callback is not None
        self.has_on_failure_callback: bool = self.on_failure_callback is not None

        self._access_control = DAG._upgrade_outdated_dag_access_control(access_control)
        self.is_paused_upon_creation = is_paused_upon_creation
        self.auto_register = auto_register

        self.fail_stop: bool = fail_stop

        self.jinja_environment_kwargs = jinja_environment_kwargs
        self.render_template_as_native_obj = render_template_as_native_obj

        self.doc_md = self.get_doc_md(doc_md)

        self.tags: MutableSet[str] = set(tags or [])
        self._task_group = TaskGroup.create_root(self)
        self.validate_schedule_and_params()
        wrong_links = dict(self.iter_invalid_owner_links())
        if wrong_links:
            raise AirflowException(
                "Wrong link format was used for the owner. Use a valid link \n"
                f"Bad formatted links are: {wrong_links}"
            )

        # this will only be set at serialization time
        # it's only use is for determining the relative
        # fileloc based only on the serialize dag
        self._processor_dags_folder = None

        validate_instance_args(self, DAG_ARGS_EXPECTED_TYPES)

    def get_doc_md(self, doc_md: str | None) -> str | None:
        if doc_md is None:
            return doc_md

        if doc_md.endswith(".md"):
            try:
                return open(doc_md).read()
            except FileNotFoundError:
                return doc_md

        return doc_md

    def validate(self):
        """
        Validate the DAG has a coherent setup.

        This is called by the DAG bag before bagging the DAG.
        """
        self.validate_executor_field()
        self.validate_schedule_and_params()
        self.timetable.validate()
        self.validate_setup_teardown()

    def validate_executor_field(self):
        for task in self.tasks:
            if task.executor:
                try:
                    ExecutorLoader.lookup_executor_name_by_str(task.executor)
                except UnknownExecutorException:
                    raise UnknownExecutorException(
                        f"The specified executor {task.executor} for task {task.task_id} is not "
                        "configured. Review the core.executors Airflow configuration to add it or "
                        "update the executor configuration for this task."
                    )

    def validate_setup_teardown(self):
        """
        Validate that setup and teardown tasks are configured properly.

        :meta private:
        """
        for task in self.tasks:
            if task.is_setup:
                for down_task in task.downstream_list:
                    if not down_task.is_teardown and down_task.trigger_rule != TriggerRule.ALL_SUCCESS:
                        # todo: we can relax this to allow out-of-scope tasks to have other trigger rules
                        # this is required to ensure consistent behavior of dag
                        # when clearing an indirect setup
                        raise ValueError("Setup tasks must be followed with trigger rule ALL_SUCCESS.")
            FailStopDagInvalidTriggerRule.check(dag=self, trigger_rule=task.trigger_rule)

    def __repr__(self):
        return f"<DAG: {self.dag_id}>"

    def __eq__(self, other):
        if type(self) is type(other):
            # Use getattr() instead of __dict__ as __dict__ doesn't return
            # correct values for properties.
            return all(getattr(self, c, None) == getattr(other, c, None) for c in self._comps)
        return False

    def __ne__(self, other):
        return not self == other

    def __lt__(self, other):
        return self.dag_id < other.dag_id

    def __hash__(self):
        hash_components = [type(self)]
        for c in self._comps:
            # task_ids returns a list and lists can't be hashed
            if c == "task_ids":
                val = tuple(self.task_dict)
            else:
                val = getattr(self, c, None)
            try:
                hash(val)
                hash_components.append(val)
            except TypeError:
                hash_components.append(repr(val))
        return hash(tuple(hash_components))

    # Context Manager -----------------------------------------------
    def __enter__(self):
        DagContext.push_context_managed_dag(self)
        return self

    def __exit__(self, _type, _value, _tb):
        DagContext.pop_context_managed_dag()

    # /Context Manager ----------------------------------------------

    @staticmethod
    def _upgrade_outdated_dag_access_control(access_control=None):
        """Look for outdated dag level actions in DAG access_controls and replace them with updated actions."""
        if access_control is None:
            return None
        updated_access_control = {}
        for role, perms in access_control.items():
            if packaging_version.parse(FAB_VERSION) >= packaging_version.parse("1.3.0"):
                updated_access_control[role] = updated_access_control.get(role, {})
                if isinstance(perms, (set, list)):
                    # Support for old-style access_control where only the actions are specified
                    updated_access_control[role][permissions.RESOURCE_DAG] = set(perms)
                else:
                    updated_access_control[role] = perms
            elif isinstance(perms, dict):
                # Not allow new access control format with old FAB versions
                raise AirflowException(
                    "Please upgrade the FAB provider to a version >= 1.3.0 to allow "
                    "use the Dag Level Access Control new format."
                )
            else:
                updated_access_control[role] = set(perms)

        return updated_access_control

    def get_next_data_interval(self, dag_model: DagModel) -> DataInterval | None:
        """
        Get the data interval of the next scheduled run.

        For compatibility, this method infers the data interval from the DAG's
        schedule if the run does not have an explicit one set, which is possible
        for runs created prior to AIP-39.

        This function is private to Airflow core and should not be depended on as a
        part of the Python API.

        :meta private:
        """
        if self.dag_id != dag_model.dag_id:
            raise ValueError(f"Arguments refer to different DAGs: {self.dag_id} != {dag_model.dag_id}")
        if dag_model.next_dagrun is None:  # Next run not scheduled.
            return None
        data_interval = dag_model.next_dagrun_data_interval
        if data_interval is not None:
            return data_interval

        # Compatibility: A run was scheduled without an explicit data interval.
        # This means the run was scheduled before AIP-39 implementation. Try to
        # infer from the logical date.
        return self.infer_automated_data_interval(dag_model.next_dagrun)

    def get_run_data_interval(self, run: DagRun | DagRunPydantic) -> DataInterval:
        """
        Get the data interval of this run.

        For compatibility, this method infers the data interval from the DAG's
        schedule if the run does not have an explicit one set, which is possible for
        runs created prior to AIP-39.

        This function is private to Airflow core and should not be depended on as a
        part of the Python API.

        :meta private:
        """
        if run.dag_id is not None and run.dag_id != self.dag_id:
            raise ValueError(f"Arguments refer to different DAGs: {self.dag_id} != {run.dag_id}")
        data_interval = _get_model_data_interval(run, "data_interval_start", "data_interval_end")
        if data_interval is not None:
            return data_interval
        # Compatibility: runs created before AIP-39 implementation don't have an
        # explicit data interval. Try to infer from the logical date.
        return self.infer_automated_data_interval(run.execution_date)

    def infer_automated_data_interval(self, logical_date: datetime) -> DataInterval:
        """
        Infer a data interval for a run against this DAG.

        This method is used to bridge runs created prior to AIP-39
        implementation, which do not have an explicit data interval. Therefore,
        this method only considers ``schedule_interval`` values valid prior to
        Airflow 2.2.

        DO NOT call this method if there is a known data interval.

        :meta private:
        """
        timetable_type = type(self.timetable)
        if issubclass(timetable_type, (NullTimetable, OnceTimetable, DatasetTriggeredTimetable)):
            return DataInterval.exact(timezone.coerce_datetime(logical_date))
        start = timezone.coerce_datetime(logical_date)
        if issubclass(timetable_type, CronDataIntervalTimetable):
            end = cast(CronDataIntervalTimetable, self.timetable)._get_next(start)
        elif issubclass(timetable_type, DeltaDataIntervalTimetable):
            end = cast(DeltaDataIntervalTimetable, self.timetable)._get_next(start)
        # Contributors: When the exception below is raised, you might want to
        # add an 'elif' block here to handle custom timetables. Stop! The bug
        # you're looking for is instead at when the DAG run (represented by
        # logical_date) was created. See GH-31969 for an example:
        # * Wrong fix: GH-32074 (modifies this function).
        # * Correct fix: GH-32118 (modifies the DAG run creation code).
        else:
            raise ValueError(f"Not a valid timetable: {self.timetable!r}")
        return DataInterval(start, end)

    def next_dagrun_info(
        self,
        last_automated_dagrun: None | DataInterval,
        *,
        restricted: bool = True,
    ) -> DagRunInfo | None:
        """
        Get information about the next DagRun of this dag after ``date_last_automated_dagrun``.

        This calculates what time interval the next DagRun should operate on
        (its execution date) and when it can be scheduled, according to the
        dag's timetable, start_date, end_date, etc. This doesn't check max
        active run or any other "max_active_tasks" type limits, but only
        performs calculations based on the various date and interval fields of
        this dag and its tasks.

        :param last_automated_dagrun: The ``max(execution_date)`` of
            existing "automated" DagRuns for this dag (scheduled or backfill,
            but not manual).
        :param restricted: If set to *False* (default is *True*), ignore
            ``start_date``, ``end_date``, and ``catchup`` specified on the DAG
            or tasks.
        :return: DagRunInfo of the next dagrun, or None if a dagrun is not
            going to be scheduled.
        """
        data_interval = None
        if isinstance(last_automated_dagrun, datetime):
            raise ValueError(
                "Passing a datetime to DAG.next_dagrun_info is not supported anymore. Use a DataInterval instead."
            )
        data_interval = last_automated_dagrun
        if restricted:
            restriction = self._time_restriction
        else:
            restriction = TimeRestriction(earliest=None, latest=None, catchup=True)
        try:
            info = self.timetable.next_dagrun_info(
                last_automated_data_interval=data_interval,
                restriction=restriction,
            )
        except Exception:
            self.log.exception(
                "Failed to fetch run info after data interval %s for DAG %r",
                data_interval,
                self.dag_id,
            )
            info = None
        return info

    @functools.cached_property
    def _time_restriction(self) -> TimeRestriction:
        start_dates = [t.start_date for t in self.tasks if t.start_date]
        if self.start_date is not None:
            start_dates.append(self.start_date)
        earliest = None
        if start_dates:
            earliest = timezone.coerce_datetime(min(start_dates))
        latest = self.end_date
        end_dates = [t.end_date for t in self.tasks if t.end_date]
        if len(end_dates) == len(self.tasks):  # not exists null end_date
            if self.end_date is not None:
                end_dates.append(self.end_date)
            if end_dates:
                latest = timezone.coerce_datetime(max(end_dates))
        return TimeRestriction(earliest, latest, self.catchup)

    def iter_dagrun_infos_between(
        self,
        earliest: pendulum.DateTime | None,
        latest: pendulum.DateTime,
        *,
        align: bool = True,
    ) -> Iterable[DagRunInfo]:
        """
        Yield DagRunInfo using this DAG's timetable between given interval.

        DagRunInfo instances yielded if their ``logical_date`` is not earlier
        than ``earliest``, nor later than ``latest``. The instances are ordered
        by their ``logical_date`` from earliest to latest.

        If ``align`` is ``False``, the first run will happen immediately on
        ``earliest``, even if it does not fall on the logical timetable schedule.
        The default is ``True``.

        Example: A DAG is scheduled to run every midnight (``0 0 * * *``). If
        ``earliest`` is ``2021-06-03 23:00:00``, the first DagRunInfo would be
        ``2021-06-03 23:00:00`` if ``align=False``, and ``2021-06-04 00:00:00``
        if ``align=True``.
        """
        if earliest is None:
            earliest = self._time_restriction.earliest
        if earliest is None:
            raise ValueError("earliest was None and we had no value in time_restriction to fallback on")
        earliest = timezone.coerce_datetime(earliest)
        latest = timezone.coerce_datetime(latest)

        restriction = TimeRestriction(earliest, latest, catchup=True)

        try:
            info = self.timetable.next_dagrun_info(
                last_automated_data_interval=None,
                restriction=restriction,
            )
        except Exception:
            self.log.exception(
                "Failed to fetch run info after data interval %s for DAG %r",
                None,
                self.dag_id,
            )
            info = None

        if info is None:
            # No runs to be scheduled between the user-supplied timeframe. But
            # if align=False, "invent" a data interval for the timeframe itself.
            if not align:
                yield DagRunInfo.interval(earliest, latest)
            return

        # If align=False and earliest does not fall on the timetable's logical
        # schedule, "invent" a data interval for it.
        if not align and info.logical_date != earliest:
            yield DagRunInfo.interval(earliest, info.data_interval.start)

        # Generate naturally according to schedule.
        while info is not None:
            yield info
            try:
                info = self.timetable.next_dagrun_info(
                    last_automated_data_interval=info.data_interval,
                    restriction=restriction,
                )
            except Exception:
                self.log.exception(
                    "Failed to fetch run info after data interval %s for DAG %r",
                    info.data_interval if info else "<NONE>",
                    self.dag_id,
                )
                break

    @provide_session
    def get_last_dagrun(self, session=NEW_SESSION, include_externally_triggered=False):
        return get_last_dagrun(
            self.dag_id, session=session, include_externally_triggered=include_externally_triggered
        )

    @provide_session
    def has_dag_runs(self, session=NEW_SESSION, include_externally_triggered=True) -> bool:
        return (
            get_last_dagrun(
                self.dag_id, session=session, include_externally_triggered=include_externally_triggered
            )
            is not None
        )

    @property
    def dag_id(self) -> str:
        return self._dag_id

    @dag_id.setter
    def dag_id(self, value: str) -> None:
        self._dag_id = value

    @property
    def timetable_summary(self) -> str:
        return self.timetable.summary

    @property
    def max_active_tasks(self) -> int:
        return self._max_active_tasks

    @max_active_tasks.setter
    def max_active_tasks(self, value: int):
        self._max_active_tasks = value

    @property
    def access_control(self):
        return self._access_control

    @access_control.setter
    def access_control(self, value):
        self._access_control = DAG._upgrade_outdated_dag_access_control(value)

    @property
    def dag_display_name(self) -> str:
        return self._dag_display_property_value or self._dag_id

    @property
    def description(self) -> str | None:
        return self._description

    @property
    def default_view(self) -> str:
        return self._default_view

    @property
    def pickle_id(self) -> int | None:
        return self._pickle_id

    @pickle_id.setter
    def pickle_id(self, value: int) -> None:
        self._pickle_id = value

    def param(self, name: str, default: Any = NOTSET) -> DagParam:
        """
        Return a DagParam object for current dag.

        :param name: dag parameter name.
        :param default: fallback value for dag parameter.
        :return: DagParam instance for specified name and current dag.
        """
        return DagParam(current_dag=self, name=name, default=default)

    @property
    def tasks(self) -> list[Operator]:
        return list(self.task_dict.values())

    @tasks.setter
    def tasks(self, val):
        raise AttributeError("DAG.tasks can not be modified. Use dag.add_task() instead.")

    @property
    def task_ids(self) -> list[str]:
        return list(self.task_dict)

    @property
    def teardowns(self) -> list[Operator]:
        return [task for task in self.tasks if getattr(task, "is_teardown", None)]

    @property
    def tasks_upstream_of_teardowns(self) -> list[Operator]:
        upstream_tasks = [t.upstream_list for t in self.teardowns]
        return [val for sublist in upstream_tasks for val in sublist if not getattr(val, "is_teardown", None)]

    @property
    def task_group(self) -> TaskGroup:
        return self._task_group

    @property
    def relative_fileloc(self) -> pathlib.Path:
        """File location of the importable dag 'file' relative to the configured DAGs folder."""
        path = pathlib.Path(self.fileloc)
        try:
            rel_path = path.relative_to(self._processor_dags_folder or settings.DAGS_FOLDER)
            if rel_path == pathlib.Path("."):
                return path
            else:
                return rel_path
        except ValueError:
            # Not relative to DAGS_FOLDER.
            return path

    @property
    def folder(self) -> str:
        """Folder location of where the DAG object is instantiated."""
        return os.path.dirname(self.fileloc)

    @property
    def owner(self) -> str:
        """
        Return list of all owners found in DAG tasks.

        :return: Comma separated list of owners in DAG tasks
        """
        return ", ".join({t.owner for t in self.tasks})

    @property
    def allow_future_exec_dates(self) -> bool:
        return settings.ALLOW_FUTURE_EXEC_DATES and not self.timetable.can_be_scheduled

    @provide_session
    def get_concurrency_reached(self, session=NEW_SESSION) -> bool:
        """Return a boolean indicating whether the max_active_tasks limit for this DAG has been reached."""
        TI = TaskInstance
        total_tasks = session.scalar(
            select(func.count(TI.task_id)).where(
                TI.dag_id == self.dag_id,
                TI.state == TaskInstanceState.RUNNING,
            )
        )
        return total_tasks >= self.max_active_tasks

    @provide_session
    def get_is_active(self, session=NEW_SESSION) -> None:
        """Return a boolean indicating whether this DAG is active."""
        return session.scalar(select(DagModel.is_active).where(DagModel.dag_id == self.dag_id))

    @provide_session
    def get_is_paused(self, session=NEW_SESSION) -> None:
        """Return a boolean indicating whether this DAG is paused."""
        return session.scalar(select(DagModel.is_paused).where(DagModel.dag_id == self.dag_id))

    @staticmethod
    @internal_api_call
    @provide_session
    def fetch_callback(
        dag: DAG,
        dag_run_id: str,
        success: bool = True,
        reason: str | None = None,
        *,
        session: Session = NEW_SESSION,
    ) -> tuple[list[TaskStateChangeCallback], Context] | None:
        """
        Fetch the appropriate callbacks depending on the value of success.

        This method gets the context of a single TaskInstance part of this DagRun and returns it along
        the list of callbacks.

        :param dag: DAG object
        :param dag_run_id: The DAG run ID
        :param success: Flag to specify if failure or success callback should be called
        :param reason: Completion reason
        :param session: Database session
        """
        callbacks = dag.on_success_callback if success else dag.on_failure_callback
        if callbacks:
            dagrun = DAG.fetch_dagrun(dag_id=dag.dag_id, run_id=dag_run_id, session=session)
            callbacks = callbacks if isinstance(callbacks, list) else [callbacks]
            tis = dagrun.get_task_instances(session=session)
            # tis from a dagrun may not be a part of dag.partial_subset,
            # since dag.partial_subset is a subset of the dag.
            # This ensures that we will only use the accessible TI
            # context for the callback.
            if dag.partial:
                tis = [ti for ti in tis if not ti.state == State.NONE]
            # filter out removed tasks
            tis = [ti for ti in tis if ti.state != TaskInstanceState.REMOVED]
            ti = tis[-1]  # get first TaskInstance of DagRun
            ti.task = dag.get_task(ti.task_id)
            context = ti.get_template_context(session=session)
            context["reason"] = reason
            return callbacks, context
        return None

    @provide_session
    def handle_callback(self, dagrun: DagRun, success=True, reason=None, session=NEW_SESSION):
        """
        Triggers on_failure_callback or on_success_callback as appropriate.

        This method gets the context of a single TaskInstance part of this DagRun
        and passes that to the callable along with a 'reason', primarily to
        differentiate DagRun failures.

        .. note: The logs end up in
            ``$AIRFLOW_HOME/logs/scheduler/latest/PROJECT/DAG_FILE.py.log``

        :param dagrun: DagRun object
        :param success: Flag to specify if failure or success callback should be called
        :param reason: Completion reason
        :param session: Database session
        """
        callbacks, context = DAG.fetch_callback(
            dag=self, dag_run_id=dagrun.run_id, success=success, reason=reason, session=session
        ) or (None, None)

        DAG.execute_callback(callbacks, context, self.dag_id)

    @classmethod
    def execute_callback(cls, callbacks: list[Callable] | None, context: Context | None, dag_id: str):
        """
        Triggers the callbacks with the given context.

        :param callbacks: List of callbacks to call
        :param context: Context to pass to all callbacks
        :param dag_id: The dag_id of the DAG to find.
        """
        if callbacks and context:
            for callback in callbacks:
                cls.logger().info("Executing dag callback function: %s", callback)
                try:
                    callback(context)
                except Exception:
                    cls.logger().exception("failed to invoke dag state update callback")
                    Stats.incr("dag.callback_exceptions", tags={"dag_id": dag_id})

    def get_active_runs(self):
        """
        Return a list of dag run execution dates currently running.

        :return: List of execution dates
        """
        runs = DagRun.find(dag_id=self.dag_id, state=DagRunState.RUNNING)

        active_dates = []
        for run in runs:
            active_dates.append(run.execution_date)

        return active_dates

    @provide_session
    def get_num_active_runs(self, external_trigger=None, only_running=True, session=NEW_SESSION):
        """
        Return the number of active "running" dag runs.

        :param external_trigger: True for externally triggered active dag runs
        :param session:
        :return: number greater than 0 for active dag runs
        """
        query = select(func.count()).where(DagRun.dag_id == self.dag_id)
        if only_running:
            query = query.where(DagRun.state == DagRunState.RUNNING)
        else:
            query = query.where(DagRun.state.in_({DagRunState.RUNNING, DagRunState.QUEUED}))

        if external_trigger is not None:
            query = query.where(
                DagRun.external_trigger == (expression.true() if external_trigger else expression.false())
            )

        return session.scalar(query)

    @staticmethod
    @internal_api_call
    @provide_session
    def fetch_dagrun(
        dag_id: str,
        execution_date: datetime | None = None,
        run_id: str | None = None,
        session: Session = NEW_SESSION,
    ) -> DagRun | DagRunPydantic:
        """
        Return the dag run for a given execution date or run_id if it exists, otherwise none.

        :param dag_id: The dag_id of the DAG to find.
        :param execution_date: The execution date of the DagRun to find.
        :param run_id: The run_id of the DagRun to find.
        :param session:
        :return: The DagRun if found, otherwise None.
        """
        if not (execution_date or run_id):
            raise TypeError("You must provide either the execution_date or the run_id")
        query = select(DagRun)
        if execution_date:
            query = query.where(DagRun.dag_id == dag_id, DagRun.execution_date == execution_date)
        if run_id:
            query = query.where(DagRun.dag_id == dag_id, DagRun.run_id == run_id)
        return session.scalar(query)

    @provide_session
    def get_dagrun(
        self,
        execution_date: datetime | None = None,
        run_id: str | None = None,
        session: Session = NEW_SESSION,
    ) -> DagRun | DagRunPydantic:
        return DAG.fetch_dagrun(
            dag_id=self.dag_id, execution_date=execution_date, run_id=run_id, session=session
        )

    @provide_session
    def get_dagruns_between(self, start_date, end_date, session=NEW_SESSION):
        """
        Return the list of dag runs between start_date (inclusive) and end_date (inclusive).

        :param start_date: The starting execution date of the DagRun to find.
        :param end_date: The ending execution date of the DagRun to find.
        :param session:
        :return: The list of DagRuns found.
        """
        dagruns = session.scalars(
            select(DagRun).where(
                DagRun.dag_id == self.dag_id,
                DagRun.execution_date >= start_date,
                DagRun.execution_date <= end_date,
            )
        ).all()

        return dagruns

    @provide_session
    def get_latest_execution_date(self, session: Session = NEW_SESSION) -> pendulum.DateTime | None:
        """Return the latest date for which at least one dag run exists."""
        return session.scalar(select(func.max(DagRun.execution_date)).where(DagRun.dag_id == self.dag_id))

    def resolve_template_files(self):
        for t in self.tasks:
            t.resolve_template_files()

    def get_template_env(self, *, force_sandboxed: bool = False) -> jinja2.Environment:
        """Build a Jinja2 environment."""
        # Collect directories to search for template files
        searchpath = [self.folder]
        if self.template_searchpath:
            searchpath += self.template_searchpath

        # Default values (for backward compatibility)
        jinja_env_options = {
            "loader": jinja2.FileSystemLoader(searchpath),
            "undefined": self.template_undefined,
            "extensions": ["jinja2.ext.do"],
            "cache_size": 0,
        }
        if self.jinja_environment_kwargs:
            jinja_env_options.update(self.jinja_environment_kwargs)
        env: jinja2.Environment
        if self.render_template_as_native_obj and not force_sandboxed:
            env = airflow.templates.NativeEnvironment(**jinja_env_options)
        else:
            env = airflow.templates.SandboxedEnvironment(**jinja_env_options)

        # Add any user defined items. Safe to edit globals as long as no templates are rendered yet.
        # http://jinja.pocoo.org/docs/2.10/api/#jinja2.Environment.globals
        if self.user_defined_macros:
            env.globals.update(self.user_defined_macros)
        if self.user_defined_filters:
            env.filters.update(self.user_defined_filters)

        return env

    def set_dependency(self, upstream_task_id, downstream_task_id):
        """Set dependency between two tasks that already have been added to the DAG using add_task()."""
        self.get_task(upstream_task_id).set_downstream(self.get_task(downstream_task_id))

    @provide_session
    def get_task_instances_before(
        self,
        base_date: datetime,
        num: int,
        *,
        session: Session = NEW_SESSION,
    ) -> list[TaskInstance]:
        """
        Get ``num`` task instances before (including) ``base_date``.

        The returned list may contain exactly ``num`` task instances
        corresponding to any DagRunType. It can have less if there are
        less than ``num`` scheduled DAG runs before ``base_date``.
        """
        execution_dates: list[Any] = session.execute(
            select(DagRun.execution_date)
            .where(
                DagRun.dag_id == self.dag_id,
                DagRun.execution_date <= base_date,
            )
            .order_by(DagRun.execution_date.desc())
            .limit(num)
        ).all()

        if not execution_dates:
            return self.get_task_instances(start_date=base_date, end_date=base_date, session=session)

        min_date: datetime | None = execution_dates[-1]._mapping.get(
            "execution_date"
        )  # getting the last value from the list

        return self.get_task_instances(start_date=min_date, end_date=base_date, session=session)

    @provide_session
    def get_task_instances(
        self,
        start_date: datetime | None = None,
        end_date: datetime | None = None,
        state: list[TaskInstanceState] | None = None,
        session: Session = NEW_SESSION,
    ) -> list[TaskInstance]:
        if not start_date:
            start_date = (timezone.utcnow() - timedelta(30)).replace(
                hour=0, minute=0, second=0, microsecond=0
            )

        query = self._get_task_instances(
            task_ids=None,
            start_date=start_date,
            end_date=end_date,
            run_id=None,
            state=state or (),
            include_dependent_dags=False,
            exclude_task_ids=(),
            session=session,
        )
        return session.scalars(cast(Select, query).order_by(DagRun.execution_date)).all()

    @overload
    def _get_task_instances(
        self,
        *,
        task_ids: Collection[str | tuple[str, int]] | None,
        start_date: datetime | None,
        end_date: datetime | None,
        run_id: str | None,
        state: TaskInstanceState | Sequence[TaskInstanceState],
        include_dependent_dags: bool,
        exclude_task_ids: Collection[str | tuple[str, int]] | None,
        session: Session,
        dag_bag: DagBag | None = ...,
    ) -> Iterable[TaskInstance]: ...  # pragma: no cover

    @overload
    def _get_task_instances(
        self,
        *,
        task_ids: Collection[str | tuple[str, int]] | None,
        as_pk_tuple: Literal[True],
        start_date: datetime | None,
        end_date: datetime | None,
        run_id: str | None,
        state: TaskInstanceState | Sequence[TaskInstanceState],
        include_dependent_dags: bool,
        exclude_task_ids: Collection[str | tuple[str, int]] | None,
        session: Session,
        dag_bag: DagBag | None = ...,
        recursion_depth: int = ...,
        max_recursion_depth: int = ...,
        visited_external_tis: set[TaskInstanceKey] = ...,
    ) -> set[TaskInstanceKey]: ...  # pragma: no cover

    def _get_task_instances(
        self,
        *,
        task_ids: Collection[str | tuple[str, int]] | None,
        as_pk_tuple: Literal[True, None] = None,
        start_date: datetime | None,
        end_date: datetime | None,
        run_id: str | None,
        state: TaskInstanceState | Sequence[TaskInstanceState],
        include_dependent_dags: bool,
        exclude_task_ids: Collection[str | tuple[str, int]] | None,
        session: Session,
        dag_bag: DagBag | None = None,
        recursion_depth: int = 0,
        max_recursion_depth: int | None = None,
        visited_external_tis: set[TaskInstanceKey] | None = None,
    ) -> Iterable[TaskInstance] | set[TaskInstanceKey]:
        TI = TaskInstance

        # If we are looking at dependent dags we want to avoid UNION calls
        # in SQL (it doesn't play nice with fields that have no equality operator,
        # like JSON types), we instead build our result set separately.
        #
        # This will be empty if we are only looking at one dag, in which case
        # we can return the filtered TI query object directly.
        result: set[TaskInstanceKey] = set()

        # Do we want full objects, or just the primary columns?
        if as_pk_tuple:
            tis = select(TI.dag_id, TI.task_id, TI.run_id, TI.map_index)
        else:
            tis = select(TaskInstance)
        tis = tis.join(TaskInstance.dag_run)

        if self.partial:
            tis = tis.where(TaskInstance.dag_id == self.dag_id, TaskInstance.task_id.in_(self.task_ids))
        else:
            tis = tis.where(TaskInstance.dag_id == self.dag_id)
        if run_id:
            tis = tis.where(TaskInstance.run_id == run_id)
        if start_date:
            tis = tis.where(DagRun.execution_date >= start_date)
        if task_ids is not None:
            tis = tis.where(TaskInstance.ti_selector_condition(task_ids))

        # This allows allow_trigger_in_future config to take affect, rather than mandating exec_date <= UTC
        if end_date or not self.allow_future_exec_dates:
            end_date = end_date or timezone.utcnow()
            tis = tis.where(DagRun.execution_date <= end_date)

        if state:
            if isinstance(state, (str, TaskInstanceState)):
                tis = tis.where(TaskInstance.state == state)
            elif len(state) == 1:
                tis = tis.where(TaskInstance.state == state[0])
            else:
                # this is required to deal with NULL values
                if None in state:
                    if all(x is None for x in state):
                        tis = tis.where(TaskInstance.state.is_(None))
                    else:
                        not_none_state = [s for s in state if s]
                        tis = tis.where(
                            or_(TaskInstance.state.in_(not_none_state), TaskInstance.state.is_(None))
                        )
                else:
                    tis = tis.where(TaskInstance.state.in_(state))

        if include_dependent_dags:
            # Recursively find external tasks indicated by ExternalTaskMarker
            from airflow.sensors.external_task import ExternalTaskMarker

            query = tis
            if as_pk_tuple:
                all_tis = session.execute(query).all()
                condition = TI.filter_for_tis(TaskInstanceKey(*cols) for cols in all_tis)
                if condition is not None:
                    query = select(TI).where(condition)

            if visited_external_tis is None:
                visited_external_tis = set()

            external_tasks = session.scalars(query.where(TI.operator == ExternalTaskMarker.__name__))

            for ti in external_tasks:
                ti_key = ti.key.primary
                if ti_key in visited_external_tis:
                    continue

                visited_external_tis.add(ti_key)

                task: ExternalTaskMarker = cast(ExternalTaskMarker, copy.copy(self.get_task(ti.task_id)))
                ti.task = task

                if max_recursion_depth is None:
                    # Maximum recursion depth allowed is the recursion_depth of the first
                    # ExternalTaskMarker in the tasks to be visited.
                    max_recursion_depth = task.recursion_depth

                if recursion_depth + 1 > max_recursion_depth:
                    # Prevent cycles or accidents.
                    raise AirflowException(
                        f"Maximum recursion depth {max_recursion_depth} reached for "
                        f"{ExternalTaskMarker.__name__} {ti.task_id}. "
                        f"Attempted to clear too many tasks or there may be a cyclic dependency."
                    )
                ti.render_templates()
                external_tis = session.scalars(
                    select(TI)
                    .join(TI.dag_run)
                    .where(
                        TI.dag_id == task.external_dag_id,
                        TI.task_id == task.external_task_id,
                        DagRun.execution_date == pendulum.parse(task.execution_date),
                    )
                )

                for tii in external_tis:
                    if not dag_bag:
                        from airflow.models.dagbag import DagBag

                        dag_bag = DagBag(read_dags_from_db=True)
                    external_dag = dag_bag.get_dag(tii.dag_id, session=session)
                    if not external_dag:
                        raise AirflowException(f"Could not find dag {tii.dag_id}")
                    downstream = external_dag.partial_subset(
                        task_ids_or_regex=[tii.task_id],
                        include_upstream=False,
                        include_downstream=True,
                    )
                    result.update(
                        downstream._get_task_instances(
                            task_ids=None,
                            run_id=tii.run_id,
                            start_date=None,
                            end_date=None,
                            state=state,
                            include_dependent_dags=include_dependent_dags,
                            as_pk_tuple=True,
                            exclude_task_ids=exclude_task_ids,
                            dag_bag=dag_bag,
                            session=session,
                            recursion_depth=recursion_depth + 1,
                            max_recursion_depth=max_recursion_depth,
                            visited_external_tis=visited_external_tis,
                        )
                    )

        if result or as_pk_tuple:
            # Only execute the `ti` query if we have also collected some other results
            if as_pk_tuple:
                tis_query = session.execute(tis).all()
                result.update(TaskInstanceKey(**cols._mapping) for cols in tis_query)
            else:
                result.update(ti.key for ti in session.scalars(tis))

            if exclude_task_ids is not None:
                result = {
                    task
                    for task in result
                    if task.task_id not in exclude_task_ids
                    and (task.task_id, task.map_index) not in exclude_task_ids
                }

        if as_pk_tuple:
            return result
        if result:
            # We've been asked for objects, lets combine it all back in to a result set
            ti_filters = TI.filter_for_tis(result)
            if ti_filters is not None:
                tis = select(TI).where(ti_filters)
        elif exclude_task_ids is None:
            pass  # Disable filter if not set.
        elif isinstance(next(iter(exclude_task_ids), None), str):
            tis = tis.where(TI.task_id.notin_(exclude_task_ids))
        else:
            tis = tis.where(not_(tuple_in_condition((TI.task_id, TI.map_index), exclude_task_ids)))

        return tis

    @provide_session
    def set_task_instance_state(
        self,
        *,
        task_id: str,
        map_indexes: Collection[int] | None = None,
        execution_date: datetime | None = None,
        run_id: str | None = None,
        state: TaskInstanceState,
        upstream: bool = False,
        downstream: bool = False,
        future: bool = False,
        past: bool = False,
        commit: bool = True,
        session=NEW_SESSION,
    ) -> list[TaskInstance]:
        """
        Set the state of a TaskInstance and clear downstream tasks in failed or upstream_failed state.

        :param task_id: Task ID of the TaskInstance
        :param map_indexes: Only set TaskInstance if its map_index matches.
            If None (default), all mapped TaskInstances of the task are set.
        :param execution_date: Execution date of the TaskInstance
        :param run_id: The run_id of the TaskInstance
        :param state: State to set the TaskInstance to
        :param upstream: Include all upstream tasks of the given task_id
        :param downstream: Include all downstream tasks of the given task_id
        :param future: Include all future TaskInstances of the given task_id
        :param commit: Commit changes
        :param past: Include all past TaskInstances of the given task_id
        """
        from airflow.api.common.mark_tasks import set_state

        if not exactly_one(execution_date, run_id):
            raise ValueError("Exactly one of execution_date or run_id must be provided")

        task = self.get_task(task_id)
        task.dag = self

        tasks_to_set_state: list[Operator | tuple[Operator, int]]
        if map_indexes is None:
            tasks_to_set_state = [task]
        else:
            tasks_to_set_state = [(task, map_index) for map_index in map_indexes]

        altered = set_state(
            tasks=tasks_to_set_state,
            execution_date=execution_date,
            run_id=run_id,
            upstream=upstream,
            downstream=downstream,
            future=future,
            past=past,
            state=state,
            commit=commit,
            session=session,
        )

        if not commit:
            return altered

        # Clear downstream tasks that are in failed/upstream_failed state to resume them.
        # Flush the session so that the tasks marked success are reflected in the db.
        session.flush()
        subdag = self.partial_subset(
            task_ids_or_regex={task_id},
            include_downstream=True,
            include_upstream=False,
        )

        if execution_date is None:
            dag_run = session.scalars(
                select(DagRun).where(DagRun.run_id == run_id, DagRun.dag_id == self.dag_id)
            ).one()  # Raises an error if not found
            resolve_execution_date = dag_run.execution_date
        else:
            resolve_execution_date = execution_date

        end_date = resolve_execution_date if not future else None
        start_date = resolve_execution_date if not past else None

        subdag.clear(
            start_date=start_date,
            end_date=end_date,
            only_failed=True,
            session=session,
            # Exclude the task itself from being cleared
            exclude_task_ids=frozenset({task_id}),
        )

        return altered

    @provide_session
    def set_task_group_state(
        self,
        *,
        group_id: str,
        execution_date: datetime | None = None,
        run_id: str | None = None,
        state: TaskInstanceState,
        upstream: bool = False,
        downstream: bool = False,
        future: bool = False,
        past: bool = False,
        commit: bool = True,
        session: Session = NEW_SESSION,
    ) -> list[TaskInstance]:
        """
        Set TaskGroup to the given state and clear downstream tasks in failed or upstream_failed state.

        :param group_id: The group_id of the TaskGroup
        :param execution_date: Execution date of the TaskInstance
        :param run_id: The run_id of the TaskInstance
        :param state: State to set the TaskInstance to
        :param upstream: Include all upstream tasks of the given task_id
        :param downstream: Include all downstream tasks of the given task_id
        :param future: Include all future TaskInstances of the given task_id
        :param commit: Commit changes
        :param past: Include all past TaskInstances of the given task_id
        :param session: new session
        """
        from airflow.api.common.mark_tasks import set_state

        if not exactly_one(execution_date, run_id):
            raise ValueError("Exactly one of execution_date or run_id must be provided")

        tasks_to_set_state: list[BaseOperator | tuple[BaseOperator, int]] = []
        task_ids: list[str] = []

        if execution_date is None:
            dag_run = session.scalars(
                select(DagRun).where(DagRun.run_id == run_id, DagRun.dag_id == self.dag_id)
            ).one()  # Raises an error if not found
            resolve_execution_date = dag_run.execution_date
        else:
            resolve_execution_date = execution_date

        end_date = resolve_execution_date if not future else None
        start_date = resolve_execution_date if not past else None

        task_group_dict = self.task_group.get_task_group_dict()
        task_group = task_group_dict.get(group_id)
        if task_group is None:
            raise ValueError("TaskGroup {group_id} could not be found")
        tasks_to_set_state = [task for task in task_group.iter_tasks() if isinstance(task, BaseOperator)]
        task_ids = [task.task_id for task in task_group.iter_tasks()]
        dag_runs_query = select(DagRun.id).where(DagRun.dag_id == self.dag_id)
        if start_date is None and end_date is None:
            dag_runs_query = dag_runs_query.where(DagRun.execution_date == start_date)
        else:
            if start_date is not None:
                dag_runs_query = dag_runs_query.where(DagRun.execution_date >= start_date)
            if end_date is not None:
                dag_runs_query = dag_runs_query.where(DagRun.execution_date <= end_date)

        with lock_rows(dag_runs_query, session):
            altered = set_state(
                tasks=tasks_to_set_state,
                execution_date=execution_date,
                run_id=run_id,
                upstream=upstream,
                downstream=downstream,
                future=future,
                past=past,
                state=state,
                commit=commit,
                session=session,
            )
            if not commit:
                return altered

            # Clear downstream tasks that are in failed/upstream_failed state to resume them.
            # Flush the session so that the tasks marked success are reflected in the db.
            session.flush()
            task_subset = self.partial_subset(
                task_ids_or_regex=task_ids,
                include_downstream=True,
                include_upstream=False,
            )

            task_subset.clear(
                start_date=start_date,
                end_date=end_date,
                only_failed=True,
                session=session,
                # Exclude the task from the current group from being cleared
                exclude_task_ids=frozenset(task_ids),
            )

        return altered

    @property
    def roots(self) -> list[Operator]:
        """Return nodes with no parents. These are first to execute and are called roots or root nodes."""
        return [task for task in self.tasks if not task.upstream_list]

    @property
    def leaves(self) -> list[Operator]:
        """Return nodes with no children. These are last to execute and are called leaves or leaf nodes."""
        return [task for task in self.tasks if not task.downstream_list]

    def topological_sort(self):
        """
        Sorts tasks in topographical order, such that a task comes after any of its upstream dependencies.

        Deprecated in place of ``task_group.topological_sort``
        """
        from airflow.utils.task_group import TaskGroup

        def nested_topo(group):
            for node in group.topological_sort():
                if isinstance(node, TaskGroup):
                    yield from nested_topo(node)
                else:
                    yield node

        return tuple(nested_topo(self.task_group))

    @provide_session
    def clear(
        self,
        task_ids: Collection[str | tuple[str, int]] | None = None,
        start_date: datetime | None = None,
        end_date: datetime | None = None,
        only_failed: bool = False,
        only_running: bool = False,
        confirm_prompt: bool = False,
        dag_run_state: DagRunState = DagRunState.QUEUED,
        dry_run: bool = False,
        session: Session = NEW_SESSION,
        dag_bag: DagBag | None = None,
        exclude_task_ids: frozenset[str] | frozenset[tuple[str, int]] | None = frozenset(),
    ) -> int | Iterable[TaskInstance]:
        """
        Clear a set of task instances associated with the current dag for a specified date range.

        :param task_ids: List of task ids or (``task_id``, ``map_index``) tuples to clear
        :param start_date: The minimum execution_date to clear
        :param end_date: The maximum execution_date to clear
        :param only_failed: Only clear failed tasks
        :param only_running: Only clear running tasks.
        :param confirm_prompt: Ask for confirmation
        :param dag_run_state: state to set DagRun to. If set to False, dagrun state will not
            be changed.
        :param dry_run: Find the tasks to clear but don't clear them.
        :param session: The sqlalchemy session to use
        :param dag_bag: The DagBag used to find the dags (Optional)
        :param exclude_task_ids: A set of ``task_id`` or (``task_id``, ``map_index``)
            tuples that should not be cleared
        """
        state: list[TaskInstanceState] = []
        if only_failed:
            state += [TaskInstanceState.FAILED, TaskInstanceState.UPSTREAM_FAILED]
        if only_running:
            # Yes, having `+=` doesn't make sense, but this was the existing behaviour
            state += [TaskInstanceState.RUNNING]

        tis = self._get_task_instances(
            task_ids=task_ids,
            start_date=start_date,
            end_date=end_date,
            run_id=None,
            state=state,
            include_dependent_dags=True,
            session=session,
            dag_bag=dag_bag,
            exclude_task_ids=exclude_task_ids,
        )

        if dry_run:
            return session.scalars(tis).all()

        tis = session.scalars(tis).all()

        count = len(list(tis))
        do_it = True
        if count == 0:
            return 0
        if confirm_prompt:
            ti_list = "\n".join(str(t) for t in tis)
            question = f"You are about to delete these {count} tasks:\n{ti_list}\n\nAre you sure? [y/n]"
            do_it = utils.helpers.ask_yesno(question)

        if do_it:
            clear_task_instances(
                list(tis),
                session,
                dag=self,
                dag_run_state=dag_run_state,
            )
        else:
            count = 0
            print("Cancelled, nothing was cleared.")

        session.flush()
        return count

    @classmethod
    def clear_dags(
        cls,
        dags,
        start_date=None,
        end_date=None,
        only_failed=False,
        only_running=False,
        confirm_prompt=False,
        dag_run_state=DagRunState.QUEUED,
        dry_run=False,
    ):
        all_tis = []
        for dag in dags:
            tis = dag.clear(
                start_date=start_date,
                end_date=end_date,
                only_failed=only_failed,
                only_running=only_running,
                confirm_prompt=False,
                dag_run_state=dag_run_state,
                dry_run=True,
            )
            all_tis.extend(tis)

        if dry_run:
            return all_tis

        count = len(all_tis)
        do_it = True
        if count == 0:
            print("Nothing to clear.")
            return 0
        if confirm_prompt:
            ti_list = "\n".join(str(t) for t in all_tis)
            question = f"You are about to delete these {count} tasks:\n{ti_list}\n\nAre you sure? [y/n]"
            do_it = utils.helpers.ask_yesno(question)

        if do_it:
            for dag in dags:
                dag.clear(
                    start_date=start_date,
                    end_date=end_date,
                    only_failed=only_failed,
                    only_running=only_running,
                    confirm_prompt=False,
                    dag_run_state=dag_run_state,
                    dry_run=False,
                )
        else:
            count = 0
            print("Cancelled, nothing was cleared.")
        return count

    def __deepcopy__(self, memo):
        # Switcharoo to go around deepcopying objects coming through the
        # backdoor
        cls = self.__class__
        result = cls.__new__(cls)
        memo[id(self)] = result
        for k, v in self.__dict__.items():
            if k not in ("user_defined_macros", "user_defined_filters", "_log"):
                setattr(result, k, copy.deepcopy(v, memo))

        result.user_defined_macros = self.user_defined_macros
        result.user_defined_filters = self.user_defined_filters
        if hasattr(self, "_log"):
            result._log = self._log
        return result

    def partial_subset(
        self,
        task_ids_or_regex: str | Pattern | Iterable[str],
        include_downstream=False,
        include_upstream=True,
        include_direct_upstream=False,
    ):
        """
        Return a subset of the current dag based on regex matching one or more tasks.

        Returns a subset of the current dag as a deep copy of the current dag
        based on a regex that should match one or many tasks, and includes
        upstream and downstream neighbours based on the flag passed.

        :param task_ids_or_regex: Either a list of task_ids, or a regex to
            match against task ids (as a string, or compiled regex pattern).
        :param include_downstream: Include all downstream tasks of matched
            tasks, in addition to matched tasks.
        :param include_upstream: Include all upstream tasks of matched tasks,
            in addition to matched tasks.
        :param include_direct_upstream: Include all tasks directly upstream of matched
            and downstream (if include_downstream = True) tasks
        """
        from airflow.models.baseoperator import BaseOperator
        from airflow.models.mappedoperator import MappedOperator

        # deep-copying self.task_dict and self._task_group takes a long time, and we don't want all
        # the tasks anyway, so we copy the tasks manually later
        memo = {id(self.task_dict): None, id(self._task_group): None}
        dag = copy.deepcopy(self, memo)  # type: ignore

        if isinstance(task_ids_or_regex, (str, Pattern)):
            matched_tasks = [t for t in self.tasks if re2.findall(task_ids_or_regex, t.task_id)]
        else:
            matched_tasks = [t for t in self.tasks if t.task_id in task_ids_or_regex]

        also_include_ids: set[str] = set()
        for t in matched_tasks:
            if include_downstream:
                for rel in t.get_flat_relatives(upstream=False):
                    also_include_ids.add(rel.task_id)
                    if rel not in matched_tasks:  # if it's in there, we're already processing it
                        # need to include setups and teardowns for tasks that are in multiple
                        # non-collinear setup/teardown paths
                        if not rel.is_setup and not rel.is_teardown:
                            also_include_ids.update(
                                x.task_id for x in rel.get_upstreams_only_setups_and_teardowns()
                            )
            if include_upstream:
                also_include_ids.update(x.task_id for x in t.get_upstreams_follow_setups())
            else:
                if not t.is_setup and not t.is_teardown:
                    also_include_ids.update(x.task_id for x in t.get_upstreams_only_setups_and_teardowns())
            if t.is_setup and not include_downstream:
                also_include_ids.update(x.task_id for x in t.downstream_list if x.is_teardown)

        also_include: list[Operator] = [self.task_dict[x] for x in also_include_ids]
        direct_upstreams: list[Operator] = []
        if include_direct_upstream:
            for t in itertools.chain(matched_tasks, also_include):
                upstream = (u for u in t.upstream_list if isinstance(u, (BaseOperator, MappedOperator)))
                direct_upstreams.extend(upstream)

        # Compiling the unique list of tasks that made the cut
        # Make sure to not recursively deepcopy the dag or task_group while copying the task.
        # task_group is reset later
        def _deepcopy_task(t) -> Operator:
            memo.setdefault(id(t.task_group), None)
            return copy.deepcopy(t, memo)

        dag.task_dict = {
            t.task_id: _deepcopy_task(t)
            for t in itertools.chain(matched_tasks, also_include, direct_upstreams)
        }

        def filter_task_group(group, parent_group):
            """Exclude tasks not included in the subdag from the given TaskGroup."""
            # We want to deepcopy _most but not all_ attributes of the task group, so we create a shallow copy
            # and then manually deep copy the instances. (memo argument to deepcopy only works for instances
            # of classes, not "native" properties of an instance)
            copied = copy.copy(group)

            memo[id(group.children)] = {}
            if parent_group:
                memo[id(group.parent_group)] = parent_group
            for attr, value in copied.__dict__.items():
                if id(value) in memo:
                    value = memo[id(value)]
                else:
                    value = copy.deepcopy(value, memo)
                copied.__dict__[attr] = value

            proxy = weakref.proxy(copied)

            for child in group.children.values():
                if isinstance(child, AbstractOperator):
                    if child.task_id in dag.task_dict:
                        task = copied.children[child.task_id] = dag.task_dict[child.task_id]
                        task.task_group = proxy
                    else:
                        copied.used_group_ids.discard(child.task_id)
                else:
                    filtered_child = filter_task_group(child, proxy)

                    # Only include this child TaskGroup if it is non-empty.
                    if filtered_child.children:
                        copied.children[child.group_id] = filtered_child

            return copied

        dag._task_group = filter_task_group(self.task_group, None)

        # Removing upstream/downstream references to tasks and TaskGroups that did not make
        # the cut.
        subdag_task_groups = dag.task_group.get_task_group_dict()
        for group in subdag_task_groups.values():
            group.upstream_group_ids.intersection_update(subdag_task_groups)
            group.downstream_group_ids.intersection_update(subdag_task_groups)
            group.upstream_task_ids.intersection_update(dag.task_dict)
            group.downstream_task_ids.intersection_update(dag.task_dict)

        for t in dag.tasks:
            # Removing upstream/downstream references to tasks that did not
            # make the cut
            t.upstream_task_ids.intersection_update(dag.task_dict)
            t.downstream_task_ids.intersection_update(dag.task_dict)

        if len(dag.tasks) < len(self.tasks):
            dag.partial = True

        return dag

    def has_task(self, task_id: str):
        return task_id in self.task_dict

    def has_task_group(self, task_group_id: str) -> bool:
        return task_group_id in self.task_group_dict

    @functools.cached_property
    def task_group_dict(self):
        return {k: v for k, v in self._task_group.get_task_group_dict().items() if k is not None}

    def get_task(self, task_id: str) -> Operator:
        if task_id in self.task_dict:
            return self.task_dict[task_id]
        raise TaskNotFound(f"Task {task_id} not found")

    def pickle_info(self):
        d = {}
        d["is_picklable"] = True
        try:
            dttm = timezone.utcnow()
            pickled = pickle.dumps(self)
            d["pickle_len"] = len(pickled)
            d["pickling_duration"] = str(timezone.utcnow() - dttm)
        except Exception as e:
            self.log.debug(e)
            d["is_picklable"] = False
            d["stacktrace"] = traceback.format_exc()
        return d

    @provide_session
    def pickle(self, session=NEW_SESSION) -> DagPickle:
        dag = session.scalar(select(DagModel).where(DagModel.dag_id == self.dag_id).limit(1))
        dp = None
        if dag and dag.pickle_id:
            dp = session.scalar(select(DagPickle).where(DagPickle.id == dag.pickle_id).limit(1))
        if not dp or dp.pickle != self:
            dp = DagPickle(dag=self)
            session.add(dp)
            self.last_pickled = timezone.utcnow()
            session.commit()
            self.pickle_id = dp.id

        return dp

    @property
    def task(self) -> TaskDecoratorCollection:
        from airflow.decorators import task

        return cast("TaskDecoratorCollection", functools.partial(task, dag=self))

    def add_task(self, task: Operator) -> None:
        """
        Add a task to the DAG.

        :param task: the task you want to add
        """
        FailStopDagInvalidTriggerRule.check(dag=self, trigger_rule=task.trigger_rule)

        from airflow.utils.task_group import TaskGroupContext

        # if the task has no start date, assign it the same as the DAG
        if not task.start_date:
            task.start_date = self.start_date
        # otherwise, the task will start on the later of its own start date and
        # the DAG's start date
        elif self.start_date:
            task.start_date = max(task.start_date, self.start_date)

        # if the task has no end date, assign it the same as the dag
        if not task.end_date:
            task.end_date = self.end_date
        # otherwise, the task will end on the earlier of its own end date and
        # the DAG's end date
        elif task.end_date and self.end_date:
            task.end_date = min(task.end_date, self.end_date)

        task_id = task.task_id
        if not task.task_group:
            task_group = TaskGroupContext.get_current_task_group(self)
            if task_group:
                task_id = task_group.child_id(task_id)
                task_group.add(task)

        if (
            task_id in self.task_dict and self.task_dict[task_id] is not task
        ) or task_id in self._task_group.used_group_ids:
            raise DuplicateTaskIdFound(f"Task id '{task_id}' has already been added to the DAG")
        else:
            self.task_dict[task_id] = task
            task.dag = self
            # Add task_id to used_group_ids to prevent group_id and task_id collisions.
            self._task_group.used_group_ids.add(task_id)

        self.task_count = len(self.task_dict)

    def add_tasks(self, tasks: Iterable[Operator]) -> None:
        """
        Add a list of tasks to the DAG.

        :param tasks: a lit of tasks you want to add
        """
        for task in tasks:
            self.add_task(task)

    def _remove_task(self, task_id: str) -> None:
        # This is "private" as removing could leave a hole in dependencies if done incorrectly, and this
        # doesn't guard against that
        task = self.task_dict.pop(task_id)
        tg = getattr(task, "task_group", None)
        if tg:
            tg._remove(task)

        self.task_count = len(self.task_dict)

    def run(
        self,
        start_date=None,
        end_date=None,
        mark_success=False,
        local=False,
        donot_pickle=airflow_conf.getboolean("core", "donot_pickle"),
        ignore_task_deps=False,
        ignore_first_depends_on_past=True,
        pool=None,
        delay_on_limit_secs=1.0,
        verbose=False,
        conf=None,
        rerun_failed_tasks=False,
        run_backwards=False,
        run_at_least_once=False,
        continue_on_failures=False,
        disable_retry=False,
    ):
        """
        Run the DAG.

        :param start_date: the start date of the range to run
        :param end_date: the end date of the range to run
        :param mark_success: True to mark jobs as succeeded without running them
        :param local: True to run the tasks using the LocalExecutor
        :param donot_pickle: True to avoid pickling DAG object and send to workers
        :param ignore_task_deps: True to skip upstream tasks
        :param ignore_first_depends_on_past: True to ignore depends_on_past
            dependencies for the first set of tasks only
        :param pool: Resource pool to use
        :param delay_on_limit_secs: Time in seconds to wait before next attempt to run
            dag run when max_active_runs limit has been reached
        :param verbose: Make logging output more verbose
        :param conf: user defined dictionary passed from CLI
        :param rerun_failed_tasks:
        :param run_backwards:
        :param run_at_least_once: If true, always run the DAG at least once even
            if no logical run exists within the time range.
        """
        warnings.warn(
            "`DAG.run()` is deprecated and will be removed in Airflow 3.0. Consider "
            "using `DAG.test()` instead, or trigger your dag via API.",
            RemovedInAirflow3Warning,
            stacklevel=2,
        )

        from airflow.executors.executor_loader import ExecutorLoader
        from airflow.jobs.backfill_job_runner import BackfillJobRunner

        if local:
            from airflow.executors.local_executor import LocalExecutor

            ExecutorLoader.set_default_executor(LocalExecutor())

        from airflow.jobs.job import Job

        job = Job()
        job_runner = BackfillJobRunner(
            job=job,
            dag=self,
            start_date=start_date,
            end_date=end_date,
            mark_success=mark_success,
            donot_pickle=donot_pickle,
            ignore_task_deps=ignore_task_deps,
            ignore_first_depends_on_past=ignore_first_depends_on_past,
            pool=pool,
            delay_on_limit_secs=delay_on_limit_secs,
            verbose=verbose,
            conf=conf,
            rerun_failed_tasks=rerun_failed_tasks,
            run_backwards=run_backwards,
            run_at_least_once=run_at_least_once,
            continue_on_failures=continue_on_failures,
            disable_retry=disable_retry,
        )
        run_job(job=job, execute_callable=job_runner._execute)

    def cli(self):
        """Exposes a CLI specific to this DAG."""
        check_cycle(self)

        from airflow.cli import cli_parser

        parser = cli_parser.get_parser(dag_parser=True)
        args = parser.parse_args()
        args.func(args, self)

    @provide_session
    def test(
        self,
        execution_date: datetime | None = None,
        run_conf: dict[str, Any] | None = None,
        conn_file_path: str | None = None,
        variable_file_path: str | None = None,
        use_executor: bool = False,
        mark_success_pattern: Pattern | str | None = None,
        session: Session = NEW_SESSION,
    ) -> DagRun:
        """
        Execute one single DagRun for a given DAG and execution date.

        :param execution_date: execution date for the DAG run
        :param run_conf: configuration to pass to newly created dagrun
        :param conn_file_path: file path to a connection file in either yaml or json
        :param variable_file_path: file path to a variable file in either yaml or json
        :param use_executor: if set, uses an executor to test the DAG
        :param mark_success_pattern: regex of task_ids to mark as success instead of running
        :param session: database connection (optional)
        """

        def add_logger_if_needed(ti: TaskInstance):
            """
            Add a formatted logger to the task instance.

            This allows all logs to surface to the command line, instead of into
            a task file. Since this is a local test run, it is much better for
            the user to see logs in the command line, rather than needing to
            search for a log file.

            :param ti: The task instance that will receive a logger.
            """
            format = logging.Formatter("[%(asctime)s] {%(filename)s:%(lineno)d} %(levelname)s - %(message)s")
            handler = logging.StreamHandler(sys.stdout)
            handler.level = logging.INFO
            handler.setFormatter(format)
            # only add log handler once
            if not any(isinstance(h, logging.StreamHandler) for h in ti.log.handlers):
                self.log.debug("Adding Streamhandler to taskinstance %s", ti.task_id)
                ti.log.addHandler(handler)

        exit_stack = ExitStack()
        if conn_file_path or variable_file_path:
            local_secrets = LocalFilesystemBackend(
                variables_file_path=variable_file_path, connections_file_path=conn_file_path
            )
            secrets_backend_list.insert(0, local_secrets)
            exit_stack.callback(lambda: secrets_backend_list.pop(0))

        with exit_stack:
            execution_date = execution_date or timezone.utcnow()
            self.validate()
            self.log.debug("Clearing existing task instances for execution date %s", execution_date)
            self.clear(
                start_date=execution_date,
                end_date=execution_date,
                dag_run_state=False,  # type: ignore
                session=session,
            )
            self.log.debug("Getting dagrun for dag %s", self.dag_id)
            logical_date = timezone.coerce_datetime(execution_date)
            data_interval = self.timetable.infer_manual_data_interval(run_after=logical_date)
            dr: DagRun = _get_or_create_dagrun(
                dag=self,
                start_date=execution_date,
                execution_date=execution_date,
                run_id=DagRun.generate_run_id(DagRunType.MANUAL, execution_date),
                session=session,
                conf=run_conf,
                triggered_by=DagRunTriggeredByType.TEST,
                data_interval=data_interval,
            )

            tasks = self.task_dict
            self.log.debug("starting dagrun")
            # Instead of starting a scheduler, we run the minimal loop possible to check
            # for task readiness and dependency management. This is notably faster
            # than creating a BackfillJob and allows us to surface logs to the user

            # ``Dag.test()`` works in two different modes depending on ``use_executor``:
            # - if ``use_executor`` is False, runs the task locally with no executor using ``_run_task``
            # - if ``use_executor`` is True, sends the task instances to the executor with
            #   ``BaseExecutor.queue_task_instance``
            if use_executor:
                from airflow.models.dagbag import DagBag

                dag_bag = DagBag()
                dag_bag.bag_dag(self)

                executor = ExecutorLoader.get_default_executor()
                executor.start()

            while dr.state == DagRunState.RUNNING:
                session.expire_all()
                schedulable_tis, _ = dr.update_state(session=session)
                for s in schedulable_tis:
                    if s.state != TaskInstanceState.UP_FOR_RESCHEDULE:
                        s.try_number += 1
                    s.state = TaskInstanceState.SCHEDULED
                session.commit()
                # triggerer may mark tasks scheduled so we read from DB
                all_tis = set(dr.get_task_instances(session=session))
                scheduled_tis = {x for x in all_tis if x.state == TaskInstanceState.SCHEDULED}
                ids_unrunnable = {x for x in all_tis if x.state not in State.finished} - scheduled_tis
                if not scheduled_tis and ids_unrunnable:
                    self.log.warning("No tasks to run. unrunnable tasks: %s", ids_unrunnable)
                    time.sleep(1)

                triggerer_running = _triggerer_is_healthy()
                for ti in scheduled_tis:
                    ti.task = tasks[ti.task_id]

                    mark_success = (
                        re2.compile(mark_success_pattern).fullmatch(ti.task_id) is not None
                        if mark_success_pattern is not None
                        else False
                    )

                    if use_executor:
                        if executor.has_task(ti):
                            continue
                        # Send the task to the executor
                        executor.queue_task_instance(ti, ignore_ti_state=True)
                    else:
                        # Run the task locally
                        try:
                            add_logger_if_needed(ti)
                            _run_task(
                                ti=ti,
                                inline_trigger=not triggerer_running,
                                session=session,
                                mark_success=mark_success,
                            )
                        except Exception:
                            self.log.exception("Task failed; ti=%s", ti)
                if use_executor:
                    executor.heartbeat()
                    from airflow.jobs.scheduler_job_runner import SchedulerJobRunner

                    SchedulerJobRunner.process_executor_events(
                        executor=executor, dag_bag=dag_bag, job_id=None, session=session
                    )
            if use_executor:
                executor.end()
        return dr

    @provide_session
    def create_dagrun(
        self,
        state: DagRunState,
        *,
        triggered_by: DagRunTriggeredByType,
        execution_date: datetime | None = None,
        run_id: str | None = None,
        start_date: datetime | None = None,
        external_trigger: bool | None = False,
        conf: dict | None = None,
        run_type: DagRunType | None = None,
        session: Session = NEW_SESSION,
        dag_hash: str | None = None,
        creating_job_id: int | None = None,
        data_interval: tuple[datetime, datetime] | None = None,
    ):
        """
        Create a dag run from this dag including the tasks associated with this dag.

        Returns the dag run.

        :param state: the state of the dag run
        :param triggered_by: The entity which triggers the DagRun
        :param run_id: defines the run id for this dag run
        :param run_type: type of DagRun
        :param execution_date: the execution date of this dag run
        :param start_date: the date this dag run should be evaluated
        :param external_trigger: whether this dag run is externally triggered
        :param conf: Dict containing configuration/parameters to pass to the DAG
        :param creating_job_id: id of the job creating this DagRun
        :param session: database session
        :param dag_hash: Hash of Serialized DAG
        :param data_interval: Data interval of the DagRun
        """
        logical_date = timezone.coerce_datetime(execution_date)

        if data_interval and not isinstance(data_interval, DataInterval):
            data_interval = DataInterval(*map(timezone.coerce_datetime, data_interval))

        if data_interval is None and logical_date is not None:
            raise ValueError(
                "Calling `DAG.create_dagrun()` without an explicit data interval is not supported."
            )

        if run_type is None or isinstance(run_type, DagRunType):
            pass
        elif isinstance(run_type, str):  # Compatibility: run_type used to be a str.
            run_type = DagRunType(run_type)
        else:
            raise ValueError(f"`run_type` should be a DagRunType, not {type(run_type)}")

        if run_id:  # Infer run_type from run_id if needed.
            if not isinstance(run_id, str):
                raise ValueError(f"`run_id` should be a str, not {type(run_id)}")
            inferred_run_type = DagRunType.from_run_id(run_id)
            if run_type is None:
                # No explicit type given, use the inferred type.
                run_type = inferred_run_type
            elif run_type == DagRunType.MANUAL and inferred_run_type != DagRunType.MANUAL:
                # Prevent a manual run from using an ID that looks like a scheduled run.
                raise ValueError(
                    f"A {run_type.value} DAG run cannot use ID {run_id!r} since it "
                    f"is reserved for {inferred_run_type.value} runs"
                )
        elif run_type and logical_date is not None:  # Generate run_id from run_type and execution_date.
            run_id = self.timetable.generate_run_id(
                run_type=run_type, logical_date=logical_date, data_interval=data_interval
            )
        else:
            raise AirflowException(
                "Creating DagRun needs either `run_id` or both `run_type` and `execution_date`"
            )

        regex = airflow_conf.get("scheduler", "allowed_run_id_pattern")

        if run_id and not re2.match(RUN_ID_REGEX, run_id):
            if not regex.strip() or not re2.match(regex.strip(), run_id):
                raise AirflowException(
                    f"The provided run ID '{run_id}' is invalid. It does not match either "
                    f"the configured pattern: '{regex}' or the built-in pattern: '{RUN_ID_REGEX}'"
                )

        # create a copy of params before validating
        copied_params = copy.deepcopy(self.params)
        copied_params.update(conf or {})
        copied_params.validate()

        run = _create_orm_dagrun(
            dag=self,
            dag_id=self.dag_id,
            run_id=run_id,
            logical_date=logical_date,
            start_date=start_date,
            external_trigger=external_trigger,
            conf=conf,
            state=state,
            run_type=run_type,
            dag_hash=dag_hash,
            creating_job_id=creating_job_id,
            data_interval=data_interval,
            session=session,
            triggered_by=triggered_by,
        )
        return run

    @classmethod
    @provide_session
    def bulk_write_to_db(
        cls,
        dags: Collection[DAG],
        processor_subdir: str | None = None,
        session: Session = NEW_SESSION,
    ):
        """
        Ensure the DagModel rows for the given dags are up-to-date in the dag table in the DB.

        :param dags: the DAG objects to save to the DB
        :return: None
        """
        if not dags:
            return

        from airflow.dag_processing.collection import DagModelOperation, DatasetModelOperation

        log.info("Sync %s DAGs", len(dags))
        dag_op = DagModelOperation({dag.dag_id: dag for dag in dags})

        orm_dags = dag_op.add_dags(session=session)
        dag_op.update_dags(orm_dags, processor_subdir=processor_subdir, session=session)
        DagCode.bulk_sync_to_db((dag.fileloc for dag in dags), session=session)

        dataset_op = DatasetModelOperation.collect(dag_op.dags)

        orm_datasets = dataset_op.add_datasets(session=session)
        orm_dataset_aliases = dataset_op.add_dataset_aliases(session=session)
        session.flush()  # This populates id so we can create fks in later calls.

        dataset_op.add_dag_dataset_references(orm_dags, orm_datasets, session=session)
        dataset_op.add_dag_dataset_alias_references(orm_dags, orm_dataset_aliases, session=session)
        dataset_op.add_task_dataset_references(orm_dags, orm_datasets, session=session)
        session.flush()

    @provide_session
    def sync_to_db(self, processor_subdir: str | None = None, session=NEW_SESSION):
        """
        Save attributes about this DAG to the DB.

        :return: None
        """
        self.bulk_write_to_db([self], processor_subdir=processor_subdir, session=session)

    def get_default_view(self):
        """Allow backward compatible jinja2 templates."""
        if self.default_view is None:
            return airflow_conf.get("webserver", "dag_default_view").lower()
        else:
            return self.default_view

    @staticmethod
    @provide_session
    def deactivate_unknown_dags(active_dag_ids, session=NEW_SESSION):
        """
        Given a list of known DAGs, deactivate any other DAGs that are marked as active in the ORM.

        :param active_dag_ids: list of DAG IDs that are active
        :return: None
        """
        if not active_dag_ids:
            return
        for dag in session.scalars(select(DagModel).where(~DagModel.dag_id.in_(active_dag_ids))).all():
            dag.is_active = False
            session.merge(dag)
        session.commit()

    @staticmethod
    @provide_session
    def deactivate_stale_dags(expiration_date, session=NEW_SESSION):
        """
        Deactivate any DAGs that were last touched by the scheduler before the expiration date.

        These DAGs were likely deleted.

        :param expiration_date: set inactive DAGs that were touched before this time
        :return: None
        """
        for dag in session.scalars(
            select(DagModel).where(DagModel.last_parsed_time < expiration_date, DagModel.is_active)
        ):
            log.info(
                "Deactivating DAG ID %s since it was last touched by the scheduler at %s",
                dag.dag_id,
                dag.last_parsed_time.isoformat(),
            )
            dag.is_active = False
            session.merge(dag)
            session.commit()

    @staticmethod
    @provide_session
    def get_num_task_instances(dag_id, run_id=None, task_ids=None, states=None, session=NEW_SESSION) -> int:
        """
        Return the number of task instances in the given DAG.

        :param session: ORM session
        :param dag_id: ID of the DAG to get the task concurrency of
        :param run_id: ID of the DAG run to get the task concurrency of
        :param task_ids: A list of valid task IDs for the given DAG
        :param states: A list of states to filter by if supplied
        :return: The number of running tasks
        """
        qry = select(func.count(TaskInstance.task_id)).where(
            TaskInstance.dag_id == dag_id,
        )
        if run_id:
            qry = qry.where(
                TaskInstance.run_id == run_id,
            )
        if task_ids:
            qry = qry.where(
                TaskInstance.task_id.in_(task_ids),
            )

        if states:
            if None in states:
                if all(x is None for x in states):
                    qry = qry.where(TaskInstance.state.is_(None))
                else:
                    not_none_states = [state for state in states if state]
                    qry = qry.where(
                        or_(TaskInstance.state.in_(not_none_states), TaskInstance.state.is_(None))
                    )
            else:
                qry = qry.where(TaskInstance.state.in_(states))
        return session.scalar(qry)

    @classmethod
    def get_serialized_fields(cls):
        """Stringified DAGs and operators contain exactly these fields."""
        if not cls.__serialized_fields:
            exclusion_list = {
                "schedule_dataset_references",
                "schedule_dataset_alias_references",
                "task_outlet_dataset_references",
                "_old_context_manager_dags",
                "safe_dag_id",
                "last_loaded",
                "user_defined_filters",
                "user_defined_macros",
                "partial",
                "params",
                "_pickle_id",
                "_log",
                "task_dict",
                "template_searchpath",
                "sla_miss_callback",
                "on_success_callback",
                "on_failure_callback",
                "template_undefined",
                "jinja_environment_kwargs",
                # has_on_*_callback are only stored if the value is True, as the default is False
                "has_on_success_callback",
                "has_on_failure_callback",
                "auto_register",
                "fail_stop",
            }
            cls.__serialized_fields = frozenset(vars(DAG(dag_id="test", schedule=None))) - exclusion_list
        return cls.__serialized_fields

    def get_edge_info(self, upstream_task_id: str, downstream_task_id: str) -> EdgeInfoType:
        """Return edge information for the given pair of tasks or an empty edge if there is no information."""
        # Note - older serialized DAGs may not have edge_info being a dict at all
        empty = cast(EdgeInfoType, {})
        if self.edge_info:
            return self.edge_info.get(upstream_task_id, {}).get(downstream_task_id, empty)
        else:
            return empty

    def set_edge_info(self, upstream_task_id: str, downstream_task_id: str, info: EdgeInfoType):
        """
        Set the given edge information on the DAG.

        Note that this will overwrite, rather than merge with, existing info.
        """
        self.edge_info.setdefault(upstream_task_id, {})[downstream_task_id] = info

    def validate_schedule_and_params(self):
        """
        Validate Param values when the DAG has schedule defined.

        Raise exception if there are any Params which can not be resolved by their schema definition.
        """
        if not self.timetable.can_be_scheduled:
            return

        try:
            self.params.validate()
        except ParamValidationError as pverr:
            raise AirflowException(
                "DAG is not allowed to define a Schedule, "
                "if there are any required params without default values or default values are not valid."
            ) from pverr

    def iter_invalid_owner_links(self) -> Iterator[tuple[str, str]]:
        """
        Parse a given link, and verifies if it's a valid URL, or a 'mailto' link.

        Returns an iterator of invalid (owner, link) pairs.
        """
        for owner, link in self.owner_links.items():
            result = urlsplit(link)
            if result.scheme == "mailto":
                # netloc is not existing for 'mailto' link, so we are checking that the path is parsed
                if not result.path:
                    yield result.path, link
            elif not result.scheme or not result.netloc:
                yield owner, link


class DagTag(Base):
    """A tag name per dag, to allow quick filtering in the DAG view."""

    __tablename__ = "dag_tag"
    name = Column(String(TAG_MAX_LEN), primary_key=True)
    dag_id = Column(
        StringID(),
        ForeignKey("dag.dag_id", name="dag_tag_dag_id_fkey", ondelete="CASCADE"),
        primary_key=True,
    )

    __table_args__ = (Index("idx_dag_tag_dag_id", dag_id),)

    def __repr__(self):
        return self.name


class DagOwnerAttributes(Base):
    """
    Table defining different owner attributes.

    For example, a link for an owner that will be passed as a hyperlink to the "DAGs" view.
    """

    __tablename__ = "dag_owner_attributes"
    dag_id = Column(
        StringID(),
        ForeignKey("dag.dag_id", name="dag.dag_id", ondelete="CASCADE"),
        nullable=False,
        primary_key=True,
    )
    owner = Column(String(500), primary_key=True, nullable=False)
    link = Column(String(500), nullable=False)

    def __repr__(self):
        return f"<DagOwnerAttributes: dag_id={self.dag_id}, owner={self.owner}, link={self.link}>"

    @classmethod
    def get_all(cls, session) -> dict[str, dict[str, str]]:
        dag_links: dict = defaultdict(dict)
        for obj in session.scalars(select(cls)):
            dag_links[obj.dag_id].update({obj.owner: obj.link})
        return dag_links


class DagModel(Base):
    """Table containing DAG properties."""

    __tablename__ = "dag"
    """
    These items are stored in the database for state related information
    """
    dag_id = Column(StringID(), primary_key=True)
    # A DAG can be paused from the UI / DB
    # Set this default value of is_paused based on a configuration value!
    is_paused_at_creation = airflow_conf.getboolean("core", "dags_are_paused_at_creation")
    is_paused = Column(Boolean, default=is_paused_at_creation)
    # Whether that DAG was seen on the last DagBag load
    is_active = Column(Boolean, default=False)
    # Last time the scheduler started
    last_parsed_time = Column(UtcDateTime)
    # Last time this DAG was pickled
    last_pickled = Column(UtcDateTime)
    # Time when the DAG last received a refresh signal
    # (e.g. the DAG's "refresh" button was clicked in the web UI)
    last_expired = Column(UtcDateTime)
    # Whether (one  of) the scheduler is scheduling this DAG at the moment
    scheduler_lock = Column(Boolean)
    # Foreign key to the latest pickle_id
    pickle_id = Column(Integer)
    # The location of the file containing the DAG object
    # Note: Do not depend on fileloc pointing to a file; in the case of a
    # packaged DAG, it will point to the subpath of the DAG within the
    # associated zip.
    fileloc = Column(String(2000))
    # The base directory used by Dag Processor that parsed this dag.
    processor_subdir = Column(String(2000), nullable=True)
    # String representing the owners
    owners = Column(String(2000))
    # Display name of the dag
    _dag_display_property_value = Column("dag_display_name", String(2000), nullable=True)
    # Description of the dag
    description = Column(Text)
    # Default view of the DAG inside the webserver
    default_view = Column(String(25))
    # Timetable summary
    timetable_summary = Column(Text, nullable=True)
    # Timetable description
    timetable_description = Column(String(1000), nullable=True)
    # Dataset expression based on dataset triggers
    dataset_expression = Column(sqlalchemy_jsonfield.JSONField(json=json), nullable=True)
    # Tags for view filter
    tags = relationship("DagTag", cascade="all, delete, delete-orphan", backref=backref("dag"))
    # Dag owner links for DAGs view
    dag_owner_links = relationship(
        "DagOwnerAttributes", cascade="all, delete, delete-orphan", backref=backref("dag")
    )

    max_active_tasks = Column(Integer, nullable=False)
    max_active_runs = Column(Integer, nullable=True)
    max_consecutive_failed_dag_runs = Column(Integer, nullable=False)

    has_task_concurrency_limits = Column(Boolean, nullable=False)
    has_import_errors = Column(Boolean(), default=False, server_default="0")

    # The logical date of the next dag run.
    next_dagrun = Column(UtcDateTime)

    # Must be either both NULL or both datetime.
    next_dagrun_data_interval_start = Column(UtcDateTime)
    next_dagrun_data_interval_end = Column(UtcDateTime)

    # Earliest time at which this ``next_dagrun`` can be created.
    next_dagrun_create_after = Column(UtcDateTime)

    __table_args__ = (Index("idx_next_dagrun_create_after", next_dagrun_create_after, unique=False),)

    schedule_dataset_references = relationship(
        "DagScheduleDatasetReference",
        back_populates="dag",
        cascade="all, delete, delete-orphan",
    )
    schedule_dataset_alias_references = relationship(
        "DagScheduleDatasetAliasReference",
        back_populates="dag",
        cascade="all, delete, delete-orphan",
    )
    schedule_datasets = association_proxy("schedule_dataset_references", "dataset")
    task_outlet_dataset_references = relationship(
        "TaskOutletDatasetReference",
        cascade="all, delete, delete-orphan",
    )
    NUM_DAGS_PER_DAGRUN_QUERY = airflow_conf.getint(
        "scheduler", "max_dagruns_to_create_per_loop", fallback=10
    )

    def __init__(self, **kwargs):
        super().__init__(**kwargs)
        if self.max_active_tasks is None:
            self.max_active_tasks = airflow_conf.getint("core", "max_active_tasks_per_dag")

        if self.max_active_runs is None:
            self.max_active_runs = airflow_conf.getint("core", "max_active_runs_per_dag")

        if self.max_consecutive_failed_dag_runs is None:
            self.max_consecutive_failed_dag_runs = airflow_conf.getint(
                "core", "max_consecutive_failed_dag_runs_per_dag"
            )

        if self.has_task_concurrency_limits is None:
            # Be safe -- this will be updated later once the DAG is parsed
            self.has_task_concurrency_limits = True

    def __repr__(self):
        return f"<DAG: {self.dag_id}>"

    @property
    def next_dagrun_data_interval(self) -> DataInterval | None:
        return _get_model_data_interval(
            self,
            "next_dagrun_data_interval_start",
            "next_dagrun_data_interval_end",
        )

    @next_dagrun_data_interval.setter
    def next_dagrun_data_interval(self, value: tuple[datetime, datetime] | None) -> None:
        if value is None:
            self.next_dagrun_data_interval_start = self.next_dagrun_data_interval_end = None
        else:
            self.next_dagrun_data_interval_start, self.next_dagrun_data_interval_end = value

    @property
    def timezone(self):
        return settings.TIMEZONE

    @staticmethod
    @provide_session
    def get_dagmodel(dag_id: str, session: Session = NEW_SESSION) -> DagModel | None:
        return session.get(
            DagModel,
            dag_id,
        )

    @classmethod
    @internal_api_call
    @provide_session
    def get_current(cls, dag_id: str, session=NEW_SESSION) -> DagModel | DagModelPydantic:
        return session.scalar(select(cls).where(cls.dag_id == dag_id))

    @provide_session
    def get_last_dagrun(self, session=NEW_SESSION, include_externally_triggered=False):
        return get_last_dagrun(
            self.dag_id, session=session, include_externally_triggered=include_externally_triggered
        )

    def get_is_paused(self, *, session: Session | None = None) -> bool:
        """Provide interface compatibility to 'DAG'."""
        return self.is_paused

    def get_is_active(self, *, session: Session | None = None) -> bool:
        """Provide interface compatibility to 'DAG'."""
        return self.is_active

    @staticmethod
    @internal_api_call
    @provide_session
    def get_paused_dag_ids(dag_ids: list[str], session: Session = NEW_SESSION) -> set[str]:
        """
        Given a list of dag_ids, get a set of Paused Dag Ids.

        :param dag_ids: List of Dag ids
        :param session: ORM Session
        :return: Paused Dag_ids
        """
        paused_dag_ids = session.execute(
            select(DagModel.dag_id)
            .where(DagModel.is_paused == expression.true())
            .where(DagModel.dag_id.in_(dag_ids))
        )

        paused_dag_ids = {paused_dag_id for (paused_dag_id,) in paused_dag_ids}
        return paused_dag_ids

    def get_default_view(self) -> str:
        """Get the Default DAG View, returns the default config value if DagModel does not have a value."""
        # This is for backwards-compatibility with old dags that don't have None as default_view
        return self.default_view or airflow_conf.get_mandatory_value("webserver", "dag_default_view").lower()

    @property
    def safe_dag_id(self):
        return self.dag_id.replace(".", "__dot__")

    @property
    def relative_fileloc(self) -> pathlib.Path | None:
        """File location of the importable dag 'file' relative to the configured DAGs folder."""
        if self.fileloc is None:
            return None
        path = pathlib.Path(self.fileloc)
        try:
            return path.relative_to(settings.DAGS_FOLDER)
        except ValueError:
            # Not relative to DAGS_FOLDER.
            return path

    @provide_session
    def set_is_paused(self, is_paused: bool, session=NEW_SESSION) -> None:
        """
        Pause/Un-pause a DAG.

        :param is_paused: Is the DAG paused
        :param session: session
        """
        filter_query = [
            DagModel.dag_id == self.dag_id,
        ]

        session.execute(
            update(DagModel)
            .where(or_(*filter_query))
            .values(is_paused=is_paused)
            .execution_options(synchronize_session="fetch")
        )
        session.commit()

    @hybrid_property
    def dag_display_name(self) -> str:
        return self._dag_display_property_value or self.dag_id

    @classmethod
    @internal_api_call
    @provide_session
    def deactivate_deleted_dags(
        cls,
        alive_dag_filelocs: Container[str],
        processor_subdir: str,
        session: Session = NEW_SESSION,
    ) -> None:
        """
        Set ``is_active=False`` on the DAGs for which the DAG files have been removed.

        :param alive_dag_filelocs: file paths of alive DAGs
        :param processor_subdir: dag processor subdir
        :param session: ORM Session
        """
        log.debug("Deactivating DAGs (for which DAG files are deleted) from %s table ", cls.__tablename__)
        dag_models = session.scalars(
            select(cls).where(
                cls.fileloc.is_not(None),
                or_(
                    cls.processor_subdir.is_(None),
                    cls.processor_subdir == processor_subdir,
                ),
            )
        )

        for dag_model in dag_models:
            if dag_model.fileloc not in alive_dag_filelocs:
                dag_model.is_active = False

    @classmethod
    def dags_needing_dagruns(cls, session: Session) -> tuple[Query, dict[str, tuple[datetime, datetime]]]:
        """
        Return (and lock) a list of Dag objects that are due to create a new DagRun.

        This will return a resultset of rows that is row-level-locked with a "SELECT ... FOR UPDATE" query,
        you should ensure that any scheduling decisions are made in a single transaction -- as soon as the
        transaction is committed it will be unlocked.
        """
        from airflow.models.serialized_dag import SerializedDagModel

        def dag_ready(dag_id: str, cond: BaseDataset, statuses: dict) -> bool | None:
            # if dag was serialized before 2.9 and we *just* upgraded,
            # we may be dealing with old version.  In that case,
            # just wait for the dag to be reserialized.
            try:
                return cond.evaluate(statuses)
            except AttributeError:
                log.warning("dag '%s' has old serialization; skipping DAG run creation.", dag_id)
                return None

        # this loads all the DDRQ records.... may need to limit num dags
        all_records = session.scalars(select(DatasetDagRunQueue)).all()
        by_dag = defaultdict(list)
        for r in all_records:
            by_dag[r.target_dag_id].append(r)
        del all_records
        dag_statuses = {}
        for dag_id, records in by_dag.items():
            dag_statuses[dag_id] = {x.dataset.uri: True for x in records}
        ser_dags = session.scalars(
            select(SerializedDagModel).where(SerializedDagModel.dag_id.in_(dag_statuses.keys()))
        ).all()
        for ser_dag in ser_dags:
            dag_id = ser_dag.dag_id
            statuses = dag_statuses[dag_id]

            if not dag_ready(dag_id, cond=ser_dag.dag.timetable.dataset_condition, statuses=statuses):
                del by_dag[dag_id]
                del dag_statuses[dag_id]
        del dag_statuses
        dataset_triggered_dag_info = {}
        for dag_id, records in by_dag.items():
            times = sorted(x.created_at for x in records)
            dataset_triggered_dag_info[dag_id] = (times[0], times[-1])
        del by_dag
        dataset_triggered_dag_ids = set(dataset_triggered_dag_info.keys())
        if dataset_triggered_dag_ids:
            exclusion_list = set(
                session.scalars(
                    select(DagModel.dag_id)
                    .join(DagRun.dag_model)
                    .where(DagRun.state.in_((DagRunState.QUEUED, DagRunState.RUNNING)))
                    .where(DagModel.dag_id.in_(dataset_triggered_dag_ids))
                    .group_by(DagModel.dag_id)
                    .having(func.count() >= func.max(DagModel.max_active_runs))
                )
            )
            if exclusion_list:
                dataset_triggered_dag_ids -= exclusion_list
                dataset_triggered_dag_info = {
                    k: v for k, v in dataset_triggered_dag_info.items() if k not in exclusion_list
                }

        # We limit so that _one_ scheduler doesn't try to do all the creation of dag runs
        query = (
            select(cls)
            .where(
                cls.is_paused == expression.false(),
                cls.is_active == expression.true(),
                cls.has_import_errors == expression.false(),
                or_(
                    cls.next_dagrun_create_after <= func.now(),
                    cls.dag_id.in_(dataset_triggered_dag_ids),
                ),
            )
            .order_by(cls.next_dagrun_create_after)
            .limit(cls.NUM_DAGS_PER_DAGRUN_QUERY)
        )

        return (
            session.scalars(with_row_locks(query, of=cls, session=session, skip_locked=True)),
            dataset_triggered_dag_info,
        )

    def calculate_dagrun_date_fields(
        self,
        dag: DAG,
        last_automated_dag_run: None | DataInterval,
    ) -> None:
        """
        Calculate ``next_dagrun`` and `next_dagrun_create_after``.

        :param dag: The DAG object
        :param last_automated_dag_run: DataInterval (or datetime) of most recent run of this dag, or none
            if not yet scheduled.
        """
        last_automated_data_interval: DataInterval | None
        if isinstance(last_automated_dag_run, datetime):
            raise ValueError(
                "Passing a datetime to `DagModel.calculate_dagrun_date_fields` is not supported. "
                "Provide a data interval instead."
            )
        else:
            last_automated_data_interval = last_automated_dag_run
        next_dagrun_info = dag.next_dagrun_info(last_automated_data_interval)
        if next_dagrun_info is None:
            self.next_dagrun_data_interval = self.next_dagrun = self.next_dagrun_create_after = None
        else:
            self.next_dagrun_data_interval = next_dagrun_info.data_interval
            self.next_dagrun = next_dagrun_info.logical_date
            self.next_dagrun_create_after = next_dagrun_info.run_after

        log.info(
            "Setting next_dagrun for %s to %s, run_after=%s",
            dag.dag_id,
            self.next_dagrun,
            self.next_dagrun_create_after,
        )

    @provide_session
    def get_dataset_triggered_next_run_info(self, *, session=NEW_SESSION) -> dict[str, int | str] | None:
        if self.dataset_expression is None:
            return None

        # When a dataset alias does not resolve into datasets, get_dataset_triggered_next_run_info returns
        # an empty dict as there's no dataset info to get. This method should thus return None.
        return get_dataset_triggered_next_run_info([self.dag_id], session=session).get(self.dag_id, None)


# NOTE: Please keep the list of arguments in sync with DAG.__init__.
# Only exception: dag_id here should have a default value, but not in DAG.
def dag(
    dag_id: str = "",
    description: str | None = None,
    schedule: ScheduleArg = None,
    start_date: datetime | None = None,
    end_date: datetime | None = None,
    template_searchpath: str | Iterable[str] | None = None,
    template_undefined: type[jinja2.StrictUndefined] = jinja2.StrictUndefined,
    user_defined_macros: dict | None = None,
    user_defined_filters: dict | None = None,
    default_args: dict | None = None,
    max_active_tasks: int = airflow_conf.getint("core", "max_active_tasks_per_dag"),
    max_active_runs: int = airflow_conf.getint("core", "max_active_runs_per_dag"),
    max_consecutive_failed_dag_runs: int = airflow_conf.getint(
        "core", "max_consecutive_failed_dag_runs_per_dag"
    ),
    dagrun_timeout: timedelta | None = None,
    sla_miss_callback: Any = None,
    default_view: str = airflow_conf.get_mandatory_value("webserver", "dag_default_view").lower(),
    orientation: str = airflow_conf.get_mandatory_value("webserver", "dag_orientation"),
    catchup: bool = airflow_conf.getboolean("scheduler", "catchup_by_default"),
    on_success_callback: None | DagStateChangeCallback | list[DagStateChangeCallback] = None,
    on_failure_callback: None | DagStateChangeCallback | list[DagStateChangeCallback] = None,
    doc_md: str | None = None,
    params: abc.MutableMapping | None = None,
    access_control: dict[str, dict[str, Collection[str]]] | dict[str, Collection[str]] | None = None,
    is_paused_upon_creation: bool | None = None,
    jinja_environment_kwargs: dict | None = None,
    render_template_as_native_obj: bool = False,
    tags: Collection[str] | None = None,
    owner_links: dict[str, str] | None = None,
    auto_register: bool = True,
    fail_stop: bool = False,
    dag_display_name: str | None = None,
) -> Callable[[Callable], Callable[..., DAG]]:
    """
    Python dag decorator which wraps a function into an Airflow DAG.

    Accepts kwargs for operator kwarg. Can be used to parameterize DAGs.

    :param dag_args: Arguments for DAG object
    :param dag_kwargs: Kwargs for DAG object.
    """

    def wrapper(f: Callable) -> Callable[..., DAG]:
        @functools.wraps(f)
        def factory(*args, **kwargs):
            # Generate signature for decorated function and bind the arguments when called
            # we do this to extract parameters, so we can annotate them on the DAG object.
            # In addition, this fails if we are missing any args/kwargs with TypeError as expected.
            f_sig = signature(f).bind(*args, **kwargs)
            # Apply defaults to capture default values if set.
            f_sig.apply_defaults()

            # Initialize DAG with bound arguments
            with DAG(
                dag_id or f.__name__,
                description=description,
                start_date=start_date,
                end_date=end_date,
                template_searchpath=template_searchpath,
                template_undefined=template_undefined,
                user_defined_macros=user_defined_macros,
                user_defined_filters=user_defined_filters,
                default_args=default_args,
                max_active_tasks=max_active_tasks,
                max_active_runs=max_active_runs,
                max_consecutive_failed_dag_runs=max_consecutive_failed_dag_runs,
                dagrun_timeout=dagrun_timeout,
                sla_miss_callback=sla_miss_callback,
                default_view=default_view,
                orientation=orientation,
                catchup=catchup,
                on_success_callback=on_success_callback,
                on_failure_callback=on_failure_callback,
                doc_md=doc_md,
                params=params,
                access_control=access_control,
                is_paused_upon_creation=is_paused_upon_creation,
                jinja_environment_kwargs=jinja_environment_kwargs,
                render_template_as_native_obj=render_template_as_native_obj,
                tags=tags,
                schedule=schedule,
                owner_links=owner_links,
                auto_register=auto_register,
                fail_stop=fail_stop,
                dag_display_name=dag_display_name,
            ) as dag_obj:
                # Set DAG documentation from function documentation if it exists and doc_md is not set.
                if f.__doc__ and not dag_obj.doc_md:
                    dag_obj.doc_md = f.__doc__

                # Generate DAGParam for each function arg/kwarg and replace it for calling the function.
                # All args/kwargs for function will be DAGParam object and replaced on execution time.
                f_kwargs = {}
                for name, value in f_sig.arguments.items():
                    f_kwargs[name] = dag_obj.param(name, value)

                # set file location to caller source path
                back = sys._getframe().f_back
                dag_obj.fileloc = back.f_code.co_filename if back else ""

                # Invoke function to create operators in the DAG scope.
                f(**f_kwargs)

            # Return dag object such that it's accessible in Globals.
            return dag_obj

        # Ensure that warnings from inside DAG() are emitted from the caller, not here
        fixup_decorator_warning_stack(factory)
        return factory

    return wrapper


STATICA_HACK = True
globals()["kcah_acitats"[::-1].upper()] = False
if STATICA_HACK:  # pragma: no cover
    from airflow.models.serialized_dag import SerializedDagModel

    DagModel.serialized_dag = relationship(SerializedDagModel)
    """:sphinx-autoapi-skip:"""


class DagContext:
    """
    DAG context is used to keep the current DAG when DAG is used as ContextManager.

    You can use DAG as context:

    .. code-block:: python

        with DAG(
            dag_id="example_dag",
            default_args=default_args,
            schedule="0 0 * * *",
            dagrun_timeout=timedelta(minutes=60),
        ) as dag:
            ...

    If you do this the context stores the DAG and whenever new task is created, it will use
    such stored DAG as the parent DAG.

    """

    _context_managed_dags: deque[DAG] = deque()
    autoregistered_dags: set[tuple[DAG, ModuleType]] = set()
    current_autoregister_module_name: str | None = None

    @classmethod
    def push_context_managed_dag(cls, dag: DAG):
        cls._context_managed_dags.appendleft(dag)

    @classmethod
    def pop_context_managed_dag(cls) -> DAG | None:
        dag = cls._context_managed_dags.popleft()

        # In a few cases around serialization we explicitly push None in to the stack
        if cls.current_autoregister_module_name is not None and dag and dag.auto_register:
            mod = sys.modules[cls.current_autoregister_module_name]
            cls.autoregistered_dags.add((dag, mod))

        return dag

    @classmethod
    def get_current_dag(cls) -> DAG | None:
        try:
            return cls._context_managed_dags[0]
        except IndexError:
            return None


def _run_inline_trigger(trigger):
    async def _run_inline_trigger_main():
        async for event in trigger.run():
            return event

    return asyncio.run(_run_inline_trigger_main())


def _run_task(
    *, ti: TaskInstance, inline_trigger: bool = False, mark_success: bool = False, session: Session
):
    """
    Run a single task instance, and push result to Xcom for downstream tasks.

    Bypasses a lot of extra steps used in `task.run` to keep our local running as fast as
    possible.  This function is only meant for the `dag.test` function as a helper function.

    Args:
        ti: TaskInstance to run
    """
    log.info("[DAG TEST] starting task_id=%s map_index=%s", ti.task_id, ti.map_index)
    while True:
        try:
            log.info("[DAG TEST] running task %s", ti)
            ti._run_raw_task(session=session, raise_on_defer=inline_trigger, mark_success=mark_success)
            break
        except TaskDeferred as e:
            log.info("[DAG TEST] running trigger in line")
            event = _run_inline_trigger(e.trigger)
            ti.next_method = e.method_name
            ti.next_kwargs = {"event": event.payload} if event else e.kwargs
            log.info("[DAG TEST] Trigger completed")
        session.merge(ti)
        session.commit()
    log.info("[DAG TEST] end task task_id=%s map_index=%s", ti.task_id, ti.map_index)


def _get_or_create_dagrun(
    dag: DAG,
    conf: dict[Any, Any] | None,
    start_date: datetime,
    execution_date: datetime,
    run_id: str,
    session: Session,
    triggered_by: DagRunTriggeredByType,
    data_interval: tuple[datetime, datetime] | None = None,
) -> DagRun:
    """
    Create a DAG run, replacing an existing instance if needed to prevent collisions.

    This function is only meant to be used by :meth:`DAG.test` as a helper function.

    :param dag: DAG to be used to find run.
    :param conf: Configuration to pass to newly created run.
    :param start_date: Start date of new run.
    :param execution_date: Logical date for finding an existing run.
    :param run_id: Run ID for the new DAG run.
    :param triggered_by: the entity which triggers the dag_run

    :return: The newly created DAG run.
    """
    log.info("dagrun id: %s", dag.dag_id)
    dr: DagRun = session.scalar(
        select(DagRun).where(DagRun.dag_id == dag.dag_id, DagRun.execution_date == execution_date)
    )
    if dr:
        session.delete(dr)
        session.commit()
    dr = dag.create_dagrun(
        state=DagRunState.RUNNING,
        execution_date=execution_date,
        run_id=run_id,
        start_date=start_date or execution_date,
        session=session,
        conf=conf,
        data_interval=data_interval,
        triggered_by=triggered_by,
    )
    log.info("created dagrun %s", dr)
    return dr<|MERGE_RESOLUTION|>--- conflicted
+++ resolved
@@ -42,11 +42,8 @@
     Container,
     Iterable,
     Iterator,
-<<<<<<< HEAD
-=======
     List,
     MutableSet,
->>>>>>> ab3429c3
     Pattern,
     Sequence,
     Union,
