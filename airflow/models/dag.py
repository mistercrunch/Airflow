# -*- coding: utf-8 -*-
#
# Licensed to the Apache Software Foundation (ASF) under one
# or more contributor license agreements.  See the NOTICE file
# distributed with this work for additional information
# regarding copyright ownership.  The ASF licenses this file
# to you under the Apache License, Version 2.0 (the
# "License"); you may not use this file except in compliance
# with the License.  You may obtain a copy of the License at
#
#   http://www.apache.org/licenses/LICENSE-2.0
#
# Unless required by applicable law or agreed to in writing,
# software distributed under the License is distributed on an
# "AS IS" BASIS, WITHOUT WARRANTIES OR CONDITIONS OF ANY
# KIND, either express or implied.  See the License for the
# specific language governing permissions and limitations
# under the License.

import copy
import functools
import os
import pickle
import re
import sys
import traceback
from collections import OrderedDict, defaultdict
from datetime import datetime, timedelta
from typing import Callable, Dict, FrozenSet, Iterable, List, Optional, Type, Union

import jinja2
import pendulum
from croniter import croniter
from dateutil.relativedelta import relativedelta
from sqlalchemy import Boolean, Column, Index, Integer, String, Text, func, or_

from airflow import settings, utils
from airflow.configuration import conf
from airflow.dag.base_dag import BaseDag
from airflow.exceptions import AirflowDagCycleException, AirflowException, DagNotFound, DuplicateTaskIdFound
from airflow.models.base import ID_LEN, Base
from airflow.models.baseoperator import BaseOperator
from airflow.models.dagbag import DagBag
from airflow.models.dagpickle import DagPickle
from airflow.models.dagrun import DagRun
from airflow.models.taskinstance import TaskInstance, clear_task_instances
from airflow.settings import MIN_SERIALIZED_DAG_UPDATE_INTERVAL, STORE_SERIALIZED_DAGS
from airflow.utils import timezone
from airflow.utils.dates import cron_presets, date_range as utils_date_range
from airflow.utils.file import correct_maybe_zipped
from airflow.utils.helpers import validate_key
from airflow.utils.log.logging_mixin import LoggingMixin
from airflow.utils.session import provide_session
from airflow.utils.sqlalchemy import Interval, UtcDateTime
from airflow.utils.state import State

ScheduleInterval = Union[str, timedelta, relativedelta]


def get_last_dagrun(dag_id, session, include_externally_triggered=False):
    """
    Returns the last dag run for a dag, None if there was none.
    Last dag run can be any type of run eg. scheduled or backfilled.
    Overridden DagRuns are ignored.
    """
    DR = DagRun
    query = session.query(DR).filter(DR.dag_id == dag_id)
    if not include_externally_triggered:
        query = query.filter(DR.external_trigger == False)  # noqa pylint: disable=singleton-comparison
    query = query.order_by(DR.execution_date.desc())
    return query.first()


@functools.total_ordering
class DAG(BaseDag, LoggingMixin):
    """
    A dag (directed acyclic graph) is a collection of tasks with directional
    dependencies. A dag also has a schedule, a start date and an end date
    (optional). For each schedule, (say daily or hourly), the DAG needs to run
    each individual tasks as their dependencies are met. Certain tasks have
    the property of depending on their own past, meaning that they can't run
    until their previous schedule (and upstream tasks) are completed.

    DAGs essentially act as namespaces for tasks. A task_id can only be
    added once to a DAG.

    :param dag_id: The id of the DAG
    :type dag_id: str
    :param description: The description for the DAG to e.g. be shown on the webserver
    :type description: str
    :param schedule_interval: Defines how often that DAG runs, this
        timedelta object gets added to your latest task instance's
        execution_date to figure out the next schedule
    :type schedule_interval: datetime.timedelta or
        dateutil.relativedelta.relativedelta or str that acts as a cron
        expression
    :param start_date: The timestamp from which the scheduler will
        attempt to backfill
    :type start_date: datetime.datetime
    :param end_date: A date beyond which your DAG won't run, leave to None
        for open ended scheduling
    :type end_date: datetime.datetime
    :param template_searchpath: This list of folders (non relative)
        defines where jinja will look for your templates. Order matters.
        Note that jinja/airflow includes the path of your DAG file by
        default
    :type template_searchpath: str or list[str]
    :param template_undefined: Template undefined type.
    :type template_undefined: jinja2.Undefined
    :param user_defined_macros: a dictionary of macros that will be exposed
        in your jinja templates. For example, passing ``dict(foo='bar')``
        to this argument allows you to ``{{ foo }}`` in all jinja
        templates related to this DAG. Note that you can pass any
        type of object here.
    :type user_defined_macros: dict
    :param user_defined_filters: a dictionary of filters that will be exposed
        in your jinja templates. For example, passing
        ``dict(hello=lambda name: 'Hello %s' % name)`` to this argument allows
        you to ``{{ 'world' | hello }}`` in all jinja templates related to
        this DAG.
    :type user_defined_filters: dict
    :param default_args: A dictionary of default parameters to be used
        as constructor keyword parameters when initialising operators.
        Note that operators have the same hook, and precede those defined
        here, meaning that if your dict contains `'depends_on_past': True`
        here and `'depends_on_past': False` in the operator's call
        `default_args`, the actual value will be `False`.
    :type default_args: dict
    :param params: a dictionary of DAG level parameters that are made
        accessible in templates, namespaced under `params`. These
        params can be overridden at the task level.
    :type params: dict
    :param concurrency: the number of task instances allowed to run
        concurrently
    :type concurrency: int
    :param max_active_runs: maximum number of active DAG runs, beyond this
        number of DAG runs in a running state, the scheduler won't create
        new active DAG runs
    :type max_active_runs: int
    :param dagrun_timeout: specify how long a DagRun should be up before
        timing out / failing, so that new DagRuns can be created. The timeout
        is only enforced for scheduled DagRuns, and only once the
        # of active DagRuns == max_active_runs.
    :type dagrun_timeout: datetime.timedelta
    :param sla_miss_callback: specify a function to call when reporting SLA
        timeouts.
    :type sla_miss_callback: types.FunctionType
    :param default_view: Specify DAG default view (tree, graph, duration,
                                                   gantt, landing_times)
    :type default_view: str
    :param orientation: Specify DAG orientation in graph view (LR, TB, RL, BT)
    :type orientation: str
    :param catchup: Perform scheduler catchup (or only run latest)? Defaults to True
    :type catchup: bool
    :param on_failure_callback: A function to be called when a DagRun of this dag fails.
        A context dictionary is passed as a single parameter to this function.
    :type on_failure_callback: callable
    :param on_success_callback: Much like the ``on_failure_callback`` except
        that it is executed when the dag succeeds.
    :type on_success_callback: callable
    :param access_control: Specify optional DAG-level permissions, e.g.,
        "{'role1': {'can_dag_read'}, 'role2': {'can_dag_read', 'can_dag_edit'}}"
    :type access_control: dict
    :param is_paused_upon_creation: Specifies if the dag is paused when created for the first time.
        If the dag exists already, this flag will be ignored. If this optional parameter
        is not specified, the global config setting will be used.
    :type is_paused_upon_creation: bool or None
    :param jinja_environment_kwargs: additional configuration options to be passed to Jinja
        ``Environment`` for template rendering

        **Example**: to avoid Jinja from removing a trailing newline from template strings ::

            DAG(dag_id='my-dag',
                jinja_environment_kwargs={
                    'keep_trailing_newline': True,
                    # some other jinja2 Environment options here
                }
            )

        **See**: `Jinja Environment documentation
        <https://jinja.palletsprojects.com/en/master/api/#jinja2.Environment>`_

    :type jinja_environment_kwargs: dict
    """
    _comps = {
        'dag_id',
        'task_ids',
        'parent_dag',
        'start_date',
        'schedule_interval',
        'full_filepath',
        'template_searchpath',
        'last_loaded',
    }

    __serialized_fields: Optional[FrozenSet[str]] = None

    def __init__(
        self,
        dag_id: str,
        description: str = '',
        schedule_interval: Optional[ScheduleInterval] = timedelta(days=1),
        start_date: Optional[datetime] = None,
        end_date: Optional[datetime] = None,
        full_filepath: Optional[str] = None,
        template_searchpath: Optional[Union[str, Iterable[str]]] = None,
        template_undefined: Type[jinja2.Undefined] = jinja2.Undefined,
        user_defined_macros: Optional[Dict] = None,
        user_defined_filters: Optional[Dict] = None,
        default_args: Optional[Dict] = None,
        concurrency: int = conf.getint('core', 'dag_concurrency'),
        max_active_runs: int = conf.getint('core', 'max_active_runs_per_dag'),
        dagrun_timeout: Optional[timedelta] = None,
        sla_miss_callback: Optional[Callable] = None,
        default_view: Optional[str] = None,
        orientation: str = conf.get('webserver', 'dag_orientation'),
        catchup: bool = conf.getboolean('scheduler', 'catchup_by_default'),
        on_success_callback: Optional[Callable] = None,
        on_failure_callback: Optional[Callable] = None,
        doc_md: Optional[str] = None,
        params: Optional[Dict] = None,
        access_control: Optional[Dict] = None,
        is_paused_upon_creation: Optional[bool] = None,
        jinja_environment_kwargs: Optional[Dict] = None
    ):
        self.user_defined_macros = user_defined_macros
        self.user_defined_filters = user_defined_filters
        self.default_args = copy.deepcopy(default_args or {})
        self.params = params or {}

        # merging potentially conflicting default_args['params'] into params
        if 'params' in self.default_args:
            self.params.update(self.default_args['params'])
            del self.default_args['params']

        validate_key(dag_id)

        # Properties from BaseDag
        self._dag_id = dag_id
        self._full_filepath = full_filepath if full_filepath else ''
        self._concurrency = concurrency
        self._pickle_id = None

        self._description = description
        # set file location to caller source path
        self.fileloc = sys._getframe().f_back.f_code.co_filename
        self.task_dict: Dict[str, BaseOperator] = dict()

        # set timezone from start_date
        if start_date and start_date.tzinfo:
            self.timezone = start_date.tzinfo
        elif 'start_date' in self.default_args and self.default_args['start_date']:
            if isinstance(self.default_args['start_date'], str):
                self.default_args['start_date'] = (
                    timezone.parse(self.default_args['start_date'])
                )
            self.timezone = self.default_args['start_date'].tzinfo

        if not hasattr(self, 'timezone') or not self.timezone:
            self.timezone = settings.TIMEZONE

        # Apply the timezone we settled on to end_date if it wasn't supplied
        if 'end_date' in self.default_args and self.default_args['end_date']:
            if isinstance(self.default_args['end_date'], str):
                self.default_args['end_date'] = (
                    timezone.parse(self.default_args['end_date'], timezone=self.timezone)
                )

        self.start_date = timezone.convert_to_utc(start_date)
        self.end_date = timezone.convert_to_utc(end_date)

        # also convert tasks
        if 'start_date' in self.default_args:
            self.default_args['start_date'] = (
                timezone.convert_to_utc(self.default_args['start_date'])
            )
        if 'end_date' in self.default_args:
            self.default_args['end_date'] = (
                timezone.convert_to_utc(self.default_args['end_date'])
            )

        self.schedule_interval = schedule_interval
        if isinstance(schedule_interval, str) and schedule_interval in cron_presets:
            self._schedule_interval = cron_presets.get(schedule_interval)  # type: Optional[ScheduleInterval]
        elif schedule_interval == '@once':
            self._schedule_interval = None
        else:
            self._schedule_interval = schedule_interval
        if isinstance(template_searchpath, str):
            template_searchpath = [template_searchpath]
        self.template_searchpath = template_searchpath
        self.template_undefined = template_undefined
        self.parent_dag = None  # Gets set when DAGs are loaded
        self.last_loaded = timezone.utcnow()
        self.safe_dag_id = dag_id.replace('.', '__dot__')
        self.max_active_runs = max_active_runs
        self.dagrun_timeout = dagrun_timeout
        self.sla_miss_callback = sla_miss_callback
        self._default_view = default_view
        self.orientation = orientation
        self.catchup = catchup
        self.is_subdag = False  # DagBag.bag_dag() will set this to True if appropriate

        self.partial = False
        self.on_success_callback = on_success_callback
        self.on_failure_callback = on_failure_callback
        self.doc_md = doc_md

        self._access_control = access_control
        self.is_paused_upon_creation = is_paused_upon_creation

        self.jinja_environment_kwargs = jinja_environment_kwargs

    def __repr__(self):
        return "<DAG: {self.dag_id}>".format(self=self)

    def __eq__(self, other):
        if (type(self) == type(other) and
                self.dag_id == other.dag_id):

            # Use getattr() instead of __dict__ as __dict__ doesn't return
            # correct values for properties.
            return all(getattr(self, c, None) == getattr(other, c, None) for c in self._comps)
        return False

    def __ne__(self, other):
        return not self == other

    def __lt__(self, other):
        return self.dag_id < other.dag_id

    def __hash__(self):
        hash_components = [type(self)]
        for c in self._comps:
            # task_ids returns a list and lists can't be hashed
            if c == 'task_ids':
                val = tuple(self.task_dict.keys())
            else:
                val = getattr(self, c, None)
            try:
                hash(val)
                hash_components.append(val)
            except TypeError:
                hash_components.append(repr(val))
        return hash(tuple(hash_components))

    # Context Manager -----------------------------------------------
    def __enter__(self):
        DagContext.push_context_managed_dag(self)
        return self

    def __exit__(self, _type, _value, _tb):
        DagContext.pop_context_managed_dag()

    # /Context Manager ----------------------------------------------

    def get_default_view(self):
        """This is only there for backward compatible jinja2 templates"""
        if self._default_view is None:
            return conf.get('webserver', 'dag_default_view').lower()
        else:
            return self._default_view

    def date_range(self, start_date, num=None, end_date=timezone.utcnow()):
        if num:
            end_date = None
        return utils_date_range(
            start_date=start_date, end_date=end_date,
            num=num, delta=self._schedule_interval)

    def is_fixed_time_schedule(self):
        """
        Figures out if the DAG schedule has a fixed time (e.g. 3 AM).

        :return: True if the schedule has a fixed time, False if not.
        """
        now = datetime.now()
        cron = croniter(self._schedule_interval, now)

        start = cron.get_next(datetime)
        cron_next = cron.get_next(datetime)

        if cron_next.minute == start.minute and cron_next.hour == start.hour:
            return True

        return False

    def following_schedule(self, dttm):
        """
        Calculates the following schedule for this dag in UTC.

        :param dttm: utc datetime
        :return: utc datetime
        """
        if isinstance(self._schedule_interval, str):
            # we don't want to rely on the transitions created by
            # croniter as they are not always correct
            dttm = pendulum.instance(dttm)
            naive = timezone.make_naive(dttm, self.timezone)
            cron = croniter(self._schedule_interval, naive)

            # We assume that DST transitions happen on the minute/hour
            if not self.is_fixed_time_schedule():
                # relative offset (eg. every 5 minutes)
                delta = cron.get_next(datetime) - naive
                following = dttm.in_timezone(self.timezone).add_timedelta(delta)
            else:
                # absolute (e.g. 3 AM)
                naive = cron.get_next(datetime)
                tz = pendulum.timezone(self.timezone.name)
                following = timezone.make_aware(naive, tz)
            return timezone.convert_to_utc(following)
        elif self._schedule_interval is not None:
            return dttm + self._schedule_interval

    def previous_schedule(self, dttm):
        """
        Calculates the previous schedule for this dag in UTC

        :param dttm: utc datetime
        :return: utc datetime
        """
        if isinstance(self._schedule_interval, str):
            # we don't want to rely on the transitions created by
            # croniter as they are not always correct
            dttm = pendulum.instance(dttm)
            naive = timezone.make_naive(dttm, self.timezone)
            cron = croniter(self._schedule_interval, naive)

            # We assume that DST transitions happen on the minute/hour
            if not self.is_fixed_time_schedule():
                # relative offset (eg. every 5 minutes)
                delta = naive - cron.get_prev(datetime)
                previous = dttm.in_timezone(self.timezone).subtract_timedelta(delta)
            else:
                # absolute (e.g. 3 AM)
                naive = cron.get_prev(datetime)
                tz = pendulum.timezone(self.timezone.name)
                previous = timezone.make_aware(naive, tz)
            return timezone.convert_to_utc(previous)
        elif self._schedule_interval is not None:
            return dttm - self._schedule_interval

    def get_run_dates(self, start_date, end_date=None):
        """
        Returns a list of dates between the interval received as parameter using this
        dag's schedule interval. Returned dates can be used for execution dates.

        :param start_date: the start date of the interval
        :type start_date: datetime
        :param end_date: the end date of the interval, defaults to timezone.utcnow()
        :type end_date: datetime
        :return: a list of dates within the interval following the dag's schedule
        :rtype: list
        """
        run_dates = []

        using_start_date = start_date
        using_end_date = end_date

        # dates for dag runs
        using_start_date = using_start_date or min([t.start_date for t in self.tasks])
        using_end_date = using_end_date or timezone.utcnow()

        # next run date for a subdag isn't relevant (schedule_interval for subdags
        # is ignored) so we use the dag run's start date in the case of a subdag
        next_run_date = (self.normalize_schedule(using_start_date)
                         if not self.is_subdag else using_start_date)

        while next_run_date and next_run_date <= using_end_date:
            run_dates.append(next_run_date)
            next_run_date = self.following_schedule(next_run_date)

        return run_dates

    def normalize_schedule(self, dttm):
        """
        Returns dttm + interval unless dttm is first interval then it returns dttm
        """
        following = self.following_schedule(dttm)

        # in case of @once
        if not following:
            return dttm
        if self.previous_schedule(following) != dttm:
            return following

        return dttm

    @provide_session
    def get_last_dagrun(self, session=None, include_externally_triggered=False):
        return get_last_dagrun(self.dag_id, session=session,
                               include_externally_triggered=include_externally_triggered)

    @property
    def dag_id(self):
        return self._dag_id

    @dag_id.setter
    def dag_id(self, value):
        self._dag_id = value

    @property
    def full_filepath(self):
        return self._full_filepath

    @full_filepath.setter
    def full_filepath(self, value):
        self._full_filepath = value

    @property
    def concurrency(self):
        return self._concurrency

    @concurrency.setter
    def concurrency(self, value):
        self._concurrency = value

    @property
    def access_control(self):
        return self._access_control

    @access_control.setter
    def access_control(self, value):
        self._access_control = value

    @property
    def description(self):
        return self._description

    @property
    def pickle_id(self):
        return self._pickle_id

    @pickle_id.setter
    def pickle_id(self, value):
        self._pickle_id = value

    @property
    def tasks(self):
        return list(self.task_dict.values())

    @tasks.setter
    def tasks(self, val):
        raise AttributeError(
            'DAG.tasks can not be modified. Use dag.add_task() instead.')

    @property
    def task_ids(self):
        return list(self.task_dict.keys())

    @property
    def filepath(self):
        """
        File location of where the dag object is instantiated
        """
        fn = self.full_filepath.replace(settings.DAGS_FOLDER + '/', '')
        fn = fn.replace(os.path.dirname(__file__) + '/', '')
        return fn

    @property
    def folder(self):
        """Folder location of where the DAG object is instantiated."""
        return os.path.dirname(self.full_filepath)

    @property
    def owner(self):
        """
        Return list of all owners found in DAG tasks.

        :return: Comma separated list of owners in DAG tasks
        :rtype: str
        """
        return ", ".join({t.owner for t in self.tasks})

    @provide_session
    def _get_concurrency_reached(self, session=None):
        TI = TaskInstance
        qry = session.query(func.count(TI.task_id)).filter(
            TI.dag_id == self.dag_id,
            TI.state == State.RUNNING,
        )
        return qry.scalar() >= self.concurrency

    @property
    def concurrency_reached(self):
        """
        Returns a boolean indicating whether the concurrency limit for this DAG
        has been reached
        """
        return self._get_concurrency_reached()

    @provide_session
    def _get_is_paused(self, session=None):
        qry = session.query(DagModel).filter(
            DagModel.dag_id == self.dag_id)
        return qry.value('is_paused')

    @property
    def is_paused(self):
        """
        Returns a boolean indicating whether this DAG is paused
        """
        return self._get_is_paused()

    @provide_session
    def handle_callback(self, dagrun, success=True, reason=None, session=None):
        """
        Triggers the appropriate callback depending on the value of success, namely the
        on_failure_callback or on_success_callback. This method gets the context of a
        single TaskInstance part of this DagRun and passes that to the callable along
        with a 'reason', primarily to differentiate DagRun failures.

        .. note: The logs end up in
            ``$AIRFLOW_HOME/logs/scheduler/latest/PROJECT/DAG_FILE.py.log``

        :param dagrun: DagRun object
        :param success: Flag to specify if failure or success callback should be called
        :param reason: Completion reason
        :param session: Database session
        """
        callback = self.on_success_callback if success else self.on_failure_callback
        if callback:
            self.log.info('Executing dag callback function: {}'.format(callback))
            tis = dagrun.get_task_instances()
            ti = tis[-1]  # get first TaskInstance of DagRun
            ti.task = self.get_task(ti.task_id)
            context = ti.get_template_context(session=session)
            context.update({'reason': reason})
            callback(context)

    def get_active_runs(self):
        """
        Returns a list of dag run execution dates currently running

        :return: List of execution dates
        """
        runs = DagRun.find(dag_id=self.dag_id, state=State.RUNNING)

        active_dates = []
        for run in runs:
            active_dates.append(run.execution_date)

        return active_dates

    @provide_session
    def get_num_active_runs(self, external_trigger=None, session=None):
        """
        Returns the number of active "running" dag runs

        :param external_trigger: True for externally triggered active dag runs
        :type external_trigger: bool
        :param session:
        :return: number greater than 0 for active dag runs
        """
        # .count() is inefficient
        query = (session
                 .query(func.count())
                 .filter(DagRun.dag_id == self.dag_id)
                 .filter(DagRun.state == State.RUNNING))

        if external_trigger is not None:
            query = query.filter(DagRun.external_trigger == external_trigger)

        return query.scalar()

    @provide_session
    def get_dagrun(self, execution_date, session=None):
        """
        Returns the dag run for a given execution date if it exists, otherwise
        none.

        :param execution_date: The execution date of the DagRun to find.
        :param session:
        :return: The DagRun if found, otherwise None.
        """
        dagrun = (
            session.query(DagRun)
            .filter(
                DagRun.dag_id == self.dag_id,
                DagRun.execution_date == execution_date)
            .first())

        return dagrun

    @provide_session
    def get_dagruns_between(self, start_date, end_date, session=None):
        """
        Returns the list of dag runs between start_date (inclusive) and end_date (inclusive).

        :param start_date: The starting execution date of the DagRun to find.
        :param end_date: The ending execution date of the DagRun to find.
        :param session:
        :return: The list of DagRuns found.
        """
        dagruns = (
            session.query(DagRun)
            .filter(
                DagRun.dag_id == self.dag_id,
                DagRun.execution_date >= start_date,
                DagRun.execution_date <= end_date)
            .all())

        return dagruns

    @provide_session
    def _get_latest_execution_date(self, session=None):
        return session.query(func.max(DagRun.execution_date)).filter(
            DagRun.dag_id == self.dag_id
        ).scalar()

    @property
    def latest_execution_date(self):
        """
        Returns the latest date for which at least one dag run exists
        """
        return self._get_latest_execution_date()

    @property
    def subdags(self):
        """
        Returns a list of the subdag objects associated to this DAG
        """
        # Check SubDag for class but don't check class directly
        from airflow.operators.subdag_operator import SubDagOperator
        subdag_lst = []
        for task in self.tasks:
            if (isinstance(task, SubDagOperator) or
                    # TODO remove in Airflow 2.0
                    type(task).__name__ == 'SubDagOperator' or
                    task.task_type == 'SubDagOperator'):
                subdag_lst.append(task.subdag)
                subdag_lst += task.subdag.subdags
        return subdag_lst

    def resolve_template_files(self):
        for t in self.tasks:
            t.resolve_template_files()

    def get_template_env(self) -> jinja2.Environment:
        """Build a Jinja2 environment."""

        # Collect directories to search for template files
        searchpath = [self.folder]
        if self.template_searchpath:
            searchpath += self.template_searchpath

        # Default values (for backward compatibility)
        jinja_env_options = {
            'loader': jinja2.FileSystemLoader(searchpath),
            'undefined': self.template_undefined,
            'extensions': ["jinja2.ext.do"],
            'cache_size': 0
        }
        if self.jinja_environment_kwargs:
            jinja_env_options.update(self.jinja_environment_kwargs)

        env = jinja2.Environment(**jinja_env_options)  # type: ignore

        # Add any user defined items. Safe to edit globals as long as no templates are rendered yet.
        # http://jinja.pocoo.org/docs/2.10/api/#jinja2.Environment.globals
        if self.user_defined_macros:
            env.globals.update(self.user_defined_macros)
        if self.user_defined_filters:
            env.filters.update(self.user_defined_filters)

        return env

    def set_dependency(self, upstream_task_id, downstream_task_id):
        """
        Simple utility method to set dependency between two tasks that
        already have been added to the DAG using add_task()
        """
        self.get_task(upstream_task_id).set_downstream(
            self.get_task(downstream_task_id))

    @provide_session
    def get_task_instances(
            self, start_date=None, end_date=None, state=None, session=None):
        if not start_date:
            # TODO why 30?
            start_date = (timezone.utcnow() - timedelta(30)).date()
            start_date = timezone.make_aware(
                datetime.combine(start_date, datetime.min.time()))
<<<<<<< HEAD
        if end_date:
            tis = session.query(TaskInstance).filter(
                TaskInstance.dag_id == self.dag_id,
                TaskInstance.execution_date >= start_date,
                TaskInstance.execution_date <= end_date,
                TaskInstance.task_id.in_([t.task_id for t in self.tasks]),
            )
        else:
            # This allows RUN_FUTURE_EXEC_DATES config to take affect rather than mandating exec_date <= UTC
            tis = session.query(TaskInstance).filter(
                TaskInstance.dag_id == self.dag_id,
                TaskInstance.execution_date >= start_date,
                TaskInstance.task_id.in_([t.task_id for t in self.tasks]),
            )
=======
        end_date = end_date or timezone.utcnow()
        tis = session.query(TaskInstance).filter(
            TaskInstance.dag_id == self.dag_id,
            TaskInstance.execution_date >= start_date,
            TaskInstance.execution_date <= end_date,
            TaskInstance.task_id.in_([t.task_id for t in self.tasks]),
        )

>>>>>>> fbb855c9
        if state:
            if isinstance(state, str):
                tis = tis.filter(TaskInstance.state == state)
            else:
                # this is required to deal with NULL values
                if None in state:
                    if all(x is None for x in state):
                        tis = tis.filter(TaskInstance.state.is_(None))
                    else:
                        not_none_state = [s for s in state if s]
                        tis = tis.filter(
                            or_(TaskInstance.state.in_(not_none_state),
                                TaskInstance.state.is_(None))
                        )
                else:
                    tis = tis.filter(TaskInstance.state.in_(state))
        tis = tis.order_by(TaskInstance.execution_date).all()
        return tis

    @property
    def roots(self) -> List[BaseOperator]:
        """Return nodes with no parents. These are first to execute and are called roots or root nodes."""
        return [task for task in self.tasks if not task.upstream_list]

    @property
    def leaves(self) -> List[BaseOperator]:
        """Return nodes with no children. These are last to execute and are called leaves or leaf nodes."""
        return [task for task in self.tasks if not task.downstream_list]

    def topological_sort(self, include_subdag_tasks: bool = False):
        """
        Sorts tasks in topographical order, such that a task comes after any of its
        upstream dependencies.

        Heavily inspired by:
        http://blog.jupo.org/2012/04/06/topological-sorting-acyclic-directed-graphs/

        :param include_subdag_tasks: whether to include tasks in subdags, default to False
        :return: list of tasks in topological order
        """
        from airflow.operators.subdag_operator import SubDagOperator  # Avoid circular import

        # convert into an OrderedDict to speedup lookup while keeping order the same
        graph_unsorted = OrderedDict((task.task_id, task) for task in self.tasks)

        graph_sorted = []  # type: List[BaseOperator]

        # special case
        if len(self.tasks) == 0:
            return tuple(graph_sorted)

        # Run until the unsorted graph is empty.
        while graph_unsorted:
            # Go through each of the node/edges pairs in the unsorted
            # graph. If a set of edges doesn't contain any nodes that
            # haven't been resolved, that is, that are still in the
            # unsorted graph, remove the pair from the unsorted graph,
            # and append it to the sorted graph. Note here that by using
            # using the items() method for iterating, a copy of the
            # unsorted graph is used, allowing us to modify the unsorted
            # graph as we move through it. We also keep a flag for
            # checking that that graph is acyclic, which is true if any
            # nodes are resolved during each pass through the graph. If
            # not, we need to bail out as the graph therefore can't be
            # sorted.
            acyclic = False
            for node in list(graph_unsorted.values()):
                for edge in node.upstream_list:
                    if edge.task_id in graph_unsorted:
                        break
                # no edges in upstream tasks
                else:
                    acyclic = True
                    del graph_unsorted[node.task_id]
                    graph_sorted.append(node)
                    if include_subdag_tasks and isinstance(node, SubDagOperator):
                        graph_sorted.extend(node.subdag.topological_sort(include_subdag_tasks=True))

            if not acyclic:
                raise AirflowException("A cyclic dependency occurred in dag: {}"
                                       .format(self.dag_id))

        return tuple(graph_sorted)

    @provide_session
    def set_dag_runs_state(
            self,
            state=State.RUNNING,
            session=None,
            start_date=None,
            end_date=None,
    ):
        query = session.query(DagRun).filter_by(dag_id=self.dag_id)
        if start_date:
            query = query.filter(DagRun.execution_date >= start_date)
        if end_date:
            query = query.filter(DagRun.execution_date <= end_date)
        drs = query.all()

        dirty_ids = []
        for dr in drs:
            dr.state = state
            dirty_ids.append(dr.dag_id)

    @provide_session
    def clear(
            self, start_date=None, end_date=None,
            only_failed=False,
            only_running=False,
            confirm_prompt=False,
            include_subdags=True,
            include_parentdag=True,
            reset_dag_runs=True,
            dry_run=False,
            session=None,
            get_tis=False,
    ):
        """
        Clears a set of task instances associated with the current dag for
        a specified date range.
        """
        TI = TaskInstance
        tis = session.query(TI)
        if include_subdags:
            # Crafting the right filter for dag_id and task_ids combo
            conditions = []
            for dag in self.subdags + [self]:
                conditions.append(
                    TI.dag_id.like(dag.dag_id) &
                    TI.task_id.in_(dag.task_ids)
                )
            tis = tis.filter(or_(*conditions))
        else:
            tis = session.query(TI).filter(TI.dag_id == self.dag_id)
            tis = tis.filter(TI.task_id.in_(self.task_ids))

        if include_parentdag and self.is_subdag:

            p_dag = self.parent_dag.sub_dag(
                task_regex=r"^{}$".format(self.dag_id.split('.')[1]),
                include_upstream=False,
                include_downstream=True)

            tis = tis.union(p_dag.clear(
                start_date=start_date, end_date=end_date,
                only_failed=only_failed,
                only_running=only_running,
                confirm_prompt=confirm_prompt,
                include_subdags=include_subdags,
                include_parentdag=False,
                reset_dag_runs=reset_dag_runs,
                get_tis=True,
                session=session,
            ))

        if start_date:
            tis = tis.filter(TI.execution_date >= start_date)
        if end_date:
            tis = tis.filter(TI.execution_date <= end_date)
        if only_failed:
            tis = tis.filter(or_(
                TI.state == State.FAILED,
                TI.state == State.UPSTREAM_FAILED))
        if only_running:
            tis = tis.filter(TI.state == State.RUNNING)

        if get_tis:
            return tis

        if dry_run:
            tis = tis.all()
            session.expunge_all()
            return tis

        count = tis.count()
        do_it = True
        if count == 0:
            return 0
        if confirm_prompt:
            ti_list = "\n".join([str(t) for t in tis])
            question = (
                "You are about to delete these {count} tasks:\n"
                "{ti_list}\n\n"
                "Are you sure? (yes/no): ").format(count=count, ti_list=ti_list)
            do_it = utils.helpers.ask_yesno(question)

        if do_it:
            clear_task_instances(tis.all(),
                                 session,
                                 dag=self,
                                 )
            if reset_dag_runs:
                self.set_dag_runs_state(session=session,
                                        start_date=start_date,
                                        end_date=end_date,
                                        )
        else:
            count = 0
            print("Bail. Nothing was cleared.")

        session.commit()
        return count

    @classmethod
    def clear_dags(
            cls, dags,
            start_date=None,
            end_date=None,
            only_failed=False,
            only_running=False,
            confirm_prompt=False,
            include_subdags=True,
            include_parentdag=False,
            reset_dag_runs=True,
            dry_run=False,
    ):
        all_tis = []
        for dag in dags:
            tis = dag.clear(
                start_date=start_date,
                end_date=end_date,
                only_failed=only_failed,
                only_running=only_running,
                confirm_prompt=False,
                include_subdags=include_subdags,
                include_parentdag=include_parentdag,
                reset_dag_runs=reset_dag_runs,
                dry_run=True)
            all_tis.extend(tis)

        if dry_run:
            return all_tis

        count = len(all_tis)
        do_it = True
        if count == 0:
            print("Nothing to clear.")
            return 0
        if confirm_prompt:
            ti_list = "\n".join([str(t) for t in all_tis])
            question = (
                "You are about to delete these {} tasks:\n"
                "{}\n\n"
                "Are you sure? (yes/no): ").format(count, ti_list)
            do_it = utils.helpers.ask_yesno(question)

        if do_it:
            for dag in dags:
                dag.clear(start_date=start_date,
                          end_date=end_date,
                          only_failed=only_failed,
                          only_running=only_running,
                          confirm_prompt=False,
                          include_subdags=include_subdags,
                          reset_dag_runs=reset_dag_runs,
                          dry_run=False,
                          )
        else:
            count = 0
            print("Bail. Nothing was cleared.")
        return count

    def __deepcopy__(self, memo):
        # Swiwtcharoo to go around deepcopying objects coming through the
        # backdoor
        cls = self.__class__
        result = cls.__new__(cls)
        memo[id(self)] = result
        for k, v in self.__dict__.items():
            if k not in ('user_defined_macros', 'user_defined_filters', 'params'):
                setattr(result, k, copy.deepcopy(v, memo))

        result.user_defined_macros = self.user_defined_macros
        result.user_defined_filters = self.user_defined_filters
        result.params = self.params
        return result

    def sub_dag(self, task_regex, include_downstream=False,
                include_upstream=True):
        """
        Returns a subset of the current dag as a deep copy of the current dag
        based on a regex that should match one or many tasks, and includes
        upstream and downstream neighbours based on the flag passed.
        """

        # deep-copying self.task_dict takes a long time, and we don't want all
        # the tasks anyway, so we copy the tasks manually later
        task_dict = self.task_dict
        self.task_dict = {}
        dag = copy.deepcopy(self)
        self.task_dict = task_dict

        regex_match = [
            t for t in self.tasks if re.findall(task_regex, t.task_id)]
        also_include = []
        for t in regex_match:
            if include_downstream:
                also_include += t.get_flat_relatives(upstream=False)
            if include_upstream:
                also_include += t.get_flat_relatives(upstream=True)

        # Compiling the unique list of tasks that made the cut
        # Make sure to not recursively deepcopy the dag while copying the task
        dag.task_dict = {t.task_id: copy.deepcopy(t, {id(t.dag): dag})
                         for t in regex_match + also_include}
        for t in dag.tasks:
            # Removing upstream/downstream references to tasks that did not
            # made the cut
            t._upstream_task_ids = t.upstream_task_ids.intersection(dag.task_dict.keys())
            t._downstream_task_ids = t.downstream_task_ids.intersection(
                dag.task_dict.keys())

        if len(dag.tasks) < len(self.tasks):
            dag.partial = True

        return dag

    def has_task(self, task_id):
        return task_id in (t.task_id for t in self.tasks)

    def get_task(self, task_id, include_subdags=False):
        if task_id in self.task_dict:
            return self.task_dict[task_id]
        if include_subdags:
            for dag in self.subdags:
                if task_id in dag.task_dict:
                    return dag.task_dict[task_id]
        raise AirflowException("Task {task_id} not found".format(task_id=task_id))

    def pickle_info(self):
        d = dict()
        d['is_picklable'] = True
        try:
            dttm = timezone.utcnow()
            pickled = pickle.dumps(self)
            d['pickle_len'] = len(pickled)
            d['pickling_duration'] = "{}".format(timezone.utcnow() - dttm)
        except Exception as e:
            self.log.debug(e)
            d['is_picklable'] = False
            d['stacktrace'] = traceback.format_exc()
        return d

    @provide_session
    def pickle(self, session=None):
        dag = session.query(
            DagModel).filter(DagModel.dag_id == self.dag_id).first()
        dp = None
        if dag and dag.pickle_id:
            dp = session.query(DagPickle).filter(
                DagPickle.id == dag.pickle_id).first()
        if not dp or dp.pickle != self:
            dp = DagPickle(dag=self)
            session.add(dp)
            self.last_pickled = timezone.utcnow()
            session.commit()
            self.pickle_id = dp.id

        return dp

    def tree_view(self) -> None:
        """Print an ASCII tree representation of the DAG."""
        def get_downstream(task, level=0):
            print((" " * level * 4) + str(task))
            level += 1
            for t in task.downstream_list:
                get_downstream(t, level)

        for t in self.roots:
            get_downstream(t)

    def add_task(self, task):
        """
        Add a task to the DAG

        :param task: the task you want to add
        :type task: task
        """
        if not self.start_date and not task.start_date:
            raise AirflowException("Task is missing the start_date parameter")
        # if the task has no start date, assign it the same as the DAG
        elif not task.start_date:
            task.start_date = self.start_date
        # otherwise, the task will start on the later of its own start date and
        # the DAG's start date
        elif self.start_date:
            task.start_date = max(task.start_date, self.start_date)

        # if the task has no end date, assign it the same as the dag
        if not task.end_date:
            task.end_date = self.end_date
        # otherwise, the task will end on the earlier of its own end date and
        # the DAG's end date
        elif task.end_date and self.end_date:
            task.end_date = min(task.end_date, self.end_date)

        if task.task_id in self.task_dict and self.task_dict[task.task_id] != task:
            raise DuplicateTaskIdFound(
                "Task id '{}' has already been added to the DAG".format(task.task_id))
        else:
            self.task_dict[task.task_id] = task
            task.dag = self

        self.task_count = len(self.task_dict)

    def add_tasks(self, tasks):
        """
        Add a list of tasks to the DAG

        :param tasks: a lit of tasks you want to add
        :type tasks: list of tasks
        """
        for task in tasks:
            self.add_task(task)

    def run(
            self,
            start_date=None,
            end_date=None,
            mark_success=False,
            local=False,
            executor=None,
            donot_pickle=conf.getboolean('core', 'donot_pickle'),
            ignore_task_deps=False,
            ignore_first_depends_on_past=False,
            pool=None,
            delay_on_limit_secs=1.0,
            verbose=False,
            conf=None,
            rerun_failed_tasks=False,
            run_backwards=False,
    ):
        """
        Runs the DAG.

        :param start_date: the start date of the range to run
        :type start_date: datetime.datetime
        :param end_date: the end date of the range to run
        :type end_date: datetime.datetime
        :param mark_success: True to mark jobs as succeeded without running them
        :type mark_success: bool
        :param local: True to run the tasks using the LocalExecutor
        :type local: bool
        :param executor: The executor instance to run the tasks
        :type executor: airflow.executor.BaseExecutor
        :param donot_pickle: True to avoid pickling DAG object and send to workers
        :type donot_pickle: bool
        :param ignore_task_deps: True to skip upstream tasks
        :type ignore_task_deps: bool
        :param ignore_first_depends_on_past: True to ignore depends_on_past
            dependencies for the first set of tasks only
        :type ignore_first_depends_on_past: bool
        :param pool: Resource pool to use
        :type pool: str
        :param delay_on_limit_secs: Time in seconds to wait before next attempt to run
            dag run when max_active_runs limit has been reached
        :type delay_on_limit_secs: float
        :param verbose: Make logging output more verbose
        :type verbose: bool
        :param conf: user defined dictionary passed from CLI
        :type conf: dict
        :param rerun_failed_tasks:
        :type: bool
        :param run_backwards:
        :type: bool

        """
        from airflow.jobs import BackfillJob
        if not executor and local:
            from airflow.executors.local_executor import LocalExecutor
            executor = LocalExecutor()
        elif not executor:
            from airflow.executors.executor_loader import ExecutorLoader
            executor = ExecutorLoader.get_default_executor()
        job = BackfillJob(
            self,
            start_date=start_date,
            end_date=end_date,
            mark_success=mark_success,
            executor=executor,
            donot_pickle=donot_pickle,
            ignore_task_deps=ignore_task_deps,
            ignore_first_depends_on_past=ignore_first_depends_on_past,
            pool=pool,
            delay_on_limit_secs=delay_on_limit_secs,
            verbose=verbose,
            conf=conf,
            rerun_failed_tasks=rerun_failed_tasks,
            run_backwards=run_backwards,
        )
        job.run()

    def cli(self):
        """
        Exposes a CLI specific to this DAG
        """
        from airflow.bin import cli
        parser = cli.CLIFactory.get_parser(dag_parser=True)
        args = parser.parse_args()
        args.func(args, self)

    @provide_session
    def create_dagrun(self,
                      run_id,
                      state,
                      execution_date=None,
                      start_date=None,
                      external_trigger=False,
                      conf=None,
                      session=None):
        """
        Creates a dag run from this dag including the tasks associated with this dag.
        Returns the dag run.

        :param run_id: defines the run id for this dag run
        :type run_id: str
        :param execution_date: the execution date of this dag run
        :type execution_date: datetime.datetime
        :param state: the state of the dag run
        :type state: airflow.utils.state.State
        :param start_date: the date this dag run should be evaluated
        :type start_date: datetime
        :param external_trigger: whether this dag run is externally triggered
        :type external_trigger: bool
        :param session: database session
        :type session: sqlalchemy.orm.session.Session
        """
        run = DagRun(
            dag_id=self.dag_id,
            run_id=run_id,
            execution_date=execution_date,
            start_date=start_date,
            external_trigger=external_trigger,
            conf=conf,
            state=state
        )
        session.add(run)

        session.commit()

        run.dag = self

        # create the associated task instances
        # state is None at the moment of creation
        run.verify_integrity(session=session)

        run.refresh_from_db()

        return run

    @provide_session
    def sync_to_db(self, owner=None, sync_time=None, session=None):
        """
        Save attributes about this DAG to the DB. Note that this method
        can be called for both DAGs and SubDAGs. A SubDag is actually a
        SubDagOperator.

        :param dag: the DAG object to save to the DB
        :type dag: airflow.models.DAG
        :param sync_time: The time that the DAG should be marked as sync'ed
        :type sync_time: datetime
        :return: None
        """
        from airflow.models.serialized_dag import SerializedDagModel

        if owner is None:
            owner = self.owner
        if sync_time is None:
            sync_time = timezone.utcnow()

        orm_dag = session.query(
            DagModel).filter(DagModel.dag_id == self.dag_id).first()
        if not orm_dag:
            orm_dag = DagModel(dag_id=self.dag_id)
            if self.is_paused_upon_creation is not None:
                orm_dag.is_paused = self.is_paused_upon_creation
            self.log.info("Creating ORM DAG for %s", self.dag_id)
        if self.is_subdag:
            orm_dag.is_subdag = True
            orm_dag.fileloc = self.parent_dag.fileloc
            orm_dag.root_dag_id = self.parent_dag.dag_id
        else:
            orm_dag.is_subdag = False
            orm_dag.fileloc = self.fileloc
        orm_dag.owners = owner
        orm_dag.is_active = True
        orm_dag.last_scheduler_run = sync_time
        orm_dag.default_view = self._default_view
        orm_dag.description = self.description
        orm_dag.schedule_interval = self.schedule_interval
        session.merge(orm_dag)
        session.commit()

        for subdag in self.subdags:
            subdag.sync_to_db(owner=owner, sync_time=sync_time, session=session)

        # Write DAGs to serialized_dag table in DB.
        # subdags are not written into serialized_dag, because they are not displayed
        # in the DAG list on UI. They are included in the serialized parent DAG.
        if STORE_SERIALIZED_DAGS and not self.is_subdag:
            SerializedDagModel.write_dag(
                self,
                min_update_interval=MIN_SERIALIZED_DAG_UPDATE_INTERVAL,
                session=session
            )

    @staticmethod
    @provide_session
    def deactivate_unknown_dags(active_dag_ids, session=None):
        """
        Given a list of known DAGs, deactivate any other DAGs that are
        marked as active in the ORM

        :param active_dag_ids: list of DAG IDs that are active
        :type active_dag_ids: list[unicode]
        :return: None
        """

        if len(active_dag_ids) == 0:
            return
        for dag in session.query(
                DagModel).filter(~DagModel.dag_id.in_(active_dag_ids)).all():
            dag.is_active = False
            session.merge(dag)
        session.commit()

    @staticmethod
    @provide_session
    def deactivate_stale_dags(expiration_date, session=None):
        """
        Deactivate any DAGs that were last touched by the scheduler before
        the expiration date. These DAGs were likely deleted.

        :param expiration_date: set inactive DAGs that were touched before this
            time
        :type expiration_date: datetime
        :return: None
        """
        log = LoggingMixin().log
        for dag in session.query(
                DagModel).filter(DagModel.last_scheduler_run < expiration_date,
                                 DagModel.is_active).all():
            log.info(
                "Deactivating DAG ID %s since it was last touched by the scheduler at %s",
                dag.dag_id, dag.last_scheduler_run.isoformat()
            )
            dag.is_active = False
            session.merge(dag)
            session.commit()

    @staticmethod
    @provide_session
    def get_num_task_instances(dag_id, task_ids=None, states=None, session=None):
        """
        Returns the number of task instances in the given DAG.

        :param session: ORM session
        :param dag_id: ID of the DAG to get the task concurrency of
        :type dag_id: unicode
        :param task_ids: A list of valid task IDs for the given DAG
        :type task_ids: list[unicode]
        :param states: A list of states to filter by if supplied
        :type states: list[state]
        :return: The number of running tasks
        :rtype: int
        """
        qry = session.query(func.count(TaskInstance.task_id)).filter(
            TaskInstance.dag_id == dag_id,
        )
        if task_ids:
            qry = qry.filter(
                TaskInstance.task_id.in_(task_ids),
            )

        if states:
            if None in states:
                if all(x is None for x in states):
                    qry = qry.filter(TaskInstance.state.is_(None))
                else:
                    not_none_states = [state for state in states if state]
                    qry = qry.filter(or_(
                        TaskInstance.state.in_(not_none_states),
                        TaskInstance.state.is_(None)))
            else:
                qry = qry.filter(TaskInstance.state.in_(states))
        return qry.scalar()

    def test_cycle(self):
        """
        Check to see if there are any cycles in the DAG. Returns False if no cycle found,
        otherwise raises exception.
        """
        from airflow.models.dagbag import DagBag  # Avoid circular imports

        # default of int is 0 which corresponds to CYCLE_NEW
        visit_map = defaultdict(int)
        for task_id in self.task_dict.keys():
            # print('starting %s' % task_id)
            if visit_map[task_id] == DagBag.CYCLE_NEW:
                self._test_cycle_helper(visit_map, task_id)
        return False

    def _test_cycle_helper(self, visit_map, task_id):
        """
        Checks if a cycle exists from the input task using DFS traversal
        """
        from airflow.models.dagbag import DagBag  # Avoid circular imports

        # print('Inspecting %s' % task_id)
        if visit_map[task_id] == DagBag.CYCLE_DONE:
            return False

        visit_map[task_id] = DagBag.CYCLE_IN_PROGRESS

        task = self.task_dict[task_id]
        for descendant_id in task.get_direct_relative_ids():
            if visit_map[descendant_id] == DagBag.CYCLE_IN_PROGRESS:
                msg = "Cycle detected in DAG. Faulty task: {0} to {1}".format(
                    task_id, descendant_id)
                raise AirflowDagCycleException(msg)
            else:
                self._test_cycle_helper(visit_map, descendant_id)

        visit_map[task_id] = DagBag.CYCLE_DONE

    @classmethod
    def get_serialized_fields(cls):
        """Stringified DAGs and operators contain exactly these fields."""
        if not cls.__serialized_fields:
            cls.__serialized_fields = frozenset(vars(DAG(dag_id='test')).keys()) - {
                'parent_dag', '_old_context_manager_dags', 'safe_dag_id', 'last_loaded',
                '_full_filepath', 'user_defined_filters', 'user_defined_macros',
                '_schedule_interval', 'partial', '_old_context_manager_dags',
                '_pickle_id', '_log', 'is_subdag', 'task_dict', 'template_searchpath',
                'sla_miss_callback', 'on_success_callback', 'on_failure_callback',
                'template_undefined', 'jinja_environment_kwargs'
            }
        return cls.__serialized_fields


class DagModel(Base):

    __tablename__ = "dag"
    """
    These items are stored in the database for state related information
    """
    dag_id = Column(String(ID_LEN), primary_key=True)
    root_dag_id = Column(String(ID_LEN))
    # A DAG can be paused from the UI / DB
    # Set this default value of is_paused based on a configuration value!
    is_paused_at_creation = conf\
        .getboolean('core',
                    'dags_are_paused_at_creation')
    is_paused = Column(Boolean, default=is_paused_at_creation)
    # Whether the DAG is a subdag
    is_subdag = Column(Boolean, default=False)
    # Whether that DAG was seen on the last DagBag load
    is_active = Column(Boolean, default=False)
    # Last time the scheduler started
    last_scheduler_run = Column(UtcDateTime)
    # Last time this DAG was pickled
    last_pickled = Column(UtcDateTime)
    # Time when the DAG last received a refresh signal
    # (e.g. the DAG's "refresh" button was clicked in the web UI)
    last_expired = Column(UtcDateTime)
    # Whether (one  of) the scheduler is scheduling this DAG at the moment
    scheduler_lock = Column(Boolean)
    # Foreign key to the latest pickle_id
    pickle_id = Column(Integer)
    # The location of the file containing the DAG object
    # Note: Do not depend on fileloc pointing to a file; in the case of a
    # packaged DAG, it will point to the subpath of the DAG within the
    # associated zip.
    fileloc = Column(String(2000))
    # String representing the owners
    owners = Column(String(2000))
    # Description of the dag
    description = Column(Text)
    # Default view of the inside the webserver
    default_view = Column(String(25))
    # Schedule interval
    schedule_interval = Column(Interval)

    __table_args__ = (
        Index('idx_root_dag_id', root_dag_id, unique=False),
    )

    def __repr__(self):
        return "<DAG: {self.dag_id}>".format(self=self)

    @property
    def timezone(self):
        return settings.TIMEZONE

    @staticmethod
    @provide_session
    def get_dagmodel(dag_id, session=None):
        return session.query(DagModel).filter(DagModel.dag_id == dag_id).first()

    @classmethod
    @provide_session
    def get_current(cls, dag_id, session=None):
        return session.query(cls).filter(cls.dag_id == dag_id).first()

    def get_default_view(self):
        if self.default_view is None:
            return conf.get('webserver', 'dag_default_view').lower()
        else:
            return self.default_view

    @provide_session
    def get_last_dagrun(self, session=None, include_externally_triggered=False):
        return get_last_dagrun(self.dag_id, session=session,
                               include_externally_triggered=include_externally_triggered)

    @property
    def safe_dag_id(self):
        return self.dag_id.replace('.', '__dot__')

    def get_dag(self, store_serialized_dags=False):
        """Creates a dagbag to load and return a DAG.

        Calling it from UI should set store_serialized_dags = STORE_SERIALIZED_DAGS.
        There may be a delay for scheduler to write serialized DAG into database,
        loads from file in this case.
        FIXME: remove it when webserver does not access to DAG folder in future.
        """
        dag = DagBag(
            dag_folder=self.fileloc, store_serialized_dags=store_serialized_dags).get_dag(self.dag_id)
        if store_serialized_dags and dag is None:
            dag = self.get_dag()
        return dag

    @provide_session
    def create_dagrun(self,
                      run_id,
                      state,
                      execution_date,
                      start_date=None,
                      external_trigger=False,
                      conf=None,
                      session=None):
        """
        Creates a dag run from this dag including the tasks associated with this dag.
        Returns the dag run.

        :param run_id: defines the run id for this dag run
        :type run_id: str
        :param execution_date: the execution date of this dag run
        :type execution_date: datetime.datetime
        :param state: the state of the dag run
        :type state: airflow.utils.state.State
        :param start_date: the date this dag run should be evaluated
        :type start_date: datetime.datetime
        :param external_trigger: whether this dag run is externally triggered
        :type external_trigger: bool
        :param session: database session
        :type session: sqlalchemy.orm.session.Session
        """

        return self.get_dag().create_dagrun(run_id=run_id,
                                            state=state,
                                            execution_date=execution_date,
                                            start_date=start_date,
                                            external_trigger=external_trigger,
                                            conf=conf,
                                            session=session)

    @provide_session
    def set_is_paused(self,
                      is_paused: bool,
                      including_subdags: bool = True,
                      store_serialized_dags: bool = False,
                      session=None) -> None:
        """
        Pause/Un-pause a DAG.

        :param is_paused: Is the DAG paused
        :param including_subdags: whether to include the DAG's subdags
        :param store_serialized_dags: whether to serialize DAGs & store it in DB
        :param session: session
        """
        dag_ids = [self.dag_id]  # type: List[str]
        if including_subdags:
            dag = self.get_dag(store_serialized_dags)
            if dag is None:
                raise DagNotFound("Dag id {} not found".format(self.dag_id))
            subdags = dag.subdags
            dag_ids.extend([subdag.dag_id for subdag in subdags])
        dag_models = session.query(DagModel).filter(DagModel.dag_id.in_(dag_ids)).all()
        try:
            for dag_model in dag_models:
                dag_model.is_paused = is_paused
            session.commit()
        except Exception:
            session.rollback()
            raise

    @classmethod
    @provide_session
    def deactivate_deleted_dags(cls, alive_dag_filelocs: List[str], session=None):
        """
        Set ``is_active=False`` on the DAGs for which the DAG files have been removed.
        Additionally change ``is_active=False`` to ``True`` if the DAG file exists.

        :param alive_dag_filelocs: file paths of alive DAGs
        :param session: ORM Session
        """
        log = LoggingMixin().log
        log.debug("Deactivating DAGs (for which DAG files are deleted) from %s table ",
                  cls.__tablename__)

        dag_models = session.query(cls).all()
        try:
            for dag_model in dag_models:
                if dag_model.fileloc is not None:
                    if correct_maybe_zipped(dag_model.fileloc) not in alive_dag_filelocs:
                        dag_model.is_active = False
                    else:
                        # If is_active is set as False and the DAG File still exists
                        # Change is_active=True
                        if not dag_model.is_active:
                            dag_model.is_active = True
                else:
                    continue
            session.commit()
        except Exception:
            session.rollback()
            raise


class DagContext:
    """
    DAG context is used to keep the current DAG when DAG is used as ContextManager.

    You can use DAG as context:

    .. code-block:: python

        with DAG(
            dag_id='example_dag',
            default_args=default_args,
            schedule_interval='0 0 * * *',
            dagrun_timeout=timedelta(minutes=60)
        ) as dag:

    If you do this the context stores the DAG and whenever new task is created, it will use
    such stored DAG as the parent DAG.

    """

    _context_managed_dag: Optional[DAG] = None
    _previous_context_managed_dags: List[DAG] = []

    @classmethod
    def push_context_managed_dag(cls, dag: DAG):
        if cls._context_managed_dag:
            cls._previous_context_managed_dags.append(cls._context_managed_dag)
        cls._context_managed_dag = dag

    @classmethod
    def pop_context_managed_dag(cls) -> Optional[DAG]:
        old_dag = cls._context_managed_dag
        if cls._previous_context_managed_dags:
            cls._context_managed_dag = cls._previous_context_managed_dags.pop()
        else:
            cls._context_managed_dag = None
        return old_dag

    @classmethod
    def get_current_dag(cls) -> Optional[DAG]:
        return cls._context_managed_dag<|MERGE_RESOLUTION|>--- conflicted
+++ resolved
@@ -782,8 +782,9 @@
             start_date = (timezone.utcnow() - timedelta(30)).date()
             start_date = timezone.make_aware(
                 datetime.combine(start_date, datetime.min.time()))
-<<<<<<< HEAD
-        if end_date:
+
+        if not conf.getboolean('scheduler', 'RUN_FUTURE_EXEC_DATES', fallback=False):
+            end_date = end_date or timezone.utcnow()
             tis = session.query(TaskInstance).filter(
                 TaskInstance.dag_id == self.dag_id,
                 TaskInstance.execution_date >= start_date,
@@ -797,16 +798,7 @@
                 TaskInstance.execution_date >= start_date,
                 TaskInstance.task_id.in_([t.task_id for t in self.tasks]),
             )
-=======
-        end_date = end_date or timezone.utcnow()
-        tis = session.query(TaskInstance).filter(
-            TaskInstance.dag_id == self.dag_id,
-            TaskInstance.execution_date >= start_date,
-            TaskInstance.execution_date <= end_date,
-            TaskInstance.task_id.in_([t.task_id for t in self.tasks]),
-        )
-
->>>>>>> fbb855c9
+
         if state:
             if isinstance(state, str):
                 tis = tis.filter(TaskInstance.state == state)
