--- conflicted
+++ resolved
@@ -17,13 +17,8 @@
 import logging
 import os
 import struct
-<<<<<<< HEAD
-from datetime import datetime, timedelta
-from typing import Iterable
-=======
 from datetime import datetime
-from typing import Iterable, List, Optional
->>>>>>> fc5390dc
+from typing import Iterable, Optional
 
 from sqlalchemy import BigInteger, Column, String, UnicodeText, and_, exists
 
