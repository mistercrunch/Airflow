--- conflicted
+++ resolved
@@ -188,27 +188,23 @@
             )
 
 
-<<<<<<< HEAD
-def stop_all_tasks_in_dag(tis: list[TaskInstance], session: Session, task_id_to_ignore: str):
-=======
-def _stop_remaining_tasks(*, self, session: Session):
+def _stop_remaining_tasks(*, task_instance, session: Session):
     """
     Stop non-teardown tasks in dag.
 
     :meta private:
     """
-    tis = self.dag_run.get_task_instances(session=session)
+    tis = task_instance.dag_run.get_task_instances(session=session)
     if TYPE_CHECKING:
-        assert isinstance(self.task.dag, DAG)
-
->>>>>>> 008f2335
+        assert isinstance(task_instance.task.dag, DAG)
+
     for ti in tis:
-        if ti.task_id == self.task_id or ti.state in (
+        if ti.task_id == task_instance.task_id or ti.state in (
             TaskInstanceState.SUCCESS,
             TaskInstanceState.FAILED,
         ):
             continue
-        task = self.task.dag.task_dict[ti.task_id]
+        task = task_instance.task.dag.task_dict[ti.task_id]
         if not task.is_teardown:
             if ti.state == TaskInstanceState.RUNNING:
                 log.info("Forcing task %s to fail due to dag's `fail_stop` setting", ti.task_id)
@@ -379,7 +375,7 @@
 
 def _execute_task(task_instance, context, task_orig):
     """
-    Executes Task (optionally with a Timeout) and pushes Xcom results.
+    Execute Task (optionally with a Timeout) and push Xcom results.
 
     :param task_instance: the task instance
     :param context: Jinja2 context
@@ -1780,12 +1776,8 @@
         state: DagRunState | None = None,
         session: Session | None = None,
     ) -> DagRun | None:
-<<<<<<< HEAD
-        """
-        The DagRun that ran before this task instance's DagRun.
-=======
-        """Return the DagRun that ran before this task instance's DagRun.
->>>>>>> 008f2335
+        """
+        Return the DagRun that ran before this task instance's DagRun.
 
         :param state: If passed, it only take into account instances of a specific state.
         :param session: SQLAlchemy ORM Session.
@@ -2419,68 +2411,13 @@
         Stats.incr("ti_successes", tags=self.stats_tags)
 
     def _execute_task(self, context, task_orig):
-<<<<<<< HEAD
-        """
-        Executes Task (optionally with a Timeout) and pushes Xcom results.
+        """
+        Execute Task (optionally with a Timeout) and push Xcom results.
 
         :param context: Jinja2 context
         :param task_orig: origin task
         """
         return _execute_task(self, context, task_orig)
-=======
-        """Execute Task (optionally with a Timeout) and push Xcom results."""
-        task_to_execute = self.task
-        # If the task has been deferred and is being executed due to a trigger,
-        # then we need to pick the right method to come back to, otherwise
-        # we go for the default execute
-        if self.next_method:
-            # __fail__ is a special signal value for next_method that indicates
-            # this task was scheduled specifically to fail.
-            if self.next_method == "__fail__":
-                next_kwargs = self.next_kwargs or {}
-                traceback = self.next_kwargs.get("traceback")
-                if traceback is not None:
-                    self.log.error("Trigger failed:\n%s", "\n".join(traceback))
-                raise TaskDeferralError(next_kwargs.get("error", "Unknown"))
-            # Grab the callable off the Operator/Task and add in any kwargs
-            execute_callable = getattr(task_to_execute, self.next_method)
-            if self.next_kwargs:
-                execute_callable = partial(execute_callable, **self.next_kwargs)
-        else:
-            execute_callable = task_to_execute.execute
-        # If a timeout is specified for the task, make it fail
-        # if it goes beyond
-        if task_to_execute.execution_timeout:
-            # If we are coming in with a next_method (i.e. from a deferral),
-            # calculate the timeout from our start_date.
-            if self.next_method:
-                timeout_seconds = (
-                    task_to_execute.execution_timeout - (timezone.utcnow() - self.start_date)
-                ).total_seconds()
-            else:
-                timeout_seconds = task_to_execute.execution_timeout.total_seconds()
-            try:
-                # It's possible we're already timed out, so fast-fail if true
-                if timeout_seconds <= 0:
-                    raise AirflowTaskTimeout()
-                # Run task in timeout wrapper
-                with timeout(timeout_seconds):
-                    result = execute_callable(context=context)
-            except AirflowTaskTimeout:
-                task_to_execute.on_kill()
-                raise
-        else:
-            result = execute_callable(context=context)
-        with create_session() as session:
-            if task_to_execute.do_xcom_push:
-                xcom_value = result
-            else:
-                xcom_value = None
-            if xcom_value is not None:  # If the task returns a result, push an XCom containing it.
-                self.xcom_push(key=XCOM_RETURN_KEY, value=xcom_value, session=session)
-            self._record_task_map_for_downstreams(task_orig, xcom_value, session=session)
-        return result
->>>>>>> 008f2335
 
     @provide_session
     def _defer_task(self, session: Session, defer: TaskDeferred) -> None:
@@ -2718,12 +2655,7 @@
             callbacks = task.on_failure_callback if task else None
 
             if task and task.dag and task.dag.fail_stop:
-<<<<<<< HEAD
-                tis = ti.get_dagrun(session).get_task_instances()
-                stop_all_tasks_in_dag(tis, session, task.task_id)
-=======
-                _stop_remaining_tasks(self=self, session=session)
->>>>>>> 008f2335
+                _stop_remaining_tasks(task_instance=ti, session=session)
         else:
             if ti.state == TaskInstanceState.QUEUED:
                 # We increase the try_number to fail the task if it fails to start after sometime
