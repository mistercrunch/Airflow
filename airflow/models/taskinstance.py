#
# Licensed to the Apache Software Foundation (ASF) under one
# or more contributor license agreements.  See the NOTICE file
# distributed with this work for additional information
# regarding copyright ownership.  The ASF licenses this file
# to you under the Apache License, Version 2.0 (the
# "License"); you may not use this file except in compliance
# with the License.  You may obtain a copy of the License at
#
#   http://www.apache.org/licenses/LICENSE-2.0
#
# Unless required by applicable law or agreed to in writing,
# software distributed under the License is distributed on an
# "AS IS" BASIS, WITHOUT WARRANTIES OR CONDITIONS OF ANY
# KIND, either express or implied.  See the License for the
# specific language governing permissions and limitations
# under the License.
from __future__ import annotations

import collections.abc
import contextlib
import hashlib
import logging
import math
import operator
import os
import signal
import warnings
from collections import defaultdict
from datetime import datetime, timedelta
from enum import Enum
from functools import partial
from pathlib import PurePath
from types import TracebackType
from typing import TYPE_CHECKING, Any, Callable, Collection, Generator, Iterable, Tuple
from urllib.parse import quote

import dill
import jinja2
import lazy_object_proxy
import pendulum
from jinja2 import TemplateAssertionError, UndefinedError
from sqlalchemy import (
    Column,
    DateTime,
    Float,
    ForeignKeyConstraint,
    Index,
    Integer,
    PrimaryKeyConstraint,
    String,
    Text,
    and_,
    false,
    func,
    inspect,
    or_,
    text,
)
from sqlalchemy.ext.associationproxy import association_proxy
from sqlalchemy.ext.mutable import MutableDict
from sqlalchemy.orm import reconstructor, relationship
from sqlalchemy.orm.attributes import NO_VALUE, set_committed_value
from sqlalchemy.orm.session import Session
from sqlalchemy.sql.elements import BooleanClauseList
from sqlalchemy.sql.expression import ColumnOperators, case

from airflow import settings
from airflow.compat.functools import cache
from airflow.configuration import conf
from airflow.datasets import Dataset
from airflow.datasets.manager import dataset_manager
from airflow.exceptions import (
    AirflowException,
    AirflowFailException,
    AirflowRescheduleException,
    AirflowSensorTimeout,
    AirflowSkipException,
    AirflowTaskTimeout,
    DagRunNotFound,
    RemovedInAirflow3Warning,
    TaskDeferralError,
    TaskDeferred,
    UnmappableXComLengthPushed,
    UnmappableXComTypePushed,
    XComForMappingNotPushed,
)
from airflow.listeners.listener import get_listener_manager
from airflow.models.base import Base, StringID
from airflow.models.dagbag import DagBag
from airflow.models.log import Log
from airflow.models.mappedoperator import MappedOperator
from airflow.models.param import process_params
from airflow.models.taskfail import TaskFail
from airflow.models.taskinstancekey import TaskInstanceKey
from airflow.models.taskmap import TaskMap
from airflow.models.taskreschedule import TaskReschedule
from airflow.models.xcom import LazyXComAccess, XCom
from airflow.plugins_manager import integrate_macros_plugins
from airflow.sentry import Sentry
from airflow.stats import Stats
from airflow.templates import SandboxedEnvironment
from airflow.ti_deps.dep_context import DepContext
from airflow.ti_deps.dependencies_deps import REQUEUEABLE_DEPS, RUNNING_DEPS
from airflow.timetables.base import DataInterval
from airflow.typing_compat import Literal, TypeGuard
from airflow.utils import timezone
from airflow.utils.context import ConnectionAccessor, Context, VariableAccessor, context_merge
from airflow.utils.email import send_email
from airflow.utils.helpers import prune_dict, render_template_to_string
from airflow.utils.log.logging_mixin import LoggingMixin
from airflow.utils.module_loading import qualname
from airflow.utils.net import get_hostname
from airflow.utils.operator_helpers import context_to_airflow_vars
from airflow.utils.platform import getuser
from airflow.utils.retries import run_with_db_retries
from airflow.utils.session import NEW_SESSION, create_session, provide_session
from airflow.utils.sqlalchemy import (
    ExecutorConfigType,
    ExtendedJSON,
    UtcDateTime,
    tuple_in_condition,
    with_row_locks,
)
from airflow.utils.state import DagRunState, State, TaskInstanceState
from airflow.utils.task_group import MappedTaskGroup
from airflow.utils.timeout import timeout
<<<<<<< HEAD
from airflow.utils.task_group import MappedTaskGroup
=======
from airflow.utils.xcom import XCOM_RETURN_KEY
>>>>>>> 8eab2e54

TR = TaskReschedule

_CURRENT_CONTEXT: list[Context] = []
log = logging.getLogger(__name__)


if TYPE_CHECKING:
    from airflow.models.abstractoperator import TaskStateChangeCallback
    from airflow.models.baseoperator import BaseOperator
    from airflow.models.dag import DAG, DagModel
    from airflow.models.dagrun import DagRun
    from airflow.models.dataset import DatasetEvent
    from airflow.models.operator import Operator
    from airflow.utils.task_group import TaskGroup

    # This is a workaround because mypy doesn't work with hybrid_property
    # TODO: remove this hack and move hybrid_property back to main import block
    # See https://github.com/python/mypy/issues/4430
    hybrid_property = property
else:
    from sqlalchemy.ext.hybrid import hybrid_property


PAST_DEPENDS_MET = "past_depends_met"


class TaskReturnCode(Enum):
    """
    Enum to signal manner of exit for task run command.

    :meta private:
    """

    DEFERRED = 100
    """When task exits with deferral to trigger."""


@contextlib.contextmanager
def set_current_context(context: Context) -> Generator[Context, None, None]:
    """
    Sets the current execution context to the provided context object.
    This method should be called once per Task execution, before calling operator.execute.
    """
    _CURRENT_CONTEXT.append(context)
    try:
        yield context
    finally:
        expected_state = _CURRENT_CONTEXT.pop()
        if expected_state != context:
            log.warning(
                "Current context is not equal to the state at context stack. Expected=%s, got=%s",
                context,
                expected_state,
            )


def stop_all_tasks_in_dag(tis: list[TaskInstance], session: Session, task_id_to_ignore: int):
    for ti in tis:
        if ti.task_id == task_id_to_ignore or ti.state in (
            TaskInstanceState.SUCCESS,
            TaskInstanceState.FAILED,
        ):
            continue
        if ti.state == TaskInstanceState.RUNNING:
            log.info("Forcing task %s to fail", ti.task_id)
            ti.error(session)
        else:
            log.info("Setting task %s to SKIPPED", ti.task_id)
            ti.set_state(state=TaskInstanceState.SKIPPED, session=session)


def clear_task_instances(
    tis: list[TaskInstance],
    session: Session,
    activate_dag_runs: None = None,
    dag: DAG | None = None,
    dag_run_state: DagRunState | Literal[False] = DagRunState.QUEUED,
) -> None:
    """
    Clears a set of task instances, but makes sure the running ones
    get killed. Also sets Dagrun's `state` to QUEUED and `start_date`
    to the time of execution. But only for finished DRs (SUCCESS and FAILED).
    Doesn't clear DR's `state` and `start_date`for running
    DRs (QUEUED and RUNNING) because clearing the state for already
    running DR is redundant and clearing `start_date` affects DR's duration.

    :param tis: a list of task instances
    :param session: current session
    :param dag_run_state: state to set finished DagRuns to.
        If set to False, DagRuns state will not be changed.
    :param dag: DAG object
    :param activate_dag_runs: Deprecated parameter, do not pass
    """
    job_ids = []
    # Keys: dag_id -> run_id -> map_indexes -> try_numbers -> task_id
    task_id_by_key: dict[str, dict[str, dict[int, dict[int, set[str]]]]] = defaultdict(
        lambda: defaultdict(lambda: defaultdict(lambda: defaultdict(set)))
    )
    dag_bag = DagBag(read_dags_from_db=True)
    for ti in tis:
        if ti.state == TaskInstanceState.RUNNING:
            if ti.job_id:
                # If a task is cleared when running, set its state to RESTARTING so that
                # the task is terminated and becomes eligible for retry.
                ti.state = TaskInstanceState.RESTARTING
                job_ids.append(ti.job_id)
        else:
            ti_dag = dag if dag and dag.dag_id == ti.dag_id else dag_bag.get_dag(ti.dag_id, session=session)
            task_id = ti.task_id
            if ti_dag and ti_dag.has_task(task_id):
                task = ti_dag.get_task(task_id)
                ti.refresh_from_task(task)
                task_retries = task.retries
                ti.max_tries = ti.try_number + task_retries - 1
            else:
                # Ignore errors when updating max_tries if the DAG or
                # task are not found since database records could be
                # outdated. We make max_tries the maximum value of its
                # original max_tries or the last attempted try number.
                ti.max_tries = max(ti.max_tries, ti.prev_attempted_tries)
            ti.state = None
            ti.external_executor_id = None
            ti.clear_next_method_args()
            session.merge(ti)

        task_id_by_key[ti.dag_id][ti.run_id][ti.map_index][ti.try_number].add(ti.task_id)

    if task_id_by_key:
        # Clear all reschedules related to the ti to clear

        # This is an optimization for the common case where all tis are for a small number
        # of dag_id, run_id, try_number, and map_index. Use a nested dict of dag_id,
        # run_id, try_number, map_index, and task_id to construct the where clause in a
        # hierarchical manner. This speeds up the delete statement by more than 40x for
        # large number of tis (50k+).
        conditions = or_(
            and_(
                TR.dag_id == dag_id,
                or_(
                    and_(
                        TR.run_id == run_id,
                        or_(
                            and_(
                                TR.map_index == map_index,
                                or_(
                                    and_(TR.try_number == try_number, TR.task_id.in_(task_ids))
                                    for try_number, task_ids in task_tries.items()
                                ),
                            )
                            for map_index, task_tries in map_indexes.items()
                        ),
                    )
                    for run_id, map_indexes in run_ids.items()
                ),
            )
            for dag_id, run_ids in task_id_by_key.items()
        )

        delete_qry = TR.__table__.delete().where(conditions)
        session.execute(delete_qry)

    if job_ids:
        from airflow.jobs.job import Job

        for job in session.query(Job).filter(Job.id.in_(job_ids)).all():
            job.state = TaskInstanceState.RESTARTING

    if activate_dag_runs is not None:
        warnings.warn(
            "`activate_dag_runs` parameter to clear_task_instances function is deprecated. "
            "Please use `dag_run_state`",
            RemovedInAirflow3Warning,
            stacklevel=2,
        )
        if not activate_dag_runs:
            dag_run_state = False

    if dag_run_state is not False and tis:
        from airflow.models.dagrun import DagRun  # Avoid circular import

        run_ids_by_dag_id = defaultdict(set)
        for instance in tis:
            run_ids_by_dag_id[instance.dag_id].add(instance.run_id)

        drs = (
            session.query(DagRun)
            .filter(
                or_(
                    and_(DagRun.dag_id == dag_id, DagRun.run_id.in_(run_ids))
                    for dag_id, run_ids in run_ids_by_dag_id.items()
                )
            )
            .all()
        )
        dag_run_state = DagRunState(dag_run_state)  # Validate the state value.
        for dr in drs:
            if dr.state in State.finished_dr_states:
                dr.state = dag_run_state
                dr.start_date = timezone.utcnow()
                if dag_run_state == DagRunState.QUEUED:
                    dr.last_scheduling_decision = None
                    dr.start_date = None
    session.flush()


def _is_mappable_value(value: Any) -> TypeGuard[Collection]:
    """Whether a value can be used for task mapping.

    We only allow collections with guaranteed ordering, but exclude character
    sequences since that's usually not what users would expect to be mappable.
    """
    if not isinstance(value, (collections.abc.Sequence, dict)):
        return False
    if isinstance(value, (bytearray, bytes, str)):
        return False
    return True


def _creator_note(val):
    """Custom creator for the ``note`` association proxy."""
    if isinstance(val, str):
        return TaskInstanceNote(content=val)
    elif isinstance(val, dict):
        return TaskInstanceNote(**val)
    else:
        return TaskInstanceNote(*val)


class TaskInstance(Base, LoggingMixin):
    """
    Task instances store the state of a task instance. This table is the
    authority and single source of truth around what tasks have run and the
    state they are in.

    The SqlAlchemy model doesn't have a SqlAlchemy foreign key to the task or
    dag model deliberately to have more control over transactions.

    Database transactions on this table should insure double triggers and
    any confusion around what task instances are or aren't ready to run
    even while multiple schedulers may be firing task instances.

    A value of -1 in map_index represents any of: a TI without mapped tasks;
    a TI with mapped tasks that has yet to be expanded (state=pending);
    a TI with mapped tasks that expanded to an empty list (state=skipped).
    """

    __tablename__ = "task_instance"
    task_id = Column(StringID(), primary_key=True, nullable=False)
    dag_id = Column(StringID(), primary_key=True, nullable=False)
    run_id = Column(StringID(), primary_key=True, nullable=False)
    map_index = Column(Integer, primary_key=True, nullable=False, server_default=text("-1"))

    start_date = Column(UtcDateTime)
    end_date = Column(UtcDateTime)
    duration = Column(Float)
    state = Column(String(20))
    _try_number = Column("try_number", Integer, default=0)
    max_tries = Column(Integer, server_default=text("-1"))
    hostname = Column(String(1000))
    unixname = Column(String(1000))
    job_id = Column(Integer)
    pool = Column(String(256), nullable=False)
    pool_slots = Column(Integer, default=1, nullable=False)
    queue = Column(String(256))
    priority_weight = Column(Integer)
    operator = Column(String(1000))
    queued_dttm = Column(UtcDateTime)
    queued_by_job_id = Column(Integer)
    pid = Column(Integer)
    executor_config = Column(ExecutorConfigType(pickler=dill))
    updated_at = Column(UtcDateTime, default=timezone.utcnow, onupdate=timezone.utcnow)

    external_executor_id = Column(StringID())

    # The trigger to resume on if we are in state DEFERRED
    trigger_id = Column(Integer)

    # Optional timeout datetime for the trigger (past this, we'll fail)
    trigger_timeout = Column(DateTime)
    # The trigger_timeout should be TIMESTAMP(using UtcDateTime) but for ease of
    # migration, we are keeping it as DateTime pending a change where expensive
    # migration is inevitable.

    # The method to call next, and any extra arguments to pass to it.
    # Usually used when resuming from DEFERRED.
    next_method = Column(String(1000))
    next_kwargs = Column(MutableDict.as_mutable(ExtendedJSON))

    # If adding new fields here then remember to add them to
    # refresh_from_db() or they won't display in the UI correctly

    __table_args__ = (
        Index("ti_dag_state", dag_id, state),
        Index("ti_dag_run", dag_id, run_id),
        Index("ti_state", state),
        Index("ti_state_lkp", dag_id, task_id, run_id, state),
        # The below index has been added to improve performance on postgres setups with tens of millions of
        # taskinstance rows. Aim is to improve the below query (it can be used to find the last successful
        # execution date of a task instance):
        #    SELECT start_date FROM task_instance WHERE dag_id = 'xx' AND task_id = 'yy' AND state = 'success'
        #    ORDER BY start_date DESC NULLS LAST LIMIT 1;
        # Existing "ti_state_lkp" is not enough for such query when this table has millions of rows, since
        # rows have to be fetched in order to retrieve the start_date column. With this index, INDEX ONLY SCAN
        # is performed and that query runs within milliseconds.
        Index("ti_state_incl_start_date", dag_id, task_id, state, postgresql_include=["start_date"]),
        Index("ti_pool", pool, state, priority_weight),
        Index("ti_job_id", job_id),
        Index("ti_trigger_id", trigger_id),
        PrimaryKeyConstraint(
            "dag_id", "task_id", "run_id", "map_index", name="task_instance_pkey", mssql_clustered=True
        ),
        ForeignKeyConstraint(
            [trigger_id],
            ["trigger.id"],
            name="task_instance_trigger_id_fkey",
            ondelete="CASCADE",
        ),
        ForeignKeyConstraint(
            [dag_id, run_id],
            ["dag_run.dag_id", "dag_run.run_id"],
            name="task_instance_dag_run_fkey",
            ondelete="CASCADE",
        ),
    )

    dag_model = relationship(
        "DagModel",
        primaryjoin="TaskInstance.dag_id == DagModel.dag_id",
        foreign_keys=dag_id,
        uselist=False,
        innerjoin=True,
        viewonly=True,
    )

    trigger = relationship("Trigger", uselist=False, back_populates="task_instance")
    triggerer_job = association_proxy("trigger", "triggerer_job")
    dag_run = relationship("DagRun", back_populates="task_instances", lazy="joined", innerjoin=True)
    rendered_task_instance_fields = relationship("RenderedTaskInstanceFields", lazy="noload", uselist=False)
    execution_date = association_proxy("dag_run", "execution_date")
    task_instance_note = relationship(
        "TaskInstanceNote",
        back_populates="task_instance",
        uselist=False,
        cascade="all, delete, delete-orphan",
    )
    note = association_proxy("task_instance_note", "content", creator=_creator_note)
    task: Operator  # Not always set...

    is_trigger_log_context: bool = False
    """Indicate to FileTaskHandler that logging context should be set up for trigger logging.

    :meta private:
    """

    def __init__(
        self,
        task: Operator,
        execution_date: datetime | None = None,
        run_id: str | None = None,
        state: str | None = None,
        map_index: int = -1,
    ):
        super().__init__()
        self.dag_id = task.dag_id
        self.task_id = task.task_id
        self.map_index = map_index
        self.refresh_from_task(task)
        # init_on_load will config the log
        self.init_on_load()

        if run_id is None and execution_date is not None:
            from airflow.models.dagrun import DagRun  # Avoid circular import

            warnings.warn(
                "Passing an execution_date to `TaskInstance()` is deprecated in favour of passing a run_id",
                RemovedInAirflow3Warning,
                # Stack level is 4 because SQLA adds some wrappers around the constructor
                stacklevel=4,
            )
            # make sure we have a localized execution_date stored in UTC
            if execution_date and not timezone.is_localized(execution_date):
                self.log.warning(
                    "execution date %s has no timezone information. Using default from dag or system",
                    execution_date,
                )
                if self.task.has_dag():
                    if TYPE_CHECKING:
                        assert self.task.dag
                    execution_date = timezone.make_aware(execution_date, self.task.dag.timezone)
                else:
                    execution_date = timezone.make_aware(execution_date)

                execution_date = timezone.convert_to_utc(execution_date)
            with create_session() as session:
                run_id = (
                    session.query(DagRun.run_id)
                    .filter_by(dag_id=self.dag_id, execution_date=execution_date)
                    .scalar()
                )
                if run_id is None:
                    raise DagRunNotFound(
                        f"DagRun for {self.dag_id!r} with date {execution_date} not found"
                    ) from None

        self.run_id = run_id

        self.try_number = 0
        self.max_tries = self.task.retries
        self.unixname = getuser()
        if state:
            self.state = state
        self.hostname = ""
        # Is this TaskInstance being currently running within `airflow tasks run --raw`.
        # Not persisted to the database so only valid for the current process
        self.raw = False
        # can be changed when calling 'run'
        self.test_mode = False

    @property
    def stats_tags(self) -> dict[str, str]:
        return prune_dict({"dag_id": self.dag_id, "task_id": self.task_id})

    @staticmethod
    def insert_mapping(run_id: str, task: Operator, map_index: int) -> dict[str, Any]:
        """:meta private:"""
        return {
            "dag_id": task.dag_id,
            "task_id": task.task_id,
            "run_id": run_id,
            "_try_number": 0,
            "hostname": "",
            "unixname": getuser(),
            "queue": task.queue,
            "pool": task.pool,
            "pool_slots": task.pool_slots,
            "priority_weight": task.priority_weight_total,
            "run_as_user": task.run_as_user,
            "max_tries": task.retries,
            "executor_config": task.executor_config,
            "operator": task.task_type,
            "map_index": map_index,
        }

    @reconstructor
    def init_on_load(self) -> None:
        """Initialize the attributes that aren't stored in the DB"""
        # correctly config the ti log
        self._log = logging.getLogger("airflow.task")
        self.test_mode = False  # can be changed when calling 'run'

    @hybrid_property
    def try_number(self):
        """
        Return the try number that this task number will be when it is actually
        run.

        If the TaskInstance is currently running, this will match the column in the
        database, in all other cases this will be incremented.
        """
        # This is designed so that task logs end up in the right file.
        if self.state == State.RUNNING:
            return self._try_number
        return self._try_number + 1

    @try_number.setter
    def try_number(self, value: int) -> None:
        self._try_number = value

    @property
    def prev_attempted_tries(self) -> int:
        """
        Based on this instance's try_number, this will calculate
        the number of previously attempted tries, defaulting to 0.
        """
        # Expose this for the Task Tries and Gantt graph views.
        # Using `try_number` throws off the counts for non-running tasks.
        # Also useful in error logging contexts to get
        # the try number for the last try that was attempted.
        # https://issues.apache.org/jira/browse/AIRFLOW-2143

        return self._try_number

    @property
    def next_try_number(self) -> int:
        return self._try_number + 1

    def command_as_list(
        self,
        mark_success=False,
        ignore_all_deps=False,
        ignore_task_deps=False,
        ignore_depends_on_past=False,
        wait_for_past_depends_before_skipping=False,
        ignore_ti_state=False,
        local=False,
        pickle_id: int | None = None,
        raw=False,
        job_id=None,
        pool=None,
        cfg_path=None,
    ) -> list[str]:
        """
        Returns a command that can be executed anywhere where airflow is
        installed. This command is part of the message sent to executors by
        the orchestrator.
        """
        dag: DAG | DagModel
        # Use the dag if we have it, else fallback to the ORM dag_model, which might not be loaded
        if hasattr(self, "task") and hasattr(self.task, "dag") and self.task.dag is not None:
            dag = self.task.dag
        else:
            dag = self.dag_model

        should_pass_filepath = not pickle_id and dag
        path: PurePath | None = None
        if should_pass_filepath:
            if dag.is_subdag:
                if TYPE_CHECKING:
                    assert dag.parent_dag is not None
                path = dag.parent_dag.relative_fileloc
            else:
                path = dag.relative_fileloc

            if path:
                if not path.is_absolute():
                    path = "DAGS_FOLDER" / path

        return TaskInstance.generate_command(
            self.dag_id,
            self.task_id,
            run_id=self.run_id,
            mark_success=mark_success,
            ignore_all_deps=ignore_all_deps,
            ignore_task_deps=ignore_task_deps,
            ignore_depends_on_past=ignore_depends_on_past,
            wait_for_past_depends_before_skipping=wait_for_past_depends_before_skipping,
            ignore_ti_state=ignore_ti_state,
            local=local,
            pickle_id=pickle_id,
            file_path=path,
            raw=raw,
            job_id=job_id,
            pool=pool,
            cfg_path=cfg_path,
            map_index=self.map_index,
        )

    @staticmethod
    def generate_command(
        dag_id: str,
        task_id: str,
        run_id: str,
        mark_success: bool = False,
        ignore_all_deps: bool = False,
        ignore_depends_on_past: bool = False,
        wait_for_past_depends_before_skipping: bool = False,
        ignore_task_deps: bool = False,
        ignore_ti_state: bool = False,
        local: bool = False,
        pickle_id: int | None = None,
        file_path: PurePath | str | None = None,
        raw: bool = False,
        job_id: str | None = None,
        pool: str | None = None,
        cfg_path: str | None = None,
        map_index: int = -1,
    ) -> list[str]:
        """
        Generates the shell command required to execute this task instance.

        :param dag_id: DAG ID
        :param task_id: Task ID
        :param run_id: The run_id of this task's DagRun
        :param mark_success: Whether to mark the task as successful
        :param ignore_all_deps: Ignore all ignorable dependencies.
            Overrides the other ignore_* parameters.
        :param ignore_depends_on_past: Ignore depends_on_past parameter of DAGs
            (e.g. for Backfills)
        :param wait_for_past_depends_before_skipping: Wait for past depends before marking the ti as skipped
        :param ignore_task_deps: Ignore task-specific dependencies such as depends_on_past
            and trigger rule
        :param ignore_ti_state: Ignore the task instance's previous failure/success
        :param local: Whether to run the task locally
        :param pickle_id: If the DAG was serialized to the DB, the ID
            associated with the pickled DAG
        :param file_path: path to the file containing the DAG definition
        :param raw: raw mode (needs more details)
        :param job_id: job ID (needs more details)
        :param pool: the Airflow pool that the task should run in
        :param cfg_path: the Path to the configuration file
        :return: shell command that can be used to run the task instance
        """
        cmd = ["airflow", "tasks", "run", dag_id, task_id, run_id]
        if mark_success:
            cmd.extend(["--mark-success"])
        if pickle_id:
            cmd.extend(["--pickle", str(pickle_id)])
        if job_id:
            cmd.extend(["--job-id", str(job_id)])
        if ignore_all_deps:
            cmd.extend(["--ignore-all-dependencies"])
        if ignore_task_deps:
            cmd.extend(["--ignore-dependencies"])
        if ignore_depends_on_past:
            cmd.extend(["--depends-on-past", "ignore"])
        elif wait_for_past_depends_before_skipping:
            cmd.extend(["--depends-on-past", "wait"])
        if ignore_ti_state:
            cmd.extend(["--force"])
        if local:
            cmd.extend(["--local"])
        if pool:
            cmd.extend(["--pool", pool])
        if raw:
            cmd.extend(["--raw"])
        if file_path:
            cmd.extend(["--subdir", os.fspath(file_path)])
        if cfg_path:
            cmd.extend(["--cfg-path", cfg_path])
        if map_index != -1:
            cmd.extend(["--map-index", str(map_index)])
        return cmd

    @property
    def log_url(self) -> str:
        """Log URL for TaskInstance"""
        iso = quote(self.execution_date.isoformat())
        base_url = conf.get_mandatory_value("webserver", "BASE_URL")
        return (
            f"{base_url}/log"
            f"?execution_date={iso}"
            f"&task_id={self.task_id}"
            f"&dag_id={self.dag_id}"
            f"&map_index={self.map_index}"
        )

    @property
    def mark_success_url(self) -> str:
        """URL to mark TI success"""
        base_url = conf.get_mandatory_value("webserver", "BASE_URL")
        return (
            f"{base_url}/confirm"
            f"?task_id={self.task_id}"
            f"&dag_id={self.dag_id}"
            f"&dag_run_id={quote(self.run_id)}"
            "&upstream=false"
            "&downstream=false"
            "&state=success"
        )

    @provide_session
    def current_state(self, session: Session = NEW_SESSION) -> str:
        """
        Get the very latest state from the database, if a session is passed,
        we use and looking up the state becomes part of the session, otherwise
        a new session is used.

        sqlalchemy.inspect is used here to get the primary keys ensuring that if they change
        it will not regress

        :param session: SQLAlchemy ORM Session
        """
        filters = (col == getattr(self, col.name) for col in inspect(TaskInstance).primary_key)
        return session.query(TaskInstance.state).filter(*filters).scalar()

    @provide_session
    def error(self, session: Session = NEW_SESSION) -> None:
        """
        Forces the task instance's state to FAILED in the database.

        :param session: SQLAlchemy ORM Session
        """
        self.log.error("Recording the task instance as FAILED")
        self.state = State.FAILED
        session.merge(self)
        session.commit()

    @provide_session
    def refresh_from_db(self, session: Session = NEW_SESSION, lock_for_update: bool = False) -> None:
        """
        Refreshes the task instance from the database based on the primary key

        :param session: SQLAlchemy ORM Session
        :param lock_for_update: if True, indicates that the database should
            lock the TaskInstance (issuing a FOR UPDATE clause) until the
            session is committed.
        """
        self.log.debug("Refreshing TaskInstance %s from DB", self)

        if self in session:
            session.refresh(self, TaskInstance.__mapper__.column_attrs.keys())

        qry = (
            # To avoid joining any relationships, by default select all
            # columns, not the object. This also means we get (effectively) a
            # namedtuple back, not a TI object
            session.query(*TaskInstance.__table__.columns).filter(
                TaskInstance.dag_id == self.dag_id,
                TaskInstance.task_id == self.task_id,
                TaskInstance.run_id == self.run_id,
                TaskInstance.map_index == self.map_index,
            )
        )

        if lock_for_update:
            for attempt in run_with_db_retries(logger=self.log):
                with attempt:
                    ti: TaskInstance | None = qry.with_for_update().one_or_none()
        else:
            ti = qry.one_or_none()
        if ti:
            # Fields ordered per model definition
            self.start_date = ti.start_date
            self.end_date = ti.end_date
            self.duration = ti.duration
            self.state = ti.state
            # Since we selected columns, not the object, this is the raw value
            self.try_number = ti.try_number
            self.max_tries = ti.max_tries
            self.hostname = ti.hostname
            self.unixname = ti.unixname
            self.job_id = ti.job_id
            self.pool = ti.pool
            self.pool_slots = ti.pool_slots or 1
            self.queue = ti.queue
            self.priority_weight = ti.priority_weight
            self.operator = ti.operator
            self.queued_dttm = ti.queued_dttm
            self.queued_by_job_id = ti.queued_by_job_id
            self.pid = ti.pid
            self.executor_config = ti.executor_config
            self.external_executor_id = ti.external_executor_id
            self.trigger_id = ti.trigger_id
            self.next_method = ti.next_method
            self.next_kwargs = ti.next_kwargs
        else:
            self.state = None

    def refresh_from_task(self, task: Operator, pool_override: str | None = None) -> None:
        """
        Copy common attributes from the given task.

        :param task: The task object to copy from
        :param pool_override: Use the pool_override instead of task's pool
        """
        self.task = task
        self.queue = task.queue
        self.pool = pool_override or task.pool
        self.pool_slots = task.pool_slots
        self.priority_weight = task.priority_weight_total
        self.run_as_user = task.run_as_user
        # Do not set max_tries to task.retries here because max_tries is a cumulative
        # value that needs to be stored in the db.
        self.executor_config = task.executor_config
        self.operator = task.task_type

    @provide_session
    def clear_xcom_data(self, session: Session = NEW_SESSION) -> None:
        """Clear all XCom data from the database for the task instance.

        If the task is unmapped, all XComs matching this task ID in the same DAG
        run are removed. If the task is mapped, only the one with matching map
        index is removed.

        :param session: SQLAlchemy ORM Session
        """
        self.log.debug("Clearing XCom data")
        if self.map_index < 0:
            map_index: int | None = None
        else:
            map_index = self.map_index
        XCom.clear(
            dag_id=self.dag_id,
            task_id=self.task_id,
            run_id=self.run_id,
            map_index=map_index,
            session=session,
        )

    @property
    def key(self) -> TaskInstanceKey:
        """Returns a tuple that identifies the task instance uniquely"""
        return TaskInstanceKey(self.dag_id, self.task_id, self.run_id, self.try_number, self.map_index)

    @provide_session
    def set_state(self, state: str | None, session: Session = NEW_SESSION) -> bool:
        """
        Set TaskInstance state.

        :param state: State to set for the TI
        :param session: SQLAlchemy ORM Session
        :return: Was the state changed
        """
        if self.state == state:
            return False

        current_time = timezone.utcnow()
        self.log.debug("Setting task state for %s to %s", self, state)
        self.state = state
        self.start_date = self.start_date or current_time
        if self.state in State.finished or self.state == State.UP_FOR_RETRY:
            self.end_date = self.end_date or current_time
            self.duration = (self.end_date - self.start_date).total_seconds()
        session.merge(self)
        return True

    @property
    def is_premature(self) -> bool:
        """
        Returns whether a task is in UP_FOR_RETRY state and its retry interval
        has elapsed.
        """
        # is the task still in the retry waiting period?
        return self.state == State.UP_FOR_RETRY and not self.ready_for_retry()

    @provide_session
    def are_dependents_done(self, session: Session = NEW_SESSION) -> bool:
        """
        Checks whether the immediate dependents of this task instance have succeeded or have been skipped.
        This is meant to be used by wait_for_downstream.

        This is useful when you do not want to start processing the next
        schedule of a task until the dependents are done. For instance,
        if the task DROPs and recreates a table.

        :param session: SQLAlchemy ORM Session
        """
        task = self.task

        if not task.downstream_task_ids:
            return True

        ti = session.query(func.count(TaskInstance.task_id)).filter(
            TaskInstance.dag_id == self.dag_id,
            TaskInstance.task_id.in_(task.downstream_task_ids),
            TaskInstance.run_id == self.run_id,
            TaskInstance.state.in_([State.SKIPPED, State.SUCCESS]),
        )
        count = ti[0][0]
        return count == len(task.downstream_task_ids)

    @provide_session
    def get_previous_dagrun(
        self,
        state: DagRunState | None = None,
        session: Session | None = None,
    ) -> DagRun | None:
        """The DagRun that ran before this task instance's DagRun.

        :param state: If passed, it only take into account instances of a specific state.
        :param session: SQLAlchemy ORM Session.
        """
        dag = self.task.dag
        if dag is None:
            return None

        dr = self.get_dagrun(session=session)
        dr.dag = dag

        # We always ignore schedule in dagrun lookup when `state` is given
        # or the DAG is never scheduled. For legacy reasons, when
        # `catchup=True`, we use `get_previous_scheduled_dagrun` unless
        # `ignore_schedule` is `True`.
        ignore_schedule = state is not None or not dag.timetable.can_run
        if dag.catchup is True and not ignore_schedule:
            last_dagrun = dr.get_previous_scheduled_dagrun(session=session)
        else:
            last_dagrun = dr.get_previous_dagrun(session=session, state=state)

        if last_dagrun:
            return last_dagrun

        return None

    @provide_session
    def get_previous_ti(
        self,
        state: DagRunState | None = None,
        session: Session = NEW_SESSION,
    ) -> TaskInstance | None:
        """
        The task instance for the task that ran before this task instance.

        :param state: If passed, it only take into account instances of a specific state.
        :param session: SQLAlchemy ORM Session
        """
        dagrun = self.get_previous_dagrun(state, session=session)
        if dagrun is None:
            return None
        return dagrun.get_task_instance(self.task_id, session=session)

    @property
    def previous_ti(self) -> TaskInstance | None:
        """
        This attribute is deprecated.
        Please use `airflow.models.taskinstance.TaskInstance.get_previous_ti` method.
        """
        warnings.warn(
            """
            This attribute is deprecated.
            Please use `airflow.models.taskinstance.TaskInstance.get_previous_ti` method.
            """,
            RemovedInAirflow3Warning,
            stacklevel=2,
        )
        return self.get_previous_ti()

    @property
    def previous_ti_success(self) -> TaskInstance | None:
        """
        This attribute is deprecated.
        Please use `airflow.models.taskinstance.TaskInstance.get_previous_ti` method.
        """
        warnings.warn(
            """
            This attribute is deprecated.
            Please use `airflow.models.taskinstance.TaskInstance.get_previous_ti` method.
            """,
            RemovedInAirflow3Warning,
            stacklevel=2,
        )
        return self.get_previous_ti(state=DagRunState.SUCCESS)

    @provide_session
    def get_previous_execution_date(
        self,
        state: DagRunState | None = None,
        session: Session = NEW_SESSION,
    ) -> pendulum.DateTime | None:
        """
        The execution date from property previous_ti_success.

        :param state: If passed, it only take into account instances of a specific state.
        :param session: SQLAlchemy ORM Session
        """
        self.log.debug("previous_execution_date was called")
        prev_ti = self.get_previous_ti(state=state, session=session)
        return prev_ti and pendulum.instance(prev_ti.execution_date)

    @provide_session
    def get_previous_start_date(
        self, state: DagRunState | None = None, session: Session = NEW_SESSION
    ) -> pendulum.DateTime | None:
        """
        The start date from property previous_ti_success.

        :param state: If passed, it only take into account instances of a specific state.
        :param session: SQLAlchemy ORM Session
        """
        self.log.debug("previous_start_date was called")
        prev_ti = self.get_previous_ti(state=state, session=session)
        # prev_ti may not exist and prev_ti.start_date may be None.
        return prev_ti and prev_ti.start_date and pendulum.instance(prev_ti.start_date)

    @property
    def previous_start_date_success(self) -> pendulum.DateTime | None:
        """
        This attribute is deprecated.
        Please use `airflow.models.taskinstance.TaskInstance.get_previous_start_date` method.
        """
        warnings.warn(
            """
            This attribute is deprecated.
            Please use `airflow.models.taskinstance.TaskInstance.get_previous_start_date` method.
            """,
            RemovedInAirflow3Warning,
            stacklevel=2,
        )
        return self.get_previous_start_date(state=DagRunState.SUCCESS)

    @provide_session
    def are_dependencies_met(
        self, dep_context: DepContext | None = None, session: Session = NEW_SESSION, verbose: bool = False
    ) -> bool:
        """
        Returns whether or not all the conditions are met for this task instance to be run
        given the context for the dependencies (e.g. a task instance being force run from
        the UI will ignore some dependencies).

        :param dep_context: The execution context that determines the dependencies that
            should be evaluated.
        :param session: database session
        :param verbose: whether log details on failed dependencies on
            info or debug log level
        """
        dep_context = dep_context or DepContext()
        failed = False
        verbose_aware_logger = self.log.info if verbose else self.log.debug
        for dep_status in self.get_failed_dep_statuses(dep_context=dep_context, session=session):
            failed = True

            verbose_aware_logger(
                "Dependencies not met for %s, dependency '%s' FAILED: %s",
                self,
                dep_status.dep_name,
                dep_status.reason,
            )

        if failed:
            return False

        verbose_aware_logger("Dependencies all met for dep_context=%s ti=%s", dep_context.description, self)
        return True

    @provide_session
    def get_failed_dep_statuses(self, dep_context: DepContext | None = None, session: Session = NEW_SESSION):
        """Get failed Dependencies"""
        dep_context = dep_context or DepContext()
        for dep in dep_context.deps | self.task.deps:
            for dep_status in dep.get_dep_statuses(self, session, dep_context):
                self.log.debug(
                    "%s dependency '%s' PASSED: %s, %s",
                    self,
                    dep_status.dep_name,
                    dep_status.passed,
                    dep_status.reason,
                )

                if not dep_status.passed:
                    yield dep_status

    def __repr__(self) -> str:
        prefix = f"<TaskInstance: {self.dag_id}.{self.task_id} {self.run_id} "
        if self.map_index != -1:
            prefix += f"map_index={self.map_index} "
        return prefix + f"[{self.state}]>"

    def next_retry_datetime(self):
        """
        Get datetime of the next retry if the task instance fails. For exponential
        backoff, retry_delay is used as base and will be converted to seconds.
        """
        from airflow.models.abstractoperator import MAX_RETRY_DELAY

        delay = self.task.retry_delay
        if self.task.retry_exponential_backoff:
            # If the min_backoff calculation is below 1, it will be converted to 0 via int. Thus,
            # we must round up prior to converting to an int, otherwise a divide by zero error
            # will occur in the modded_hash calculation.
            min_backoff = int(math.ceil(delay.total_seconds() * (2 ** (self.try_number - 2))))

            # In the case when delay.total_seconds() is 0, min_backoff will not be rounded up to 1.
            # To address this, we impose a lower bound of 1 on min_backoff. This effectively makes
            # the ceiling function unnecessary, but the ceiling function was retained to avoid
            # introducing a breaking change.
            if min_backoff < 1:
                min_backoff = 1

            # deterministic per task instance
            ti_hash = int(
                hashlib.sha1(
                    f"{self.dag_id}#{self.task_id}#{self.execution_date}#{self.try_number}".encode()
                ).hexdigest(),
                16,
            )
            # between 1 and 1.0 * delay * (2^retry_number)
            modded_hash = min_backoff + ti_hash % min_backoff
            # timedelta has a maximum representable value. The exponentiation
            # here means this value can be exceeded after a certain number
            # of tries (around 50 if the initial delay is 1s, even fewer if
            # the delay is larger). Cap the value here before creating a
            # timedelta object so the operation doesn't fail with "OverflowError".
            delay_backoff_in_seconds = min(modded_hash, MAX_RETRY_DELAY)
            delay = timedelta(seconds=delay_backoff_in_seconds)
            if self.task.max_retry_delay:
                delay = min(self.task.max_retry_delay, delay)
        return self.end_date + delay

    def ready_for_retry(self) -> bool:
        """
        Checks on whether the task instance is in the right state and timeframe
        to be retried.
        """
        return self.state == State.UP_FOR_RETRY and self.next_retry_datetime() < timezone.utcnow()

    @provide_session
    def get_dagrun(self, session: Session = NEW_SESSION) -> DagRun:
        """
        Returns the DagRun for this TaskInstance

        :param session: SQLAlchemy ORM Session
        :return: DagRun
        """
        info = inspect(self)
        if info.attrs.dag_run.loaded_value is not NO_VALUE:
            if hasattr(self, "task"):
                self.dag_run.dag = self.task.dag
            return self.dag_run

        from airflow.models.dagrun import DagRun  # Avoid circular import

        dr = session.query(DagRun).filter(DagRun.dag_id == self.dag_id, DagRun.run_id == self.run_id).one()
        if hasattr(self, "task"):
            dr.dag = self.task.dag
        # Record it in the instance for next time. This means that `self.execution_date` will work correctly
        set_committed_value(self, "dag_run", dr)

        return dr

    @provide_session
    def check_and_change_state_before_execution(
        self,
        verbose: bool = True,
        ignore_all_deps: bool = False,
        ignore_depends_on_past: bool = False,
        wait_for_past_depends_before_skipping: bool = False,
        ignore_task_deps: bool = False,
        ignore_ti_state: bool = False,
        mark_success: bool = False,
        test_mode: bool = False,
        job_id: str | None = None,
        pool: str | None = None,
        external_executor_id: str | None = None,
        session: Session = NEW_SESSION,
    ) -> bool:
        """
        Checks dependencies and then sets state to RUNNING if they are met. Returns
        True if and only if state is set to RUNNING, which implies that task should be
        executed, in preparation for _run_raw_task

        :param verbose: whether to turn on more verbose logging
        :param ignore_all_deps: Ignore all of the non-critical dependencies, just runs
        :param ignore_depends_on_past: Ignore depends_on_past DAG attribute
        :param wait_for_past_depends_before_skipping: Wait for past depends before mark the ti as skipped
        :param ignore_task_deps: Don't check the dependencies of this TaskInstance's task
        :param ignore_ti_state: Disregards previous task instance state
        :param mark_success: Don't run the task, mark its state as success
        :param test_mode: Doesn't record success or failure in the DB
        :param job_id: Job (BackfillJob / LocalTaskJob / SchedulerJob) ID
        :param pool: specifies the pool to use to run the task instance
        :param external_executor_id: The identifier of the celery executor
        :param session: SQLAlchemy ORM Session
        :return: whether the state was changed to running or not
        """
        task = self.task
        self.refresh_from_task(task, pool_override=pool)
        self.test_mode = test_mode
        self.refresh_from_db(session=session, lock_for_update=True)
        self.job_id = job_id
        self.hostname = get_hostname()
        self.pid = None

        if not ignore_all_deps and not ignore_ti_state and self.state == State.SUCCESS:
            Stats.incr("previously_succeeded", tags=self.stats_tags)

        if not mark_success:
            # Firstly find non-runnable and non-requeueable tis.
            # Since mark_success is not set, we do nothing.
            non_requeueable_dep_context = DepContext(
                deps=RUNNING_DEPS - REQUEUEABLE_DEPS,
                ignore_all_deps=ignore_all_deps,
                ignore_ti_state=ignore_ti_state,
                ignore_depends_on_past=ignore_depends_on_past,
                wait_for_past_depends_before_skipping=wait_for_past_depends_before_skipping,
                ignore_task_deps=ignore_task_deps,
                description="non-requeueable deps",
            )
            if not self.are_dependencies_met(
                dep_context=non_requeueable_dep_context, session=session, verbose=True
            ):
                session.commit()
                return False

            # For reporting purposes, we report based on 1-indexed,
            # not 0-indexed lists (i.e. Attempt 1 instead of
            # Attempt 0 for the first attempt).
            # Set the task start date. In case it was re-scheduled use the initial
            # start date that is recorded in task_reschedule table
            # If the task continues after being deferred (next_method is set), use the original start_date
            self.start_date = self.start_date if self.next_method else timezone.utcnow()
            if self.state == State.UP_FOR_RESCHEDULE:
                task_reschedule: TR = TR.query_for_task_instance(self, session=session).first()
                if task_reschedule:
                    self.start_date = task_reschedule.start_date

            # Secondly we find non-runnable but requeueable tis. We reset its state.
            # This is because we might have hit concurrency limits,
            # e.g. because of backfilling.
            dep_context = DepContext(
                deps=REQUEUEABLE_DEPS,
                ignore_all_deps=ignore_all_deps,
                ignore_depends_on_past=ignore_depends_on_past,
                wait_for_past_depends_before_skipping=wait_for_past_depends_before_skipping,
                ignore_task_deps=ignore_task_deps,
                ignore_ti_state=ignore_ti_state,
                description="requeueable deps",
            )
            if not self.are_dependencies_met(dep_context=dep_context, session=session, verbose=True):
                self.state = State.NONE
                self.log.warning(
                    "Rescheduling due to concurrency limits reached "
                    "at task runtime. Attempt %s of "
                    "%s. State set to NONE.",
                    self.try_number,
                    self.max_tries + 1,
                )
                self.queued_dttm = timezone.utcnow()
                session.merge(self)
                session.commit()
                return False

        if self.next_kwargs is not None:
            self.log.info("Resuming after deferral")
        else:
            self.log.info("Starting attempt %s of %s", self.try_number, self.max_tries + 1)
        self._try_number += 1

        if not test_mode:
            session.add(Log(State.RUNNING, self))

        self.state = State.RUNNING
        self.emit_state_change_metric(State.RUNNING)
        self.external_executor_id = external_executor_id
        self.end_date = None
        if not test_mode:
            session.merge(self).task = task
        session.commit()

        # Closing all pooled connections to prevent
        # "max number of connections reached"
        settings.engine.dispose()  # type: ignore
        if verbose:
            if mark_success:
                self.log.info("Marking success for %s on %s", self.task, self.execution_date)
            else:
                self.log.info("Executing %s on %s", self.task, self.execution_date)
        return True

    def _date_or_empty(self, attr: str) -> str:
        result: datetime | None = getattr(self, attr, None)
        return result.strftime("%Y%m%dT%H%M%S") if result else ""

    def _log_state(self, lead_msg: str = "") -> None:
        params = [
            lead_msg,
            str(self.state).upper(),
            self.dag_id,
            self.task_id,
        ]
        message = "%sMarking task as %s. dag_id=%s, task_id=%s, "
        if self.map_index >= 0:
            params.append(self.map_index)
            message += "map_index=%d, "
        self.log.info(
            message + "execution_date=%s, start_date=%s, end_date=%s",
            *params,
            self._date_or_empty("execution_date"),
            self._date_or_empty("start_date"),
            self._date_or_empty("end_date"),
        )

    def emit_state_change_metric(self, new_state: TaskInstanceState):
        """
        Sends a time metric representing how much time a given state transition took.
        The previous state and metric name is deduced from the state the task was put in.

        :param new_state: The state that has just been set for this task.
            We do not use `self.state`, because sometimes the state is updated directly in the DB and not in
            the local TaskInstance object.
            Supported states: QUEUED and RUNNING
        """
        if self.end_date:
            # if the task has an end date, it means that this is not its first round.
            # we send the state transition time metric only on the first try, otherwise it gets more complex.
            return

        # switch on state and deduce which metric to send
        if new_state == State.RUNNING:
            metric_name = "queued_duration"
            if self.queued_dttm is None:
                # this should not really happen except in tests or rare cases,
                # but we don't want to create errors just for a metric, so we just skip it
                self.log.warning(
                    "cannot record %s for task %s because previous state change time has not been saved",
                    metric_name,
                    self.task_id,
                )
                return
            timing = (timezone.utcnow() - self.queued_dttm).total_seconds()
        elif new_state == State.QUEUED:
            metric_name = "scheduled_duration"
            if self.start_date is None:
                # same comment as above
                self.log.warning(
                    "cannot record %s for task %s because previous state change time has not been saved",
                    metric_name,
                    self.task_id,
                )
                return
            timing = (timezone.utcnow() - self.start_date).total_seconds()
        else:
            raise NotImplementedError("no metric emission setup for state %s", new_state)

        # send metric twice, once (legacy) with tags in the name and once with tags as tags
        Stats.timing(f"dag.{self.dag_id}.{self.task_id}.{metric_name}", timing)
        Stats.timing(f"task.{metric_name}", timing, tags={"task_id": self.task_id, "dag_id": self.dag_id})

    # Ensure we unset next_method and next_kwargs to ensure that any
    # retries don't re-use them.
    def clear_next_method_args(self) -> None:
        self.log.debug("Clearing next_method and next_kwargs.")

        self.next_method = None
        self.next_kwargs = None

    @provide_session
    @Sentry.enrich_errors
    def _run_raw_task(
        self,
        mark_success: bool = False,
        test_mode: bool = False,
        job_id: str | None = None,
        pool: str | None = None,
        session: Session = NEW_SESSION,
    ) -> TaskReturnCode | None:
        """
        Immediately runs the task (without checking or changing db state
        before execution) and then sets the appropriate final state after
        completion and runs any post-execute callbacks. Meant to be called
        only after another function changes the state to running.

        :param mark_success: Don't run the task, mark its state as success
        :param test_mode: Doesn't record success or failure in the DB
        :param pool: specifies the pool to use to run the task instance
        :param session: SQLAlchemy ORM Session
        """
        self.test_mode = test_mode
        self.refresh_from_task(self.task, pool_override=pool)
        self.refresh_from_db(session=session)
        self.job_id = job_id
        self.hostname = get_hostname()
        self.pid = os.getpid()
        if not test_mode:
            session.merge(self)
            session.commit()
        actual_start_date = timezone.utcnow()
        Stats.incr(f"ti.start.{self.task.dag_id}.{self.task.task_id}", tags=self.stats_tags)
        # Initialize final state counters at zero
        for state in State.task_states:
            Stats.incr(
                f"ti.finish.{self.task.dag_id}.{self.task.task_id}.{state}",
                count=0,
                tags=self.stats_tags,
            )

        self.task = self.task.prepare_for_execution()
        context = self.get_template_context(ignore_param_exceptions=False)

        # We lose previous state because it's changed in other process in LocalTaskJob.
        # We could probably pass it through here though...
        get_listener_manager().hook.on_task_instance_running(
            previous_state=TaskInstanceState.QUEUED, task_instance=self, session=session
        )
        try:
            if not mark_success:
                self._execute_task_with_callbacks(context, test_mode)
            if not test_mode:
                self.refresh_from_db(lock_for_update=True, session=session)
            self.state = State.SUCCESS
        except TaskDeferred as defer:
            # The task has signalled it wants to defer execution based on
            # a trigger.
            self._defer_task(defer=defer, session=session)
            self.log.info(
                "Pausing task as DEFERRED. dag_id=%s, task_id=%s, execution_date=%s, start_date=%s",
                self.dag_id,
                self.task_id,
                self._date_or_empty("execution_date"),
                self._date_or_empty("start_date"),
            )
            if not test_mode:
                session.add(Log(self.state, self))
                session.merge(self)
                session.commit()
            return TaskReturnCode.DEFERRED
        except AirflowSkipException as e:
            # Recording SKIP
            # log only if exception has any arguments to prevent log flooding
            if e.args:
                self.log.info(e)
            if not test_mode:
                self.refresh_from_db(lock_for_update=True, session=session)
            self.state = State.SKIPPED
        except AirflowRescheduleException as reschedule_exception:
            self._handle_reschedule(actual_start_date, reschedule_exception, test_mode, session=session)
            session.commit()
            return None
        except (AirflowFailException, AirflowSensorTimeout) as e:
            # If AirflowFailException is raised, task should not retry.
            # If a sensor in reschedule mode reaches timeout, task should not retry.
            self.handle_failure(e, test_mode, context, force_fail=True, session=session)
            session.commit()
            raise
        except AirflowException as e:
            if not test_mode:
                self.refresh_from_db(lock_for_update=True, session=session)
            # for case when task is marked as success/failed externally
            # or dagrun timed out and task is marked as skipped
            # current behavior doesn't hit the callbacks
            if self.state in State.finished:
                self.clear_next_method_args()
                session.merge(self)
                session.commit()
                return None
            else:
                self.handle_failure(e, test_mode, context, session=session)
                session.commit()
                raise
        except (Exception, KeyboardInterrupt) as e:
            self.handle_failure(e, test_mode, context, session=session)
            session.commit()
            raise
        finally:
            Stats.incr(f"ti.finish.{self.dag_id}.{self.task_id}.{self.state}", tags=self.stats_tags)

        # Recording SKIPPED or SUCCESS
        self.clear_next_method_args()
        self.end_date = timezone.utcnow()
        self._log_state()
        self.set_duration()

        # run on_success_callback before db committing
        # otherwise, the LocalTaskJob sees the state is changed to `success`,
        # but the task_runner is still running, LocalTaskJob then treats the state is set externally!
        self._run_finished_callback(self.task.on_success_callback, context, "on_success")

        if not test_mode:
            session.add(Log(self.state, self))
            session.merge(self).task = self.task
            if self.state == TaskInstanceState.SUCCESS:
                self._register_dataset_changes(session=session)
                get_listener_manager().hook.on_task_instance_success(
                    previous_state=TaskInstanceState.RUNNING, task_instance=self, session=session
                )

            session.commit()
        return None

    def _register_dataset_changes(self, *, session: Session) -> None:
        for obj in self.task.outlets or []:
            self.log.debug("outlet obj %s", obj)
            # Lineage can have other types of objects besides datasets
            if isinstance(obj, Dataset):
                dataset_manager.register_dataset_change(
                    task_instance=self,
                    dataset=obj,
                    session=session,
                )

    def _execute_task_with_callbacks(self, context, test_mode=False):
        """Prepare Task for Execution"""
        from airflow.models.renderedtifields import RenderedTaskInstanceFields

        parent_pid = os.getpid()

        def signal_handler(signum, frame):
            pid = os.getpid()

            # If a task forks during execution (from DAG code) for whatever
            # reason, we want to make sure that we react to the signal only in
            # the process that we've spawned ourselves (referred to here as the
            # parent process).
            if pid != parent_pid:
                os._exit(1)
                return
            self.log.error("Received SIGTERM. Terminating subprocesses.")
            self.task.on_kill()
            raise AirflowException("Task received SIGTERM signal")

        signal.signal(signal.SIGTERM, signal_handler)

        # Don't clear Xcom until the task is certain to execute, and check if we are resuming from deferral.
        if not self.next_method:
            self.clear_xcom_data()

        with Stats.timer(f"dag.{self.task.dag_id}.{self.task.task_id}.duration", tags=self.stats_tags):
            # Set the validated/merged params on the task object.
            self.task.params = context["params"]

            task_orig = self.render_templates(context=context)
            if not test_mode:
                rtif = RenderedTaskInstanceFields(ti=self, render_templates=False)
                RenderedTaskInstanceFields.write(rtif)
                RenderedTaskInstanceFields.delete_old_records(self.task_id, self.dag_id)

            # Export context to make it available for operators to use.
            airflow_context_vars = context_to_airflow_vars(context, in_env_var_format=True)
            os.environ.update(airflow_context_vars)

            # Log context only for the default execution method, the assumption
            # being that otherwise we're resuming a deferred task (in which
            # case there's no need to log these again).
            if not self.next_method:
                self.log.info(
                    "Exporting env vars: %s",
                    " ".join(f"{k}={v!r}" for k, v in airflow_context_vars.items()),
                )

            # Run pre_execute callback
            self.task.pre_execute(context=context)

            # Run on_execute callback
            self._run_execute_callback(context, self.task)

            # Execute the task
            with set_current_context(context):
                result = self._execute_task(context, task_orig)
            # Run post_execute callback
            self.task.post_execute(context=context, result=result)

        Stats.incr(f"operator_successes_{self.task.task_type}", tags=self.stats_tags)
        Stats.incr("ti_successes", tags=self.stats_tags)

    def _run_finished_callback(
        self,
        callbacks: None | TaskStateChangeCallback | list[TaskStateChangeCallback],
        context: Context,
        callback_type: str,
    ) -> None:
        """Run callback after task finishes"""
        if callbacks:
            callbacks = callbacks if isinstance(callbacks, list) else [callbacks]
            for callback in callbacks:
                try:
                    callback(context)
                except Exception:
                    callback_name = qualname(callback).split(".")[-1]
                    self.log.exception(
                        f"Error when executing {callback_name} callback"  # type: ignore[attr-defined]
                    )

    def _execute_task(self, context, task_orig):
        """Executes Task (optionally with a Timeout) and pushes Xcom results"""
        task_to_execute = self.task
        # If the task has been deferred and is being executed due to a trigger,
        # then we need to pick the right method to come back to, otherwise
        # we go for the default execute
        if self.next_method:
            # __fail__ is a special signal value for next_method that indicates
            # this task was scheduled specifically to fail.
            if self.next_method == "__fail__":
                next_kwargs = self.next_kwargs or {}
                traceback = self.next_kwargs.get("traceback")
                if traceback is not None:
                    self.log.error("Trigger failed:\n%s", "\n".join(traceback))
                raise TaskDeferralError(next_kwargs.get("error", "Unknown"))
            # Grab the callable off the Operator/Task and add in any kwargs
            execute_callable = getattr(task_to_execute, self.next_method)
            if self.next_kwargs:
                execute_callable = partial(execute_callable, **self.next_kwargs)
        else:
            execute_callable = task_to_execute.execute
        # If a timeout is specified for the task, make it fail
        # if it goes beyond
        if task_to_execute.execution_timeout:
            # If we are coming in with a next_method (i.e. from a deferral),
            # calculate the timeout from our start_date.
            if self.next_method:
                timeout_seconds = (
                    task_to_execute.execution_timeout - (timezone.utcnow() - self.start_date)
                ).total_seconds()
            else:
                timeout_seconds = task_to_execute.execution_timeout.total_seconds()
            try:
                # It's possible we're already timed out, so fast-fail if true
                if timeout_seconds <= 0:
                    raise AirflowTaskTimeout()
                # Run task in timeout wrapper
                with timeout(timeout_seconds):
                    result = execute_callable(context=context)
            except AirflowTaskTimeout:
                task_to_execute.on_kill()
                raise
        else:
            result = execute_callable(context=context)
        with create_session() as session:
            if task_to_execute.do_xcom_push:
                xcom_value = result
            else:
                xcom_value = None
            if xcom_value is not None:  # If the task returns a result, push an XCom containing it.
                self.xcom_push(key=XCOM_RETURN_KEY, value=xcom_value, session=session)
            self._record_task_map_for_downstreams(task_orig, xcom_value, session=session)
        return result

    @provide_session
    def _defer_task(self, session: Session, defer: TaskDeferred) -> None:
        """
        Marks the task as deferred and sets up the trigger that is needed
        to resume it.
        """
        from airflow.models.trigger import Trigger

        # First, make the trigger entry
        trigger_row = Trigger.from_object(defer.trigger)
        session.add(trigger_row)
        session.flush()

        # Then, update ourselves so it matches the deferral request
        # Keep an eye on the logic in `check_and_change_state_before_execution()`
        # depending on self.next_method semantics
        self.state = State.DEFERRED
        self.trigger_id = trigger_row.id
        self.next_method = defer.method_name
        self.next_kwargs = defer.kwargs or {}

        # Decrement try number so the next one is the same try
        self._try_number -= 1

        # Calculate timeout too if it was passed
        if defer.timeout is not None:
            self.trigger_timeout = timezone.utcnow() + defer.timeout
        else:
            self.trigger_timeout = None

        # If an execution_timeout is set, set the timeout to the minimum of
        # it and the trigger timeout
        execution_timeout = self.task.execution_timeout
        if execution_timeout:
            if self.trigger_timeout:
                self.trigger_timeout = min(self.start_date + execution_timeout, self.trigger_timeout)
            else:
                self.trigger_timeout = self.start_date + execution_timeout

    def _run_execute_callback(self, context: Context, task: Operator) -> None:
        """Functions that need to be run before a Task is executed"""
        callbacks = task.on_execute_callback
        if callbacks:
            callbacks = callbacks if isinstance(callbacks, list) else [callbacks]
            for callback in callbacks:
                try:
                    callback(context)
                except Exception:
                    self.log.exception("Failed when executing execute callback")

    @provide_session
    def run(
        self,
        verbose: bool = True,
        ignore_all_deps: bool = False,
        ignore_depends_on_past: bool = False,
        wait_for_past_depends_before_skipping: bool = False,
        ignore_task_deps: bool = False,
        ignore_ti_state: bool = False,
        mark_success: bool = False,
        test_mode: bool = False,
        job_id: str | None = None,
        pool: str | None = None,
        session: Session = NEW_SESSION,
    ) -> None:
        """Run TaskInstance"""
        res = self.check_and_change_state_before_execution(
            verbose=verbose,
            ignore_all_deps=ignore_all_deps,
            ignore_depends_on_past=ignore_depends_on_past,
            wait_for_past_depends_before_skipping=wait_for_past_depends_before_skipping,
            ignore_task_deps=ignore_task_deps,
            ignore_ti_state=ignore_ti_state,
            mark_success=mark_success,
            test_mode=test_mode,
            job_id=job_id,
            pool=pool,
            session=session,
        )
        if not res:
            return

        self._run_raw_task(
            mark_success=mark_success, test_mode=test_mode, job_id=job_id, pool=pool, session=session
        )

    def dry_run(self) -> None:
        """Only Renders Templates for the TI"""
        from airflow.models.baseoperator import BaseOperator

        self.task = self.task.prepare_for_execution()
        self.render_templates()
        if TYPE_CHECKING:
            assert isinstance(self.task, BaseOperator)
        self.task.dry_run()

    @provide_session
    def _handle_reschedule(
        self, actual_start_date, reschedule_exception, test_mode=False, session=NEW_SESSION
    ):
        # Don't record reschedule request in test mode
        if test_mode:
            return

        from airflow.models.dagrun import DagRun  # Avoid circular import

        self.refresh_from_db(session)

        self.end_date = timezone.utcnow()
        self.set_duration()

        # Lock DAG run to be sure not to get into a deadlock situation when trying to insert
        # TaskReschedule which apparently also creates lock on corresponding DagRun entity
        with_row_locks(
            session.query(DagRun).filter_by(
                dag_id=self.dag_id,
                run_id=self.run_id,
            ),
            session=session,
        ).one()

        # Log reschedule request
        session.add(
            TaskReschedule(
                self.task,
                self.run_id,
                self._try_number,
                actual_start_date,
                self.end_date,
                reschedule_exception.reschedule_date,
                self.map_index,
            )
        )

        # set state
        self.state = State.UP_FOR_RESCHEDULE

        # Decrement try_number so subsequent runs will use the same try number and write
        # to same log file.
        self._try_number -= 1

        self.clear_next_method_args()

        session.merge(self)
        session.commit()
        self.log.info("Rescheduling task, marking task as UP_FOR_RESCHEDULE")

    @staticmethod
    def get_truncated_error_traceback(error: BaseException, truncate_to: Callable) -> TracebackType | None:
        """
        Truncates the traceback of an exception to the first frame called from within a given function

        :param error: exception to get traceback from
        :param truncate_to: Function to truncate TB to. Must have a ``__code__`` attribute

        :meta private:
        """
        tb = error.__traceback__
        code = truncate_to.__func__.__code__  # type: ignore[attr-defined]
        while tb is not None:
            if tb.tb_frame.f_code is code:
                return tb.tb_next
            tb = tb.tb_next
        return tb or error.__traceback__

    @provide_session
    def handle_failure(
        self,
        error: None | str | Exception | KeyboardInterrupt,
        test_mode: bool | None = None,
        context: Context | None = None,
        force_fail: bool = False,
        session: Session = NEW_SESSION,
    ) -> None:
        """Handle Failure for the TaskInstance"""
        if test_mode is None:
            test_mode = self.test_mode

        get_listener_manager().hook.on_task_instance_failed(
            previous_state=TaskInstanceState.RUNNING, task_instance=self, session=session
        )

        if error:
            if isinstance(error, BaseException):
                tb = self.get_truncated_error_traceback(error, truncate_to=self._execute_task)
                self.log.error("Task failed with exception", exc_info=(type(error), error, tb))
            else:
                self.log.error("%s", error)
        if not test_mode:
            self.refresh_from_db(session)

        self.end_date = timezone.utcnow()
        self.set_duration()

        Stats.incr(f"operator_failures_{self.operator}", tags=self.stats_tags)
        Stats.incr("ti_failures", tags=self.stats_tags)

        if not test_mode:
            session.add(Log(State.FAILED, self))

            # Log failure duration
            session.add(TaskFail(ti=self))

        self.clear_next_method_args()

        # In extreme cases (zombie in case of dag with parse error) we might _not_ have a Task.
        if context is None and getattr(self, "task", None):
            context = self.get_template_context(session)

        if context is not None:
            context["exception"] = error

        # Set state correctly and figure out how to log it and decide whether
        # to email

        # Note, callback invocation needs to be handled by caller of
        # _run_raw_task to avoid race conditions which could lead to duplicate
        # invocations or miss invocation.

        # Since this function is called only when the TaskInstance state is running,
        # try_number contains the current try_number (not the next). We
        # only mark task instance as FAILED if the next task instance
        # try_number exceeds the max_tries ... or if force_fail is truthy

        task: BaseOperator | None = None
        try:
            if getattr(self, "task", None) and context:
                task = self.task.unmap((context, session))
        except Exception:
            self.log.error("Unable to unmap task to determine if we need to send an alert email")

        if force_fail or not self.is_eligible_to_retry():
            self.state = State.FAILED
            email_for_state = operator.attrgetter("email_on_failure")
            callbacks = task.on_failure_callback if task else None
            callback_type = "on_failure"

            if task and task.dag and task.dag.fail_stop:
                tis = self.get_dagrun(session).get_task_instances()
                stop_all_tasks_in_dag(tis, session, self.task_id)
        else:
            if self.state == State.QUEUED:
                # We increase the try_number so as to fail the task if it fails to start after sometime
                self._try_number += 1
            self.state = State.UP_FOR_RETRY
            email_for_state = operator.attrgetter("email_on_retry")
            callbacks = task.on_retry_callback if task else None
            callback_type = "on_retry"

        self._log_state("Immediate failure requested. " if force_fail else "")
        if task and email_for_state(task) and task.email:
            try:
                self.email_alert(error, task)
            except Exception:
                self.log.exception("Failed to send email to: %s", task.email)

        if callbacks and context:
            self._run_finished_callback(callbacks, context, callback_type)

        if not test_mode:
            session.merge(self)
            session.flush()

    def is_eligible_to_retry(self):
        """Is task instance is eligible for retry"""
        if self.state == State.RESTARTING:
            # If a task is cleared when running, it goes into RESTARTING state and is always
            # eligible for retry
            return True
        if not getattr(self, "task", None):
            # Couldn't load the task, don't know number of retries, guess:
            return self.try_number <= self.max_tries

        return self.task.retries and self.try_number <= self.max_tries

    def get_template_context(
        self,
        session: Session | None = None,
        ignore_param_exceptions: bool = True,
    ) -> Context:
        """Return TI Context"""
        # Do not use provide_session here -- it expunges everything on exit!
        if not session:
            session = settings.Session()

        from airflow import macros
        from airflow.models.abstractoperator import NotMapped

        integrate_macros_plugins()

        task = self.task
        if TYPE_CHECKING:
            assert task.dag
        dag: DAG = task.dag

        dag_run = self.get_dagrun(session)
        data_interval = dag.get_run_data_interval(dag_run)

        validated_params = process_params(dag, task, dag_run, suppress_exception=ignore_param_exceptions)

        logical_date = timezone.coerce_datetime(self.execution_date)
        ds = logical_date.strftime("%Y-%m-%d")
        ds_nodash = ds.replace("-", "")
        ts = logical_date.isoformat()
        ts_nodash = logical_date.strftime("%Y%m%dT%H%M%S")
        ts_nodash_with_tz = ts.replace("-", "").replace(":", "")

        @cache  # Prevent multiple database access.
        def _get_previous_dagrun_success() -> DagRun | None:
            return self.get_previous_dagrun(state=DagRunState.SUCCESS, session=session)

        def _get_previous_dagrun_data_interval_success() -> DataInterval | None:
            dagrun = _get_previous_dagrun_success()
            if dagrun is None:
                return None
            return dag.get_run_data_interval(dagrun)

        def get_prev_data_interval_start_success() -> pendulum.DateTime | None:
            data_interval = _get_previous_dagrun_data_interval_success()
            if data_interval is None:
                return None
            return data_interval.start

        def get_prev_data_interval_end_success() -> pendulum.DateTime | None:
            data_interval = _get_previous_dagrun_data_interval_success()
            if data_interval is None:
                return None
            return data_interval.end

        def get_prev_start_date_success() -> pendulum.DateTime | None:
            dagrun = _get_previous_dagrun_success()
            if dagrun is None:
                return None
            return timezone.coerce_datetime(dagrun.start_date)

        @cache
        def get_yesterday_ds() -> str:
            return (logical_date - timedelta(1)).strftime("%Y-%m-%d")

        def get_yesterday_ds_nodash() -> str:
            return get_yesterday_ds().replace("-", "")

        @cache
        def get_tomorrow_ds() -> str:
            return (logical_date + timedelta(1)).strftime("%Y-%m-%d")

        def get_tomorrow_ds_nodash() -> str:
            return get_tomorrow_ds().replace("-", "")

        @cache
        def get_next_execution_date() -> pendulum.DateTime | None:
            # For manually triggered dagruns that aren't run on a schedule,
            # the "next" execution date doesn't make sense, and should be set
            # to execution date for consistency with how execution_date is set
            # for manually triggered tasks, i.e. triggered_date == execution_date.
            if dag_run.external_trigger:
                return logical_date
            if dag is None:
                return None
            next_info = dag.next_dagrun_info(data_interval, restricted=False)
            if next_info is None:
                return None
            return timezone.coerce_datetime(next_info.logical_date)

        def get_next_ds() -> str | None:
            execution_date = get_next_execution_date()
            if execution_date is None:
                return None
            return execution_date.strftime("%Y-%m-%d")

        def get_next_ds_nodash() -> str | None:
            ds = get_next_ds()
            if ds is None:
                return ds
            return ds.replace("-", "")

        @cache
        def get_prev_execution_date():
            # For manually triggered dagruns that aren't run on a schedule,
            # the "previous" execution date doesn't make sense, and should be set
            # to execution date for consistency with how execution_date is set
            # for manually triggered tasks, i.e. triggered_date == execution_date.
            if dag_run.external_trigger:
                return logical_date
            with warnings.catch_warnings():
                warnings.simplefilter("ignore", RemovedInAirflow3Warning)
                return dag.previous_schedule(logical_date)

        @cache
        def get_prev_ds() -> str | None:
            execution_date = get_prev_execution_date()
            if execution_date is None:
                return None
            return execution_date.strftime(r"%Y-%m-%d")

        def get_prev_ds_nodash() -> str | None:
            prev_ds = get_prev_ds()
            if prev_ds is None:
                return None
            return prev_ds.replace("-", "")

        def get_triggering_events() -> dict[str, list[DatasetEvent]]:
            if TYPE_CHECKING:
                assert session is not None

            # The dag_run may not be attached to the session anymore since the
            # code base is over-zealous with use of session.expunge_all().
            # Re-attach it if we get called.
            nonlocal dag_run
            if dag_run not in session:
                dag_run = session.merge(dag_run, load=False)

            dataset_events = dag_run.consumed_dataset_events
            triggering_events: dict[str, list[DatasetEvent]] = defaultdict(list)
            for event in dataset_events:
                triggering_events[event.dataset.uri].append(event)

            return triggering_events

        try:
            expanded_ti_count: int | None = task.get_mapped_ti_count(self.run_id, session=session)
        except NotMapped:
            expanded_ti_count = None

        # NOTE: If you add anything to this dict, make sure to also update the
        # definition in airflow/utils/context.pyi, and KNOWN_CONTEXT_KEYS in
        # airflow/utils/context.py!
        context = {
            "conf": conf,
            "dag": dag,
            "dag_run": dag_run,
            "data_interval_end": timezone.coerce_datetime(data_interval.end),
            "data_interval_start": timezone.coerce_datetime(data_interval.start),
            "ds": ds,
            "ds_nodash": ds_nodash,
            "execution_date": logical_date,
            "expanded_ti_count": expanded_ti_count,
            "inlets": task.inlets,
            "logical_date": logical_date,
            "macros": macros,
            "next_ds": get_next_ds(),
            "next_ds_nodash": get_next_ds_nodash(),
            "next_execution_date": get_next_execution_date(),
            "outlets": task.outlets,
            "params": validated_params,
            "prev_data_interval_start_success": get_prev_data_interval_start_success(),
            "prev_data_interval_end_success": get_prev_data_interval_end_success(),
            "prev_ds": get_prev_ds(),
            "prev_ds_nodash": get_prev_ds_nodash(),
            "prev_execution_date": get_prev_execution_date(),
            "prev_execution_date_success": self.get_previous_execution_date(
                state=DagRunState.SUCCESS,
                session=session,
            ),
            "prev_start_date_success": get_prev_start_date_success(),
            "run_id": self.run_id,
            "task": task,
            "task_instance": self,
            "task_instance_key_str": f"{task.dag_id}__{task.task_id}__{ds_nodash}",
            "test_mode": self.test_mode,
            "ti": self,
            "tomorrow_ds": get_tomorrow_ds(),
            "tomorrow_ds_nodash": get_tomorrow_ds_nodash(),
            "triggering_dataset_events": lazy_object_proxy.Proxy(get_triggering_events),
            "ts": ts,
            "ts_nodash": ts_nodash,
            "ts_nodash_with_tz": ts_nodash_with_tz,
            "var": {
                "json": VariableAccessor(deserialize_json=True),
                "value": VariableAccessor(deserialize_json=False),
            },
            "conn": ConnectionAccessor(),
            "yesterday_ds": get_yesterday_ds(),
            "yesterday_ds_nodash": get_yesterday_ds_nodash(),
        }
        # Mypy doesn't like turning existing dicts in to a TypeDict -- and we "lie" in the type stub to say it
        # is one, but in practice it isn't. See https://github.com/python/mypy/issues/8890
        return Context(context)  # type: ignore

    @provide_session
    def get_rendered_template_fields(self, session: Session = NEW_SESSION) -> None:
        """
        Update task with rendered template fields for presentation in UI.
        If task has already run, will fetch from DB; otherwise will render.
        """
        from airflow.models.renderedtifields import RenderedTaskInstanceFields

        rendered_task_instance_fields = RenderedTaskInstanceFields.get_templated_fields(self, session=session)
        if rendered_task_instance_fields:
            self.task = self.task.unmap(None)
            for field_name, rendered_value in rendered_task_instance_fields.items():
                setattr(self.task, field_name, rendered_value)
            return

        try:
            # If we get here, either the task hasn't run or the RTIF record was purged.
            from airflow.utils.log.secrets_masker import redact

            self.render_templates()
            for field_name in self.task.template_fields:
                rendered_value = getattr(self.task, field_name)
                setattr(self.task, field_name, redact(rendered_value, field_name))
        except (TemplateAssertionError, UndefinedError) as e:
            raise AirflowException(
                "Webserver does not have access to User-defined Macros or Filters "
                "when Dag Serialization is enabled. Hence for the task that have not yet "
                "started running, please use 'airflow tasks render' for debugging the "
                "rendering of template_fields."
            ) from e

    @provide_session
    def get_rendered_k8s_spec(self, session: Session = NEW_SESSION):
        """Fetch rendered template fields from DB"""
        from airflow.models.renderedtifields import RenderedTaskInstanceFields

        rendered_k8s_spec = RenderedTaskInstanceFields.get_k8s_pod_yaml(self, session=session)
        if not rendered_k8s_spec:
            try:
                rendered_k8s_spec = self.render_k8s_pod_yaml()
            except (TemplateAssertionError, UndefinedError) as e:
                raise AirflowException(f"Unable to render a k8s spec for this taskinstance: {e}") from e
        return rendered_k8s_spec

    def overwrite_params_with_dag_run_conf(self, params, dag_run):
        """Overwrite Task Params with DagRun.conf"""
        if dag_run and dag_run.conf:
            self.log.debug("Updating task params (%s) with DagRun.conf (%s)", params, dag_run.conf)
            params.update(dag_run.conf)

    def render_templates(self, context: Context | None = None) -> Operator:
        """Render templates in the operator fields.

        If the task was originally mapped, this may replace ``self.task`` with
        the unmapped, fully rendered BaseOperator. The original ``self.task``
        before replacement is returned.
        """
        if not context:
            context = self.get_template_context()
        original_task = self.task

        # If self.task is mapped, this call replaces self.task to point to the
        # unmapped BaseOperator created by this function! This is because the
        # MappedOperator is useless for template rendering, and we need to be
        # able to access the unmapped task instead.
        original_task.render_template_fields(context)

        return original_task

    def render_k8s_pod_yaml(self) -> dict | None:
        """Render k8s pod yaml"""
        from kubernetes.client.api_client import ApiClient

        from airflow.kubernetes.kube_config import KubeConfig
        from airflow.kubernetes.kubernetes_helper_functions import create_pod_id  # Circular import
        from airflow.kubernetes.pod_generator import PodGenerator

        kube_config = KubeConfig()
        pod = PodGenerator.construct_pod(
            dag_id=self.dag_id,
            run_id=self.run_id,
            task_id=self.task_id,
            map_index=self.map_index,
            date=None,
            pod_id=create_pod_id(self.dag_id, self.task_id),
            try_number=self.try_number,
            kube_image=kube_config.kube_image,
            args=self.command_as_list(),
            pod_override_object=PodGenerator.from_obj(self.executor_config),
            scheduler_job_id="0",
            namespace=kube_config.executor_namespace,
            base_worker_pod=PodGenerator.deserialize_model_file(kube_config.pod_template_file),
            with_mutation_hook=True,
        )
        sanitized_pod = ApiClient().sanitize_for_serialization(pod)
        return sanitized_pod

    def get_email_subject_content(
        self, exception: BaseException, task: BaseOperator | None = None
    ) -> tuple[str, str, str]:
        """Get the email subject content for exceptions."""
        # For a ti from DB (without ti.task), return the default value
        if task is None:
            task = getattr(self, "task")
        use_default = task is None
        exception_html = str(exception).replace("\n", "<br>")

        default_subject = "Airflow alert: {{ti}}"
        # For reporting purposes, we report based on 1-indexed,
        # not 0-indexed lists (i.e. Try 1 instead of
        # Try 0 for the first attempt).
        default_html_content = (
            "Try {{try_number}} out of {{max_tries + 1}}<br>"
            "Exception:<br>{{exception_html}}<br>"
            'Log: <a href="{{ti.log_url}}">Link</a><br>'
            "Host: {{ti.hostname}}<br>"
            'Mark success: <a href="{{ti.mark_success_url}}">Link</a><br>'
        )

        default_html_content_err = (
            "Try {{try_number}} out of {{max_tries + 1}}<br>"
            "Exception:<br>Failed attempt to attach error logs<br>"
            'Log: <a href="{{ti.log_url}}">Link</a><br>'
            "Host: {{ti.hostname}}<br>"
            'Mark success: <a href="{{ti.mark_success_url}}">Link</a><br>'
        )

        # This function is called after changing the state from State.RUNNING,
        # so we need to subtract 1 from self.try_number here.
        current_try_number = self.try_number - 1
        additional_context: dict[str, Any] = {
            "exception": exception,
            "exception_html": exception_html,
            "try_number": current_try_number,
            "max_tries": self.max_tries,
        }

        if use_default:
            default_context = {"ti": self, **additional_context}
            jinja_env = jinja2.Environment(
                loader=jinja2.FileSystemLoader(os.path.dirname(__file__)), autoescape=True
            )
            subject = jinja_env.from_string(default_subject).render(**default_context)
            html_content = jinja_env.from_string(default_html_content).render(**default_context)
            html_content_err = jinja_env.from_string(default_html_content_err).render(**default_context)

        else:
            # Use the DAG's get_template_env() to set force_sandboxed. Don't add
            # the flag to the function on task object -- that function can be
            # overridden, and adding a flag breaks backward compatibility.
            dag = self.task.get_dag()
            if dag:
                jinja_env = dag.get_template_env(force_sandboxed=True)
            else:
                jinja_env = SandboxedEnvironment(cache_size=0)
            jinja_context = self.get_template_context()
            context_merge(jinja_context, additional_context)

            def render(key: str, content: str) -> str:
                if conf.has_option("email", key):
                    path = conf.get_mandatory_value("email", key)
                    try:
                        with open(path) as f:
                            content = f.read()
                    except FileNotFoundError:
                        self.log.warning(f"Could not find email template file '{path!r}'. Using defaults...")
                    except OSError:
                        self.log.exception(f"Error while using email template '{path!r}'. Using defaults...")
                return render_template_to_string(jinja_env.from_string(content), jinja_context)

            subject = render("subject_template", default_subject)
            html_content = render("html_content_template", default_html_content)
            html_content_err = render("html_content_template", default_html_content_err)

        return subject, html_content, html_content_err

    def email_alert(self, exception, task: BaseOperator) -> None:
        """Send alert email with exception information."""
        subject, html_content, html_content_err = self.get_email_subject_content(exception, task=task)
        assert task.email
        try:
            send_email(task.email, subject, html_content)
        except Exception:
            send_email(task.email, subject, html_content_err)

    def set_duration(self) -> None:
        """Set TI duration"""
        if self.end_date and self.start_date:
            self.duration = (self.end_date - self.start_date).total_seconds()
        else:
            self.duration = None
        self.log.debug("Task Duration set to %s", self.duration)

    def _record_task_map_for_downstreams(self, task: Operator, value: Any, *, session: Session) -> None:
        if next(task.iter_mapped_dependants(), None) is None:  # No mapped dependants, no need to validate.
            return
        # TODO: We don't push TaskMap for mapped task instances because it's not
        # currently possible for a downstream to depend on one individual mapped
        # task instance. This will change when we implement task mapping inside
        # a mapped task group, and we'll need to further analyze the case.
        if isinstance(task, MappedOperator):
            return
        if value is None:
            raise XComForMappingNotPushed()
        if not _is_mappable_value(value):
            raise UnmappableXComTypePushed(value)
        task_map = TaskMap.from_task_instance_xcom(self, value)
        max_map_length = conf.getint("core", "max_map_length", fallback=1024)
        if task_map.length > max_map_length:
            raise UnmappableXComLengthPushed(value, max_map_length)
        session.merge(task_map)

    @provide_session
    def xcom_push(
        self,
        key: str,
        value: Any,
        execution_date: datetime | None = None,
        session: Session = NEW_SESSION,
    ) -> None:
        """
        Make an XCom available for tasks to pull.

        :param key: Key to store the value under.
        :param value: Value to store. What types are possible depends on whether
            ``enable_xcom_pickling`` is true or not. If so, this can be any
            picklable object; only be JSON-serializable may be used otherwise.
        :param execution_date: Deprecated parameter that has no effect.
        """
        if execution_date is not None:
            self_execution_date = self.get_dagrun(session).execution_date
            if execution_date < self_execution_date:
                raise ValueError(
                    f"execution_date can not be in the past (current execution_date is "
                    f"{self_execution_date}; received {execution_date})"
                )
            elif execution_date is not None:
                message = "Passing 'execution_date' to 'TaskInstance.xcom_push()' is deprecated."
                warnings.warn(message, RemovedInAirflow3Warning, stacklevel=3)

        XCom.set(
            key=key,
            value=value,
            task_id=self.task_id,
            dag_id=self.dag_id,
            run_id=self.run_id,
            map_index=self.map_index,
            session=session,
        )

    @provide_session
    def xcom_pull(
        self,
        task_ids: str | Iterable[str] | None = None,
        dag_id: str | None = None,
        key: str = XCOM_RETURN_KEY,
        include_prior_dates: bool = False,
        session: Session = NEW_SESSION,
        *,
        map_indexes: int | Iterable[int] | None = None,
        default: Any = None,
    ) -> Any:
        """Pull XComs that optionally meet certain criteria.

        :param key: A key for the XCom. If provided, only XComs with matching
            keys will be returned. The default key is ``'return_value'``, also
            available as constant ``XCOM_RETURN_KEY``. This key is automatically
            given to XComs returned by tasks (as opposed to being pushed
            manually). To remove the filter, pass *None*.
        :param task_ids: Only XComs from tasks with matching ids will be
            pulled. Pass *None* to remove the filter.
        :param dag_id: If provided, only pulls XComs from this DAG. If *None*
            (default), the DAG of the calling task is used.
        :param map_indexes: If provided, only pull XComs with matching indexes.
            If *None* (default), this is inferred from the task(s) being pulled
            (see below for details).
        :param include_prior_dates: If False, only XComs from the current
            execution_date are returned. If *True*, XComs from previous dates
            are returned as well.

        When pulling one single task (``task_id`` is *None* or a str) without
        specifying ``map_indexes``, the return value is inferred from whether
        the specified task is mapped. If not, value from the one single task
        instance is returned. If the task to pull is mapped, an iterator (not a
        list) yielding XComs from mapped task instances is returned. In either
        case, ``default`` (*None* if not specified) is returned if no matching
        XComs are found.

        When pulling multiple tasks (i.e. either ``task_id`` or ``map_index`` is
        a non-str iterable), a list of matching XComs is returned. Elements in
        the list is ordered by item ordering in ``task_id`` and ``map_index``.
        """
        if dag_id is None:
            dag_id = self.dag_id

        query = XCom.get_many(
            key=key,
            run_id=self.run_id,
            dag_ids=dag_id,
            task_ids=task_ids,
            map_indexes=map_indexes,
            include_prior_dates=include_prior_dates,
            session=session,
        )

        # NOTE: Since we're only fetching the value field and not the whole
        # class, the @recreate annotation does not kick in. Therefore we need to
        # call XCom.deserialize_value() manually.

        # We are only pulling one single task.
        if (task_ids is None or isinstance(task_ids, str)) and not isinstance(map_indexes, Iterable):
            first = query.with_entities(
                XCom.run_id, XCom.task_id, XCom.dag_id, XCom.map_index, XCom.value
            ).first()
            if first is None:  # No matching XCom at all.
                return default
            if map_indexes is not None or first.map_index < 0:
                return XCom.deserialize_value(first)
            query = query.order_by(None).order_by(XCom.map_index.asc())
            return LazyXComAccess.build_from_xcom_query(query)

        # At this point either task_ids or map_indexes is explicitly multi-value.
        # Order return values to match task_ids and map_indexes ordering.
        query = query.order_by(None)
        if task_ids is None or isinstance(task_ids, str):
            query = query.order_by(XCom.task_id)
        else:
            task_id_whens = {tid: i for i, tid in enumerate(task_ids)}
            if task_id_whens:
                query = query.order_by(case(task_id_whens, value=XCom.task_id))
            else:
                query = query.order_by(XCom.task_id)
        if map_indexes is None or isinstance(map_indexes, int):
            query = query.order_by(XCom.map_index)
        elif isinstance(map_indexes, range):
            order = XCom.map_index
            if map_indexes.step < 0:
                order = order.desc()
            query = query.order_by(order)
        else:
            map_index_whens = {map_index: i for i, map_index in enumerate(map_indexes)}
            if map_index_whens:
                query = query.order_by(case(map_index_whens, value=XCom.map_index))
            else:
                query = query.order_by(XCom.map_index)
        return LazyXComAccess.build_from_xcom_query(query)

    @provide_session
    def get_num_running_task_instances(self, session: Session, same_dagrun=False) -> int:
        """Return Number of running TIs from the DB"""
        # .count() is inefficient
        num_running_task_instances_query = session.query(func.count()).filter(
            TaskInstance.dag_id == self.dag_id,
            TaskInstance.task_id == self.task_id,
            TaskInstance.state == State.RUNNING,
        )
        if same_dagrun:
            num_running_task_instances_query.filter(TaskInstance.run_id == self.run_id)
        return num_running_task_instances_query.scalar()

    def init_run_context(self, raw: bool = False) -> None:
        """Sets the log context."""
        self.raw = raw
        self._set_context(self)

    @staticmethod
    def filter_for_tis(tis: Iterable[TaskInstance | TaskInstanceKey]) -> BooleanClauseList | None:
        """Returns SQLAlchemy filter to query selected task instances"""
        # DictKeys type, (what we often pass here from the scheduler) is not directly indexable :(
        # Or it might be a generator, but we need to be able to iterate over it more than once
        tis = list(tis)

        if not tis:
            return None

        first = tis[0]

        dag_id = first.dag_id
        run_id = first.run_id
        map_index = first.map_index
        first_task_id = first.task_id

        # pre-compute the set of dag_id, run_id, map_indices and task_ids
        dag_ids, run_ids, map_indices, task_ids = set(), set(), set(), set()
        for t in tis:
            dag_ids.add(t.dag_id)
            run_ids.add(t.run_id)
            map_indices.add(t.map_index)
            task_ids.add(t.task_id)

        # Common path optimisations: when all TIs are for the same dag_id and run_id, or same dag_id
        # and task_id -- this can be over 150x faster for huge numbers of TIs (20k+)
        if dag_ids == {dag_id} and run_ids == {run_id} and map_indices == {map_index}:
            return and_(
                TaskInstance.dag_id == dag_id,
                TaskInstance.run_id == run_id,
                TaskInstance.map_index == map_index,
                TaskInstance.task_id.in_(task_ids),
            )
        if dag_ids == {dag_id} and task_ids == {first_task_id} and map_indices == {map_index}:
            return and_(
                TaskInstance.dag_id == dag_id,
                TaskInstance.run_id.in_(run_ids),
                TaskInstance.map_index == map_index,
                TaskInstance.task_id == first_task_id,
            )
        if dag_ids == {dag_id} and run_ids == {run_id} and task_ids == {first_task_id}:
            return and_(
                TaskInstance.dag_id == dag_id,
                TaskInstance.run_id == run_id,
                TaskInstance.map_index.in_(map_indices),
                TaskInstance.task_id == first_task_id,
            )

        filter_condition = []
        # create 2 nested groups, both primarily grouped by dag_id and run_id,
        # and in the nested group 1 grouped by task_id the other by map_index.
        task_id_groups: dict[tuple, dict[Any, list[Any]]] = defaultdict(lambda: defaultdict(list))
        map_index_groups: dict[tuple, dict[Any, list[Any]]] = defaultdict(lambda: defaultdict(list))
        for t in tis:
            task_id_groups[(t.dag_id, t.run_id)][t.task_id].append(t.map_index)
            map_index_groups[(t.dag_id, t.run_id)][t.map_index].append(t.task_id)

        # this assumes that most dags have dag_id as the largest grouping, followed by run_id. even
        # if its not, this is still  a significant optimization over querying for every single tuple key
        for cur_dag_id in dag_ids:
            for cur_run_id in run_ids:
                # we compare the group size between task_id and map_index and use the smaller group
                dag_task_id_groups = task_id_groups[(cur_dag_id, cur_run_id)]
                dag_map_index_groups = map_index_groups[(cur_dag_id, cur_run_id)]

                if len(dag_task_id_groups) <= len(dag_map_index_groups):
                    for cur_task_id, cur_map_indices in dag_task_id_groups.items():
                        filter_condition.append(
                            and_(
                                TaskInstance.dag_id == cur_dag_id,
                                TaskInstance.run_id == cur_run_id,
                                TaskInstance.task_id == cur_task_id,
                                TaskInstance.map_index.in_(cur_map_indices),
                            )
                        )
                else:
                    for cur_map_index, cur_task_ids in dag_map_index_groups.items():
                        filter_condition.append(
                            and_(
                                TaskInstance.dag_id == cur_dag_id,
                                TaskInstance.run_id == cur_run_id,
                                TaskInstance.task_id.in_(cur_task_ids),
                                TaskInstance.map_index == cur_map_index,
                            )
                        )

        return or_(*filter_condition)

    @classmethod
    def ti_selector_condition(cls, vals: Collection[str | tuple[str, int]]) -> ColumnOperators:
        """
        Build an SQLAlchemy filter for a list where each element can contain
        whether a task_id, or a tuple of (task_id,map_index)

        :meta private:
        """
        # Compute a filter for TI.task_id and TI.map_index based on input values
        # For each item, it will either be a task_id, or (task_id, map_index)
        task_id_only = [v for v in vals if isinstance(v, str)]
        with_map_index = [v for v in vals if not isinstance(v, str)]

        filters: list[ColumnOperators] = []
        if task_id_only:
            filters.append(cls.task_id.in_(task_id_only))
        if with_map_index:
            filters.append(tuple_in_condition((cls.task_id, cls.map_index), with_map_index))

        if not filters:
            return false()
        if len(filters) == 1:
            return filters[0]
        return or_(*filters)

    @Sentry.enrich_errors
    @provide_session
    def schedule_downstream_tasks(self, session: Session = NEW_SESSION, max_tis_per_query: int | None = None):
        """
        The mini-scheduler for scheduling downstream tasks of this task instance
        :meta: private
        """
        from sqlalchemy.exc import OperationalError

        from airflow.models import DagRun

        try:
            # Re-select the row with a lock
            dag_run = with_row_locks(
                session.query(DagRun).filter_by(
                    dag_id=self.dag_id,
                    run_id=self.run_id,
                ),
                session=session,
            ).one()

            task = self.task
            if TYPE_CHECKING:
                assert task.dag

            # Get a partial DAG with just the specific tasks we want to examine.
            # In order for dep checks to work correctly, we include ourself (so
            # TriggerRuleDep can check the state of the task we just executed).
            partial_dag = task.dag.partial_subset(
                task.downstream_task_ids,
                include_downstream=True,
                include_upstream=False,
                include_direct_upstream=True,
            )

            dag_run.dag = partial_dag
            info = dag_run.task_instance_scheduling_decisions(session)

            skippable_task_ids = {
                task_id for task_id in partial_dag.task_ids if task_id not in task.downstream_task_ids
            }

            schedulable_tis = [
                ti
                for ti in info.schedulable_tis
                if ti.task_id not in skippable_task_ids
                and not (
                    ti.task.inherits_from_empty_operator
                    and not ti.task.on_execute_callback
                    and not ti.task.on_success_callback
                    and not ti.task.outlets
                )
            ]
            for schedulable_ti in schedulable_tis:
                if not hasattr(schedulable_ti, "task"):
                    schedulable_ti.task = task.dag.get_task(schedulable_ti.task_id)

            num = dag_run.schedule_tis(schedulable_tis, session=session, max_tis_per_query=max_tis_per_query)
            self.log.info("%d downstream tasks scheduled from follow-on schedule check", num)

            session.flush()

        except OperationalError as e:
            # Any kind of DB error here is _non fatal_ as this block is just an optimisation.
            self.log.info(
                "Skipping mini scheduling run due to exception: %s",
                e.statement,
                exc_info=True,
            )
            session.rollback()

    def get_relevant_upstream_map_indexes(
        self,
        upstream: Operator,
        ti_count: int | None,
        *,
        session: Session,
    ) -> int | range | None:
        """Infer the map indexes of an upstream "relevant" to this ti.

        The bulk of the logic mainly exists to solve the problem described by
        the following example, where 'val' must resolve to different values,
        depending on where the reference is being used::

            @task
            def this_task(v):  # This is self.task.
                return v * 2

            @task_group
            def tg1(inp):
                val = upstream(inp)  # This is the upstream task.
                this_task(val)  # When inp is 1, val here should resolve to 2.
                return val

            # This val is the same object returned by tg1.
            val = tg1.expand(inp=[1, 2, 3])

            @task_group
            def tg2(inp):
                another_task(inp, val)  # val here should resolve to [2, 4, 6].

            tg2.expand(inp=["a", "b"])

        The surrounding mapped task groups of ``upstream`` and ``self.task`` are
        inspected to find a common "ancestor". If such an ancestor is found,
        we need to return specific map indexes to pull a partial value from
        upstream XCom.

        :param upstream: The referenced upstream task.
        :param ti_count: The total count of task instance this task was expanded
            by the scheduler, i.e. ``expanded_ti_count`` in the template context.
        :return: Specific map index or map indexes to pull, or ``None`` if we
            want to "whole" return value (i.e. no mapped task groups involved).
        """
        # This value should never be None since we already know the current task
        # is in a mapped task group, and should have been expanded, despite that,
        # we need to check that it is not None to satisfy Mypy.
        # But this value can be 0 when we expand an empty list, for that it is
        # necessary to check that ti_count is not 0 to avoid dividing by 0.
        if not ti_count:
            return None

        # Find the innermost common mapped task group between the current task
        # If the current task and the referenced task does not have a common
        # mapped task group, the two are in different task mapping contexts
        # (like another_task above), and we should use the "whole" value.
        common_ancestor = _find_common_ancestor_mapped_group(self.task, upstream)
        if common_ancestor is None:
            return None

        # At this point we know the two tasks share a mapped task group, and we
        # should use a "partial" value. Let's break down the mapped ti count
        # between the ancestor and further expansion happened inside it.
        ancestor_ti_count = common_ancestor.get_mapped_ti_count(self.run_id, session=session)
        ancestor_map_index = self.map_index * ancestor_ti_count // ti_count

        # If the task is NOT further expanded inside the common ancestor, we
        # only want to reference one single ti. We must walk the actual DAG,
        # and "ti_count == ancestor_ti_count" does not work, since the further
        # expansion may be of length 1.
        if not _is_further_mapped_inside(upstream, common_ancestor):
            return ancestor_map_index

        # Otherwise we need a partial aggregation for values from selected task
        # instances in the ancestor's expansion context.
        further_count = ti_count // ancestor_ti_count
        map_index_start = ancestor_map_index * further_count
        return range(map_index_start, map_index_start + further_count)

    def clear_db_references(self, session):
        """
        Clear DB references to XCom, TaskFail and RenderedTaskInstanceFields.

        :param session: ORM Session

        :meta private:
        """
        from airflow.models.renderedtifields import RenderedTaskInstanceFields

        tables = [TaskFail, XCom, RenderedTaskInstanceFields]
        for table in tables:
            session.query(table).filter(
                table.dag_id == self.dag_id,
                table.task_id == self.task_id,
                table.run_id == self.run_id,
                table.map_index == self.map_index,
            ).delete()


def _find_common_ancestor_mapped_group(node1: Operator, node2: Operator) -> MappedTaskGroup | None:
    """Given two operators, find their innermost common mapped task group."""
    if node1.dag is None or node2.dag is None or node1.dag_id != node2.dag_id:
        return None
    parent_group_ids = {g.group_id for g in node1.iter_mapped_task_groups()}
    common_groups = (g for g in node2.iter_mapped_task_groups() if g.group_id in parent_group_ids)
    return next(common_groups, None)


def _is_further_mapped_inside(operator: Operator, container: TaskGroup) -> bool:
    """Whether given operator is *further* mapped inside a task group."""
    if isinstance(operator, MappedOperator):
        return True
    task_group = operator.task_group
    while task_group is not None and task_group.group_id != container.group_id:
        if isinstance(task_group, MappedTaskGroup):
            return True
        task_group = task_group.parent_group
    return False


# State of the task instance.
# Stores string version of the task state.
TaskInstanceStateType = Tuple[TaskInstanceKey, str]


class SimpleTaskInstance:
    """
    Simplified Task Instance.

    Used to send data between processes via Queues.
    """

    def __init__(
        self,
        dag_id: str,
        task_id: str,
        run_id: str,
        start_date: datetime | None,
        end_date: datetime | None,
        try_number: int,
        map_index: int,
        state: str,
        executor_config: Any,
        pool: str,
        queue: str,
        key: TaskInstanceKey,
        run_as_user: str | None = None,
        priority_weight: int | None = None,
    ):
        self.dag_id = dag_id
        self.task_id = task_id
        self.run_id = run_id
        self.map_index = map_index
        self.start_date = start_date
        self.end_date = end_date
        self.try_number = try_number
        self.state = state
        self.executor_config = executor_config
        self.run_as_user = run_as_user
        self.pool = pool
        self.priority_weight = priority_weight
        self.queue = queue
        self.key = key

    def __eq__(self, other):
        if isinstance(other, self.__class__):
            return self.__dict__ == other.__dict__
        return NotImplemented

    def as_dict(self):
        warnings.warn(
            "This method is deprecated. Use BaseSerialization.serialize.",
            RemovedInAirflow3Warning,
            stacklevel=2,
        )
        new_dict = dict(self.__dict__)
        for key in new_dict:
            if key in ["start_date", "end_date"]:
                val = new_dict[key]
                if not val or isinstance(val, str):
                    continue
                new_dict.update({key: val.isoformat()})
        return new_dict

    @classmethod
    def from_ti(cls, ti: TaskInstance) -> SimpleTaskInstance:
        return cls(
            dag_id=ti.dag_id,
            task_id=ti.task_id,
            run_id=ti.run_id,
            map_index=ti.map_index,
            start_date=ti.start_date,
            end_date=ti.end_date,
            try_number=ti.try_number,
            state=ti.state,
            executor_config=ti.executor_config,
            pool=ti.pool,
            queue=ti.queue,
            key=ti.key,
            run_as_user=ti.run_as_user if hasattr(ti, "run_as_user") else None,
            priority_weight=ti.priority_weight if hasattr(ti, "priority_weight") else None,
        )

    @classmethod
    def from_dict(cls, obj_dict: dict) -> SimpleTaskInstance:
        warnings.warn(
            "This method is deprecated. Use BaseSerialization.deserialize.",
            RemovedInAirflow3Warning,
            stacklevel=2,
        )
        ti_key = TaskInstanceKey(*obj_dict.pop("key"))
        start_date = None
        end_date = None
        start_date_str: str | None = obj_dict.pop("start_date")
        end_date_str: str | None = obj_dict.pop("end_date")
        if start_date_str:
            start_date = timezone.parse(start_date_str)
        if end_date_str:
            end_date = timezone.parse(end_date_str)
        return cls(**obj_dict, start_date=start_date, end_date=end_date, key=ti_key)


class TaskInstanceNote(Base):
    """For storage of arbitrary notes concerning the task instance."""

    __tablename__ = "task_instance_note"

    user_id = Column(Integer, nullable=True)
    task_id = Column(StringID(), primary_key=True, nullable=False)
    dag_id = Column(StringID(), primary_key=True, nullable=False)
    run_id = Column(StringID(), primary_key=True, nullable=False)
    map_index = Column(Integer, primary_key=True, nullable=False)
    content = Column(String(1000).with_variant(Text(1000), "mysql"))
    created_at = Column(UtcDateTime, default=timezone.utcnow, nullable=False)
    updated_at = Column(UtcDateTime, default=timezone.utcnow, onupdate=timezone.utcnow, nullable=False)

    task_instance = relationship("TaskInstance", back_populates="task_instance_note")

    __table_args__ = (
        PrimaryKeyConstraint(
            "task_id", "dag_id", "run_id", "map_index", name="task_instance_note_pkey", mssql_clustered=True
        ),
        ForeignKeyConstraint(
            (dag_id, task_id, run_id, map_index),
            [
                "task_instance.dag_id",
                "task_instance.task_id",
                "task_instance.run_id",
                "task_instance.map_index",
            ],
            name="task_instance_note_ti_fkey",
            ondelete="CASCADE",
        ),
        ForeignKeyConstraint(
            (user_id,),
            ["ab_user.id"],
            name="task_instance_note_user_fkey",
        ),
    )

    def __init__(self, content, user_id=None):
        self.content = content
        self.user_id = user_id

    def __repr__(self):
        prefix = f"<{self.__class__.__name__}: {self.dag_id}.{self.task_id} {self.run_id}"
        if self.map_index != -1:
            prefix += f" map_index={self.map_index}"
        return prefix + ">"


STATICA_HACK = True
globals()["kcah_acitats"[::-1].upper()] = False
if STATICA_HACK:  # pragma: no cover
    from airflow.jobs.job import Job

    TaskInstance.queued_by_job = relationship(Job)<|MERGE_RESOLUTION|>--- conflicted
+++ resolved
@@ -123,13 +123,8 @@
     with_row_locks,
 )
 from airflow.utils.state import DagRunState, State, TaskInstanceState
-from airflow.utils.task_group import MappedTaskGroup
 from airflow.utils.timeout import timeout
-<<<<<<< HEAD
-from airflow.utils.task_group import MappedTaskGroup
-=======
 from airflow.utils.xcom import XCOM_RETURN_KEY
->>>>>>> 8eab2e54
 
 TR = TaskReschedule
 
@@ -144,7 +139,7 @@
     from airflow.models.dagrun import DagRun
     from airflow.models.dataset import DatasetEvent
     from airflow.models.operator import Operator
-    from airflow.utils.task_group import TaskGroup
+    from airflow.utils.task_group import MappedTaskGroup, TaskGroup
 
     # This is a workaround because mypy doesn't work with hybrid_property
     # TODO: remove this hack and move hybrid_property back to main import block
@@ -2854,6 +2849,8 @@
 
 def _is_further_mapped_inside(operator: Operator, container: TaskGroup) -> bool:
     """Whether given operator is *further* mapped inside a task group."""
+    from airflow.utils.task_group import MappedTaskGroup
+
     if isinstance(operator, MappedOperator):
         return True
     task_group = operator.task_group
