--- conflicted
+++ resolved
@@ -465,6 +465,7 @@
         task_instance.queue = ti.queue
         task_instance.priority_weight = ti.priority_weight
         task_instance.operator = ti.operator
+        task_instance.custom_operator_name = ti.custom_operator_name
         task_instance.queued_dttm = ti.queued_dttm
         task_instance.queued_by_job_id = ti.queued_by_job_id
         task_instance.pid = ti.pid
@@ -854,6 +855,7 @@
     # value that needs to be stored in the db.
     task_instance.executor_config = task.executor_config
     task_instance.operator = task.task_type
+    task_instance.custom_operator_name = getattr(task, "custom_operator_name", None)
 
 
 def _record_task_map_for_downstreams(
@@ -1642,61 +1644,7 @@
             lock the TaskInstance (issuing a FOR UPDATE clause) until the
             session is committed.
         """
-<<<<<<< HEAD
         _refresh_from_db(self, session, lock_for_update)
-=======
-        self.log.debug("Refreshing TaskInstance %s from DB", self)
-
-        if self in session:
-            session.refresh(self, TaskInstance.__mapper__.column_attrs.keys())
-
-        qry = (
-            # To avoid joining any relationships, by default select all
-            # columns, not the object. This also means we get (effectively) a
-            # namedtuple back, not a TI object
-            session.query(*TaskInstance.__table__.columns).filter(
-                TaskInstance.dag_id == self.dag_id,
-                TaskInstance.task_id == self.task_id,
-                TaskInstance.run_id == self.run_id,
-                TaskInstance.map_index == self.map_index,
-            )
-        )
-
-        if lock_for_update:
-            for attempt in run_with_db_retries(logger=self.log):
-                with attempt:
-                    ti: TaskInstance | None = qry.with_for_update().one_or_none()
-        else:
-            ti = qry.one_or_none()
-        if ti:
-            # Fields ordered per model definition
-            self.start_date = ti.start_date
-            self.end_date = ti.end_date
-            self.duration = ti.duration
-            self.state = ti.state
-            # Since we selected columns, not the object, this is the raw value
-            self.try_number = ti.try_number
-            self.max_tries = ti.max_tries
-            self.hostname = ti.hostname
-            self.unixname = ti.unixname
-            self.job_id = ti.job_id
-            self.pool = ti.pool
-            self.pool_slots = ti.pool_slots or 1
-            self.queue = ti.queue
-            self.priority_weight = ti.priority_weight
-            self.operator = ti.operator
-            self.custom_operator_name = ti.custom_operator_name
-            self.queued_dttm = ti.queued_dttm
-            self.queued_by_job_id = ti.queued_by_job_id
-            self.pid = ti.pid
-            self.executor_config = ti.executor_config
-            self.external_executor_id = ti.external_executor_id
-            self.trigger_id = ti.trigger_id
-            self.next_method = ti.next_method
-            self.next_kwargs = ti.next_kwargs
-        else:
-            self.state = None
->>>>>>> ef75a3a6
 
     def refresh_from_task(self, task: Operator, pool_override: str | None = None) -> None:
         """
@@ -1705,21 +1653,7 @@
         :param task: The task object to copy from
         :param pool_override: Use the pool_override instead of task's pool
         """
-<<<<<<< HEAD
         _refresh_from_task(self, task, pool_override)
-=======
-        self.task = task
-        self.queue = task.queue
-        self.pool = pool_override or task.pool
-        self.pool_slots = task.pool_slots
-        self.priority_weight = task.priority_weight_total
-        self.run_as_user = task.run_as_user
-        # Do not set max_tries to task.retries here because max_tries is a cumulative
-        # value that needs to be stored in the db.
-        self.executor_config = task.executor_config
-        self.operator = task.task_type
-        self.custom_operator_name = getattr(task, "custom_operator_name", None)
->>>>>>> ef75a3a6
 
     @provide_session
     def clear_xcom_data(self, session: Session = NEW_SESSION) -> None:
