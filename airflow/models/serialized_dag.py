--- conflicted
+++ resolved
@@ -24,11 +24,7 @@
 from typing import Collection
 
 import sqlalchemy_jsonfield
-<<<<<<< HEAD
-from sqlalchemy import BigInteger, Column, Index, LargeBinary, String, and_, exc, or_
-=======
-from sqlalchemy import BigInteger, Column, Index, LargeBinary, String, and_, or_, select
->>>>>>> fbeddc30
+from sqlalchemy import BigInteger, Column, Index, LargeBinary, String, and_, exc, or_, select
 from sqlalchemy.orm import Session, backref, foreign, relationship
 from sqlalchemy.sql.expression import func, literal
 
@@ -403,8 +399,9 @@
             query = session.execute(select(cls.dag_id, func.json_query(cls._data, "$.dag.dag_dependencies")))
             iterator = ((dag_id, json.loads(deps_data) if deps_data else []) for dag_id, deps_data in query)
         else:
-<<<<<<< HEAD
-            iterator = session.query(cls.dag_id, func.json_extract_path(cls._data, "dag", "dag_dependencies"))
+            iterator = session.execute(
+                select(cls.dag_id, func.json_extract_path(cls._data, "dag", "dag_dependencies"))
+            )
         return {dag_id: [DagDependency(**d) for d in (deps_data or [])] for dag_id, deps_data in iterator}
 
     @staticmethod
@@ -420,10 +417,4 @@
         except (exc.NoResultFound, TaskNotFound):
             return None
 
-        return None
-=======
-            iterator = session.execute(
-                select(cls.dag_id, func.json_extract_path(cls._data, "dag", "dag_dependencies"))
-            )
-        return {dag_id: [DagDependency(**d) for d in (deps_data or [])] for dag_id, deps_data in iterator}
->>>>>>> fbeddc30
+        return None