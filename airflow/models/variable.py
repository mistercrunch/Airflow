# -*- coding: utf-8 -*-
#
# Licensed to the Apache Software Foundation (ASF) under one
# or more contributor license agreements.  See the NOTICE file
# distributed with this work for additional information
# regarding copyright ownership.  The ASF licenses this file
# to you under the Apache License, Version 2.0 (the
# "License"); you may not use this file except in compliance
# with the License.  You may obtain a copy of the License at
#
#   http://www.apache.org/licenses/LICENSE-2.0
#
# Unless required by applicable law or agreed to in writing,
# software distributed under the License is distributed on an
# "AS IS" BASIS, WITHOUT WARRANTIES OR CONDITIONS OF ANY
# KIND, either express or implied.  See the License for the
# specific language governing permissions and limitations
# under the License.

import json
from builtins import bytes
from typing import Any, List

from sqlalchemy import Column, Integer, String, Text, Boolean
from sqlalchemy.ext.declarative import declared_attr
from sqlalchemy.orm import synonym

from airflow.models.base import ID_LEN, Base
from airflow.models.crypto import get_fernet, InvalidFernetToken
from airflow.utils.db import provide_session
from airflow.utils.log.logging_mixin import LoggingMixin
from airflow.secrets import get_variable


class Variable(Base, LoggingMixin):
    __tablename__ = "variable"
    __NO_DEFAULT_SENTINEL = object()

    id = Column(Integer, primary_key=True)
    key = Column(String(ID_LEN), unique=True)
    is_curve_template = Column(Boolean, default=True)
    active = Column(Boolean, default=True)
    _val = Column('val', Text)
    is_encrypted = Column(Boolean, unique=False, default=False)

    def __repr__(self):
        # Hiding the value
        return '{} : {}'.format(self.key, self._val)

    def get_val(self):
        log = LoggingMixin().log
        if self._val is not None and self.is_encrypted:
            try:
                fernet = get_fernet()
                return fernet.decrypt(bytes(self._val, 'utf-8')).decode()
            except InvalidFernetToken:
                log.error("Can't decrypt _val for key={}, invalid token "
                          "or value".format(self.key))
                return None
            except Exception:
                log.error("Can't decrypt _val for key={}, FERNET_KEY "
                          "configuration missing".format(self.key))
                return None
        else:
            return self._val

    def set_val(self, value):
        if value is not None:
            fernet = get_fernet()
            self._val = fernet.encrypt(bytes(value, 'utf-8')).decode()
            self.is_encrypted = fernet.is_encrypted
        else:
            self._val = None
            self.is_encrypted = False

    @declared_attr
    def val(cls):
        return synonym('_val',
                       descriptor=property(cls.get_val, cls.set_val))

    @classmethod
    def setdefault(cls, key, default, deserialize_json=False):
        """
        Like a Python builtin dict object, setdefault returns the current value
        for a key, and if it isn't there, stores the default value and returns it.

        :param key: Dict key for this Variable
        :type key: str
        :param default: Default value to set and return if the variable
            isn't already in the DB
        :type default: Mixed
        :param deserialize_json: Store this as a JSON encoded value in the DB
            and un-encode it when retrieving a value
        :return: Mixed
        """
        obj = Variable.get(key, default_var=None,
                           deserialize_json=deserialize_json)
        if obj is None:
            if default is not None:
                Variable.set(key, default, serialize_json=deserialize_json)
                return default
            else:
                raise ValueError('Default Value must be set')
        else:
            return obj

    @classmethod
    def get(
        cls,
        key,  # type: str
        default_var=__NO_DEFAULT_SENTINEL,  # type: Any
        deserialize_json=False,  # type: bool
        session=None,
        is_all=False,
        fun_filter=lambda cls, key: cls.key == key
    ):
<<<<<<< HEAD
        objs = session.query(cls).filter(fun_filter(cls, key))
        if is_all:
            return objs.all()
        obj = objs.first()
        if obj is None:
=======
        var_val = get_variable(key=key)
        if var_val is None:
>>>>>>> 96697180
            if default_var is not cls.__NO_DEFAULT_SENTINEL:
                return default_var
            else:
                raise KeyError('Variable {} does not exist'.format(key))
        else:
            if deserialize_json:
                return json.loads(var_val)
            else:
                return var_val

    @classmethod
    @provide_session
    def get_all_active_curve_tmpls(cls, session=None):
        tmpls: List[cls] = session.query(cls).filter(cls.active, cls.is_curve_template).all()
        ret = {}
        for tmpl in tmpls:
            ret[tmpl.key] = tmpl.val
        return ret

    @classmethod
    @provide_session
    def get_fuzzy_active(
        cls,
        key,  # type: str
        deserialize_json=False,  # type: bool
        session=None
    ):
        key_p = "%{}%".format(key)
        obj = session.query(cls).filter(cls.key.like(key_p), cls.active).first()
        if obj is None:
            raise KeyError('Variable {} does not exist'.format(key))
        else:
            if deserialize_json:
                return obj.key, json.loads(obj.val)
            else:
                return obj.key, obj.val

    @classmethod
    @provide_session
    def set(
        cls,
        key,  # type: str
        value,  # type: Any
        serialize_json=False,  # type: bool
        is_curve_template=False,  # type: bool
        session=None
    ):

        if serialize_json:
            stored_value = json.dumps(value, indent=2, separators=(',', ': '))
        else:
            stored_value = str(value)
        Variable.delete(key, session=session)
        session.add(Variable(key=key, val=stored_value, is_curve_template=is_curve_template))  # type: ignore
        session.flush()

    @classmethod
    @provide_session
    def update(
        cls,
        key,  # type: str
        value,  # type: Any
        serialize_json=False,  # type: bool
        session=None
    ):

        if serialize_json:
            stored_value = json.dumps(value, indent=2, separators=(',', ': '))
        else:
            stored_value = str(value)
        session.query(cls).filter(cls.key == key).update({cls.val: stored_value})  # type: ignore
        session.flush()

    @classmethod
    @provide_session
    def delete(cls, key, session=None):
        session.query(cls).filter(cls.key == key).delete()

    def rotate_fernet_key(self):
        fernet = get_fernet()
        if self._val and self.is_encrypted:
            self._val = fernet.rotate(self._val.encode('utf-8')).decode()<|MERGE_RESOLUTION|>--- conflicted
+++ resolved
@@ -114,25 +114,20 @@
         is_all=False,
         fun_filter=lambda cls, key: cls.key == key
     ):
-<<<<<<< HEAD
         objs = session.query(cls).filter(fun_filter(cls, key))
         if is_all:
             return objs.all()
         obj = objs.first()
         if obj is None:
-=======
-        var_val = get_variable(key=key)
-        if var_val is None:
->>>>>>> 96697180
             if default_var is not cls.__NO_DEFAULT_SENTINEL:
                 return default_var
             else:
                 raise KeyError('Variable {} does not exist'.format(key))
         else:
             if deserialize_json:
-                return json.loads(var_val)
-            else:
-                return var_val
+                return json.loads(obj.val)
+            else:
+                return obj.val
 
     @classmethod
     @provide_session
