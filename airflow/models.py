from __future__ import print_function
from builtins import str
from past.builtins import basestring
from builtins import object
import copy
from datetime import datetime, timedelta
import getpass
import imp
import jinja2
import json
import logging
import os
import dill
import pandas as pd
import re
import signal
import socket
import sys

from sqlalchemy import (
    Column, Integer, String, DateTime, Text, Boolean, ForeignKey, PickleType,
    Index, BigInteger)
from sqlalchemy import case, func, or_
from sqlalchemy.ext.declarative import declarative_base
from sqlalchemy.dialects.mysql import LONGTEXT
from sqlalchemy.orm import relationship

from airflow import settings, utils
from airflow.executors import DEFAULT_EXECUTOR, LocalExecutor
from airflow.configuration import conf
from airflow.utils import (
    AirflowException, State, apply_defaults, provide_session)

Base = declarative_base()
ID_LEN = 250
SQL_ALCHEMY_CONN = conf.get('core', 'SQL_ALCHEMY_CONN')
DAGS_FOLDER = os.path.expanduser(conf.get('core', 'DAGS_FOLDER'))
SELF = '__self__'
RETURNED_VALUE = '__returned_value__'

if 'mysql' in SQL_ALCHEMY_CONN:
    LongText = LONGTEXT
else:
    LongText = Text


def clear_task_instances(tis, session):
    '''
    Clears a set of task instances, but makes sure the running ones
    get killed.
    '''
    job_ids = []
    for ti in tis:
        if ti.state == State.RUNNING:
            if ti.job_id:
                ti.state = State.SHUTDOWN
                job_ids.append(ti.job_id)
        else:
            session.delete(ti)
    if job_ids:
        from airflow.jobs import BaseJob as BJ  # HA!
        for job in session.query(BJ).filter(BJ.id.in_(job_ids)).all():
            job.state = State.SHUTDOWN


class DagBag(object):
    """
    A dagbag is a collection of dags, parsed out of a folder tree and has high
    level configuration settings, like what database to use as a backend and
    what executor to use to fire off tasks. This makes it easier to run
    distinct environments for say production and development, tests, or for
    different teams or security profiles. What would have been system level
    settings are now dagbag level so that one system can run multiple,
    independent settings sets.

    :param dag_folder: the folder to scan to find DAGs
    :type dag_folder: str
    :param executor: the executor to use when executing task instances
        in this DagBag
    :param include_examples: whether to include the examples that ship
        with airflow or not
    :type include_examples: bool
    :param sync_to_db: whether to sync the properties of the DAGs to
        the metadata DB while finding them, typically should be done
        by the scheduler job only
    :type sync_to_db: bool
    """
    def __init__(
            self,
            dag_folder=None,
            executor=DEFAULT_EXECUTOR,
            include_examples=conf.getboolean('core', 'LOAD_EXAMPLES'),
            sync_to_db=False):

        dag_folder = dag_folder or DAGS_FOLDER
        logging.info("Filling up the DagBag from " + dag_folder)
        self.dag_folder = dag_folder
        self.dags = {}
        self.sync_to_db = sync_to_db
        self.file_last_changed = {}
        self.executor = executor
        self.import_errors = {}
        if include_examples:
            example_dag_folder = os.path.join(
                os.path.dirname(__file__),
                'example_dags')
            self.collect_dags(example_dag_folder)
        self.collect_dags(dag_folder)
        if sync_to_db:
            self.deactivate_inactive_dags()

    def get_dag(self, dag_id):
        """
        Gets the DAG out of the dictionary, and refreshes it if expired
        """
        if dag_id in self.dags:
            dag = self.dags[dag_id]
            if dag.is_subdag:
                orm_dag = DagModel.get_current(dag.parent_dag.dag_id)
            else:
                orm_dag = DagModel.get_current(dag_id)
            if orm_dag and dag.last_loaded < (
                    orm_dag.last_expired or datetime(2100, 1, 1)):
                self.process_file(
                    filepath=orm_dag.fileloc, only_if_updated=False)
                dag = self.dags[dag_id]
        else:
            orm_dag = DagModel.get_current(dag_id)
            self.process_file(
                filepath=orm_dag.fileloc, only_if_updated=False)
            if dag_id in self.dags:
                dag = self.dags[dag_id]
            else:
                dag = None
        return dag

    def process_file(self, filepath, only_if_updated=True, safe_mode=True):
        """
        Given a path to a python module, this method imports the module and
        look for dag objects within it.
        """
        try:
            # This failed before in what may have been a git sync
            # race condition
            dttm = datetime.fromtimestamp(os.path.getmtime(filepath))
            mod_name, file_ext = os.path.splitext(os.path.split(filepath)[-1])
            mod_name = 'unusual_prefix_' + mod_name
        except:
            return

        if safe_mode and os.path.isfile(filepath):
            # Skip file if no obvious references to airflow or DAG are found.
            with open(filepath, 'r') as f:
                content = f.read()
                if not all([s in content for s in ('DAG', 'airflow')]):
                    return

        if (
                not only_if_updated or
                filepath not in self.file_last_changed or
                dttm != self.file_last_changed[filepath]):
            try:
                logging.info("Importing " + filepath)
                if mod_name in sys.modules:
                    del sys.modules[mod_name]
                with utils.timeout(30):
                    m = imp.load_source(mod_name, filepath)
            except Exception as e:
                logging.error("Failed to import: " + filepath)
                self.import_errors[filepath] = e
                logging.exception(e)
                self.file_last_changed[filepath] = dttm
                return

            for dag in list(m.__dict__.values()):
                if isinstance(dag, DAG):
                    dag.full_filepath = filepath
                    dag.is_subdag = False
                    self.bag_dag(dag, parent_dag=dag, root_dag=dag)
                    # dag.pickle()

            self.file_last_changed[filepath] = dttm

    def bag_dag(self, dag, parent_dag, root_dag):
        """
        Adds the DAG into the bag, recurses into sub dags.
        """
        self.dags[dag.dag_id] = dag
        dag.resolve_template_files()
        dag.last_loaded = datetime.now()

        for task in dag.tasks:
            settings.policy(task)

        if self.sync_to_db:
            session = settings.Session()
            orm_dag = session.query(
                DagModel).filter(DagModel.dag_id == dag.dag_id).first()
            if not orm_dag:
                orm_dag = DagModel(dag_id=dag.dag_id)
            orm_dag.fileloc = root_dag.full_filepath
            orm_dag.is_subdag = dag.is_subdag
            orm_dag.owners = root_dag.owner
            orm_dag.is_active = True
            session.merge(orm_dag)
            session.commit()
            session.close()

        for subdag in dag.subdags:
            subdag.full_filepath = dag.full_filepath
            subdag.parent_dag = dag
            subdag.fileloc = root_dag.full_filepath
            subdag.is_subdag = True
            self.bag_dag(subdag, parent_dag=dag, root_dag=root_dag)
        logging.info('Loaded DAG {dag}'.format(**locals()))

    def collect_dags(
            self,
            dag_folder=None,
            only_if_updated=True):
        """
        Given a file path or a folder, this file looks for python modules,
        imports them and adds them to the dagbag collection.

        Note that if a .airflowignore file is found while processing,
        the directory, it will behaves much like a .gitignore does,
        ignoring files that match any of the regex patterns specified
        in the file.
        """
        dag_folder = dag_folder or self.dag_folder
        if os.path.isfile(dag_folder):
            self.process_file(dag_folder, only_if_updated=only_if_updated)
        elif os.path.isdir(dag_folder):
            patterns = []
            for root, dirs, files in os.walk(dag_folder):
                ignore_file = [f for f in files if f == '.airflowignore']
                if ignore_file:
                    f = open(os.path.join(root, ignore_file[0]), 'r')
                    patterns += [p for p in f.read().split('\n') if p]
                    f.close()
                for f in files:
                    try:
                        filepath = os.path.join(root, f)
                        if not os.path.isfile(filepath):
                            continue
                        mod_name, file_ext = os.path.splitext(
                            os.path.split(filepath)[-1])
                        if file_ext != '.py':
                            continue
                        if not any(
                                [re.findall(p, filepath) for p in patterns]):
                            self.process_file(
                                filepath, only_if_updated=only_if_updated)
                    except:
                        pass

    def deactivate_inactive_dags(self):
        active_dag_ids = [dag.dag_id for dag in list(self.dags.values())]
        session = settings.Session()
        for dag in session.query(
                DagModel).filter(~DagModel.dag_id.in_(active_dag_ids)).all():
            dag.is_active = False
            session.merge(dag)
        session.commit()
        session.close()

    def paused_dags(self):
        session = settings.Session()
        dag_ids = [dp.dag_id for dp in session.query(DagModel).filter(
            DagModel.is_paused == True)]
        session.commit()
        session.close()
        return dag_ids


class BaseUser(Base):
    __tablename__ = "user"

    id = Column(Integer, primary_key=True)
    username = Column(String(ID_LEN), unique=True)
    email = Column(String(500))

    def __repr__(self):
        return self.username

    def get_id(self):
        return str(self.id)


class Connection(Base):
    """
    Placeholder to store information about different database instances
    connection information. The idea here is that scripts use references to
    database instances (conn_id) instead of hard coding hostname, logins and
    passwords when using operators or hooks.
    """
    __tablename__ = "connection"

    id = Column(Integer(), primary_key=True)
    conn_id = Column(String(ID_LEN))
    conn_type = Column(String(500))
    host = Column(String(500))
    schema = Column(String(500))
    login = Column(String(500))
    password = Column(String(500))
    port = Column(Integer())
    extra = Column(String(5000))

    def __init__(
            self, conn_id=None, conn_type=None,
            host=None, login=None, password=None,
            schema=None, port=None):
        self.conn_id = conn_id
        self.conn_type = conn_type
        self.host = host
        self.login = login
        self.password = password
        self.schema = schema
        self.port = port

    def get_hook(self):
        from airflow import hooks
        try:
            if self.conn_type == 'mysql':
                return hooks.MySqlHook(mysql_conn_id=self.conn_id)
            elif self.conn_type == 'postgres':
                return hooks.PostgresHook(postgres_conn_id=self.conn_id)
            elif self.conn_type == 'hive_cli':
                return hooks.HiveCliHook(hive_cli_conn_id=self.conn_id)
            elif self.conn_type == 'presto':
                return hooks.PrestoHook(presto_conn_id=self.conn_id)
            elif self.conn_type == 'hiveserver2':
                return hooks.HiveServer2Hook(hiveserver2_conn_id=self.conn_id)
            elif self.conn_type == 'sqlite':
                return hooks.SqliteHook(sqlite_conn_id=self.conn_id)
            elif self.conn_type == 'jdbc':
                return hooks.JdbcHook(jdbc_conn_id=self.conn_id)
            elif self.conn_type == 'mssql':
                return hooks.MsSqlHook(mssql_conn_id=self.conn_id)
        except:
            return None

    def __repr__(self):
        return self.conn_id

    @property
    def extra_dejson(self):
        """Returns the extra property by deserializing json"""
        obj = {}
        if self.extra:
            try:
                obj = json.loads(self.extra)
            except Exception as e:
                logging.exception(e)
                logging.error(
                    "Failed parsing the json for "
                    "conn_id {}".format(self.conn_id))
        return obj


class DagPickle(Base):
    """
    Dags can originate from different places (user repos, master repo, ...)
    and also get executed in different places (different executors). This
    object represents a version of a DAG and becomes a source of truth for
    a BackfillJob execution. A pickle is a native python serialized object,
    and in this case gets stored in the database for the duration of the job.

    The executors pick up the DagPickle id and read the dag definition from
    the database.
    """
    id = Column(Integer, primary_key=True)
    pickle = Column(PickleType(pickler=dill))
    created_dttm = Column(DateTime, default=func.now())
    pickle_hash = Column(BigInteger)

    __tablename__ = "dag_pickle"

    def __init__(self, dag):
        self.dag_id = dag.dag_id
        if hasattr(dag, 'template_env'):
            dag.template_env = None
        self.pickle_hash = hash(dag)
        self.pickle = dag


class TaskInstance(Base):
    """
    Task instances store the state of a task instance. This table is the
    authority and single source of truth around what tasks have run and the
    state they are in.

    The SqlAchemy model doesn't have a SqlAlchemy foreign key to the task or
    dag model deliberately to have more control over transactions.

    Database transactions on this table should insure double triggers and
    any confusion around what task instances are or aren't ready to run
    even while multiple schedulers may be firing task instances.
    """

    __tablename__ = "task_instance"

    task_id = Column(String(ID_LEN), primary_key=True)
    dag_id = Column(String(ID_LEN), primary_key=True)
    execution_date = Column(DateTime, primary_key=True)
    start_date = Column(DateTime)
    end_date = Column(DateTime)
    duration = Column(Integer)
    state = Column(String(20))
    try_number = Column(Integer)
    hostname = Column(String(1000))
    unixname = Column(String(1000))
    job_id = Column(Integer)
    pool = Column(String(50))
    queue = Column(String(50))
    priority_weight = Column(Integer)

    __table_args__ = (
        Index('ti_dag_state', dag_id, state),
        Index('ti_state_lkp', dag_id, task_id, execution_date, state),
        Index('ti_pool', pool, state, priority_weight),
    )

    def __init__(self, task, execution_date, state=None, job=None):
        self.dag_id = task.dag_id
        self.task_id = task.task_id
        self.execution_date = execution_date
        self.state = state
        self.task = task
        self.queue = task.queue
        self.pool = task.pool
        self.priority_weight = task.priority_weight_total
        self.try_number = 1
        self.unixname = getpass.getuser()
        if job:
            self.job_id = job.id

    def command(
            self,
            mark_success=False,
            ignore_dependencies=False,
            force=False,
            local=False,
            pickle_id=None,
            raw=False,
            task_start_date=None,
            job_id=None):
        """
        Returns a command that can be executed anywhere where airflow is
        installed. This command is part of the message sent to executors by
        the orchestrator.
        """
        iso = self.execution_date.isoformat()
        mark_success = "--mark_success" if mark_success else ""
        pickle = "--pickle {0}".format(pickle_id) if pickle_id else ""
        job_id = "--job_id {0}".format(job_id) if job_id else ""
        ignore_dependencies = "-i" if ignore_dependencies else ""
        force = "--force" if force else ""
        local = "--local" if local else ""
        task_start_date = \
            "-s " + task_start_date.isoformat() if task_start_date else ""
        raw = "--raw" if raw else ""
        subdir = ""
        if not pickle and self.task.dag and self.task.dag.full_filepath:
            subdir = "-sd DAGS_FOLDER/{0}".format(self.task.dag.filepath)
        return (
            "airflow run "
            "{self.dag_id} {self.task_id} {iso} "
            "{mark_success} "
            "{pickle} "
            "{local} "
            "{ignore_dependencies} "
            "{force} "
            "{job_id} "
            "{raw} "
            "{subdir} "
            "{task_start_date} "
        ).format(**locals())

    @property
    def log_filepath(self):
        iso = self.execution_date.isoformat()
        log = os.path.expanduser(conf.get('core', 'BASE_LOG_FOLDER'))
        return (
            "{log}/{self.dag_id}/{self.task_id}/{iso}.log".format(**locals()))

    @property
    def log_url(self):
        iso = self.execution_date.isoformat()
        BASE_URL = conf.get('webserver', 'BASE_URL')
        return BASE_URL + (
            "/admin/airflow/log"
            "?dag_id={self.dag_id}"
            "&task_id={self.task_id}"
            "&execution_date={iso}"
        ).format(**locals())

    @property
    def mark_success_url(self):
        iso = self.execution_date.isoformat()
        BASE_URL = conf.get('webserver', 'BASE_URL')
        return BASE_URL + (
            "/admin/airflow/action"
            "?action=success"
            "&task_id={self.task_id}"
            "&dag_id={self.dag_id}"
            "&execution_date={iso}"
            "&upstream=false"
            "&downstream=false"
        ).format(**locals())

    def current_state(self, main_session=None):
        """
        Get the very latest state from the database, if a session is passed,
        we use and looking up the state becomes part of the session, otherwise
        a new session is used.
        """
        session = main_session or settings.Session()
        TI = TaskInstance
        ti = session.query(TI).filter(
            TI.dag_id == self.dag_id,
            TI.task_id == self.task_id,
            TI.execution_date == self.execution_date,
        ).all()
        if ti:
            state = ti[0].state
        else:
            state = None
        if not main_session:
            session.commit()
            session.close()
        return state

    def error(self, main_session=None):
        """
        Forces the task instance's state to FAILED in the database.
        """
        session = settings.Session()
        logging.error("Recording the task instance as FAILED")
        self.state = State.FAILED
        session.merge(self)
        session.commit()
        session.close()

    def refresh_from_db(self, main_session=None):
        """
        Refreshes the task instance from the database based on the primary key
        """
        session = main_session or settings.Session()
        TI = TaskInstance
        ti = session.query(TI).filter(
            TI.dag_id == self.dag_id,
            TI.task_id == self.task_id,
            TI.execution_date == self.execution_date,
        ).first()
        if ti:
            self.state = ti.state
            self.start_date = ti.start_date
            self.end_date = ti.end_date
            self.try_number = ti.try_number

        if not main_session:
            session.commit()
            session.close()

    @property
    def key(self):
        """
        Returns a tuple that identifies the task instance uniquely
        """
        return (self.dag_id, self.task_id, self.execution_date)

    def is_queueable(self, flag_upstream_failed=False):
        """
        Returns a boolean on whether the task instance has met all dependencies
        and is ready to run. It considers the task's state, the state
        of its dependencies, depends_on_past and makes sure the execution
        isn't in the future. It doesn't take into
        account whether the pool has a slot for it to run.

        :param flag_upstream_failed: This is a hack to generate
            the upstream_failed state creation while checking to see
            whether the task instance is runnable. It was the shortest
            path to add the feature
        :type flag_upstream_failed: boolean
        """
        if self.execution_date > datetime.now() - self.task.schedule_interval:
            return False
        elif self.state == State.UP_FOR_RETRY and not self.ready_for_retry():
            return False
        elif self.task.end_date and self.execution_date > self.task.end_date:
            return False
        elif self.state == State.SKIPPED:
            return False
        elif (
                self.state in State.runnable() and
                self.are_dependencies_met(
                    flag_upstream_failed=flag_upstream_failed)):
            return True
        else:
            return False

    def is_runnable(self):
        """
        Returns whether a task is ready to run AND there's room in the
        queue.
        """
        return self.is_queueable() and not self.pool_full()

    def are_dependents_done(self, main_session=None):
        """
        Checks whether the dependents of this task instance have all succeeded.
        This is meant to be used by wait_for_downstream.

        This is useful when you do not want to start processing the next
        schedule of a task until the dependents are done. For instance,
        if the task DROPs and recreates a table.
        """
        session = main_session or settings.Session()
        task = self.task

        if not task._downstream_list:
            return True

        downstream_task_ids = [t.task_id for t in task._downstream_list]
        ti = session.query(func.count(TaskInstance.task_id)).filter(
            TaskInstance.dag_id == self.dag_id,
            TaskInstance.task_id.in_(downstream_task_ids),
            TaskInstance.execution_date == self.execution_date,
            TaskInstance.state == State.SUCCESS,
        )
        count = ti[0][0]
        if not main_session:
            session.commit()
            session.close()
        return count == len(task._downstream_list)

    def are_dependencies_met(
            self, main_session=None, flag_upstream_failed=False):
        """
        Returns a boolean on whether the upstream tasks are in a SUCCESS state
        and considers depends_on_past and the previous run's state.

        :param flag_upstream_failed: This is a hack to generate
            the upstream_failed state creation while checking to see
            whether the task instance is runnable. It was the shortest
            path to add the feature
        :type flag_upstream_failed: boolean
        """
        TI = TaskInstance

        # Using the session if passed as param
        session = main_session or settings.Session()
        task = self.task

        # Checking that the depends_on_past is fulfilled
        if (task.depends_on_past and
                not self.execution_date == task.start_date):
            previous_ti = session.query(TI).filter(
                TI.dag_id == self.dag_id,
                TI.task_id == task.task_id,
                TI.execution_date ==
                self.execution_date-task.schedule_interval,
                TI.state == State.SUCCESS,
            ).first()
            if not previous_ti:
                return False

            # Applying wait_for_downstream
            previous_ti.task = self.task
            if task.wait_for_downstream and not \
                    previous_ti.are_dependents_done(session):
                return False

        # Checking that all upstream dependencies have succeeded
        if task._upstream_list:
            upstream_task_ids = [t.task_id for t in task._upstream_list]
            qry = (
                session
                .query(
                    func.sum(
                        case([(TI.state == State.SUCCESS, 1)], else_=0)),
                    func.sum(
                        case([(TI.state == State.SKIPPED, 1)], else_=0)),
                    func.count(TI.task_id),
                )
                .filter(
                    TI.dag_id == self.dag_id,
                    TI.task_id.in_(upstream_task_ids),
                    TI.execution_date == self.execution_date,
                    TI.state.in_([
                        State.SUCCESS, State.FAILED,
                        State.UPSTREAM_FAILED, State.SKIPPED]),
                )
            )
            successes, skipped, done = qry[0]
            if flag_upstream_failed:
                if skipped:
                    self.state = State.SKIPPED
                    self.start_date = datetime.now()
                    self.end_date = datetime.now()
                    session.merge(self)

                elif successes < done >= len(task._upstream_list):
                    self.state = State.UPSTREAM_FAILED
                    self.start_date = datetime.now()
                    self.end_date = datetime.now()
                    session.merge(self)

            if successes < len(task._upstream_list):
                return False

        if not main_session:
            session.commit()
            session.close()
        return True

    def __repr__(self):
        return (
            "<TaskInstance: {ti.dag_id}.{ti.task_id} "
            "{ti.execution_date} [{ti.state}]>"
        ).format(ti=self)

    def ready_for_retry(self):
        """
        Checks on whether the task instance is in the right state and timeframe
        to be retried.
        """
        return self.state == State.UP_FOR_RETRY and \
            self.end_date + self.task.retry_delay < datetime.now()

    @provide_session
    def pool_full(self, session):
        """
        Returns a boolean as to whether the slot pool has room for this
        task to run
        """
        if not self.task.pool:
            return False

        pool = (
            session
            .query(Pool)
            .filter(Pool.pool == self.task.pool)
            .first()
        )
        if not pool:
            return False
        open_slots = pool.open_slots(session=session)

        return open_slots <= 0

    def run(
            self,
            verbose=True,
            ignore_dependencies=False,  # Doesn't check for deps, just runs
            force=False,  # Disregards previous successes
            mark_success=False,  # Don't run the task, act as if it succeeded
            test_mode=False,  # Doesn't record success or failure in the DB
            job_id=None,):
        """
        Runs the task instance.
        """
        task = self.task
        session = settings.Session()
        self.refresh_from_db(session)
        session.commit()
        self.job_id = job_id
        iso = datetime.now().isoformat()
        self.hostname = socket.gethostname()

        if self.state == State.RUNNING:
            logging.warning("Another instance is running, skipping.")
        elif not force and self.state == State.SUCCESS:
            logging.info(
                "Task {self} previously succeeded"
                " on {self.end_date}".format(**locals())
            )
        elif not ignore_dependencies and \
                not self.are_dependencies_met(session):
            logging.warning("Dependencies not met yet")
        elif self.state == State.UP_FOR_RETRY and \
                not self.ready_for_retry():
            next_run = (self.end_date + task.retry_delay).isoformat()
            logging.info(
                "Not ready for retry yet. " +
                "Next run after {0}".format(next_run)
            )
        elif force or self.state in State.runnable():
            msg = "\n" + ("-" * 80)
            if self.state == State.UP_FOR_RETRY:
                msg += "\nRetry run {self.try_number} out of {task.retries} "
                msg += "starting @{iso}\n"
            else:
                msg += "\nNew run starting @{iso}\n"
            msg += ("-" * 80)
            logging.info(msg.format(**locals()))

            self.start_date = datetime.now()
            if not force and task.pool:
                # If a pool is set for this task, marking the task instance
                # as QUEUED
                self.state = State.QUEUED
                session.merge(self)
                session.commit()
                session.close()
                logging.info("Queuing into pool {}".format(task.pool))
                return
            if self.state == State.UP_FOR_RETRY:
                self.try_number += 1
            else:
                self.try_number = 1
            if not test_mode:
                session.add(Log(State.RUNNING, self))
            self.state = State.RUNNING
            self.end_date = None
            if not test_mode:
                session.merge(self)
            session.commit()
            if verbose:
                if mark_success:
                    msg = "Marking success for "
                else:
                    msg = "Executing "
                msg += "{self.task} on {self.execution_date}"

            context = {}
            try:
                logging.info(msg.format(self=self))
                if not mark_success:
                    context = self.get_template_context()

                    task_copy = copy.copy(task)
                    self.task = task_copy

                    def signal_handler(signum, frame):
                        '''Setting kill signal handler'''
                        logging.error("Killing subprocess")
                        task_copy.on_kill()
                        raise AirflowException("Task received SIGTERM signal")
                    signal.signal(signal.SIGTERM, signal_handler)

                    self.render_templates()
                    task_copy.pre_execute(context=context)

                    # If a timout is specified for the task, make it fail
                    # if it goes beyond
                    task_result = None
                    if task_copy.execution_timeout:
                        with utils.timeout(int(
                                task_copy.execution_timeout.total_seconds())):
                            task_result = task_copy.execute(context=context)
                    else:
                        task_result = task_copy.execute(context=context)
                    task_copy.post_execute(context=context)
<<<<<<< HEAD

                    if task_result is not None:
                        self.xcom_set(key=RETURNED_VALUE, value=task_result)

            except (Exception, StandardError, KeyboardInterrupt) as e:
=======
            except (Exception, KeyboardInterrupt) as e:
>>>>>>> 1264bde6
                self.handle_failure(e, test_mode, context)
                raise

            # Recording SUCCESS
            session = settings.Session()
            self.end_date = datetime.now()
            self.set_duration()
            self.state = State.SUCCESS
            if not test_mode:
                session.add(Log(State.SUCCESS, self))
                session.merge(self)

            # Success callback
            try:
                if task.on_success_callback:
                    task.on_success_callback(context)
            except Exception as e3:
                logging.error("Failed when executing success callback")
                logging.exception(e3)

        session.commit()

    def handle_failure(self, error, test_mode, context):
        logging.exception(error)
        task = self.task
        session = settings.Session()
        self.end_date = datetime.now()
        self.set_duration()
        if not test_mode:
            session.add(Log(State.FAILED, self))

        # Let's go deeper
        try:
            if self.try_number <= task.retries:
                self.state = State.UP_FOR_RETRY
                if task.email_on_retry and task.email:
                    self.email_alert(error, is_retry=True)
            else:
                self.state = State.FAILED
                if task.email_on_failure and task.email:
                    self.email_alert(error, is_retry=False)
        except Exception as e2:
            logging.error(
                'Failed to send email to: ' + str(task.email))
            logging.exception(e2)

        # Handling callbacks pessimistically
        try:
            if self.state == State.UP_FOR_RETRY and task.on_retry_callback:
                task.on_retry_callback(context)
            if self.state == State.FAILED and task.on_failure_callback:
                task.on_failure_callback(context)
        except Exception as e3:
            logging.error("Failed at executing callback")
            logging.exception(e3)

        if not test_mode:
            session.merge(self)
        session.commit()
        logging.error(str(error))

    def get_template_context(self):
        task = self.task
        from airflow import macros
        tables = None
        if 'tables' in task.params:
            tables = task.params['tables']
        ds = self.execution_date.isoformat()[:10]
        yesterday_ds = (self.execution_date - timedelta(1)).isoformat()[:10]
        tomorrow_ds = (self.execution_date + timedelta(1)).isoformat()[:10]
        ds_nodash = ds.replace('-', '')
        ti_key_str = "{task.dag_id}__{task.task_id}__{ds_nodash}"
        ti_key_str = ti_key_str.format(**locals())

        params = {}
        if hasattr(task, 'dag') and task.dag.params:
            params.update(task.dag.params)
        if task.params:
            params.update(task.params)

        return {
            'dag': task.dag,
            'ds': ds,
            'yesterday_ds': yesterday_ds,
            'tomorrow_ds': tomorrow_ds,
            'END_DATE': ds,
            'ds_nodash': ds_nodash,
            'end_date': ds,
            'execution_date': self.execution_date,
            'latest_date': ds,
            'macros': macros,
            'params': params,
            'tables': tables,
            'task': task,
            'task_instance': self,
            'ti': self,
            'task_instance_key_str': ti_key_str,
            'conf': conf,
        }

    def render_templates(self):
        task = self.task
        jinja_context = self.get_template_context()
        if hasattr(self, 'task') and hasattr(self.task, 'dag'):
            if self.task.dag.user_defined_macros:
                jinja_context.update(
                    self.task.dag.user_defined_macros)

        rt = self.task.render_template  # shortcut to method
        for attr in task.__class__.template_fields:
            content = getattr(task, attr)
            if content:
                if isinstance(content, basestring):
                    result = rt(content, jinja_context)
                elif isinstance(content, (list, tuple)):
                    result = [rt(s, jinja_context) for s in content]
                elif isinstance(content, dict):
                    result = {
                        k: rt(v, jinja_context)
                        for k, v in list(content.items())}
                else:
                    param_type = type(content)
                    msg = (
                        "Type '{param_type}' used for parameter '{attr}' is "
                        "not supported for templating").format(**locals())
                    raise AirflowException(msg)
                setattr(task, attr, result)

    def email_alert(self, exception, is_retry=False):
        task = self.task
        title = "Airflow alert: {self}".format(**locals())
        exception = str(exception).replace('\n', '<br>')
        try_ = task.retries + 1
        body = (
            "Try {self.try_number} out of {try_}<br>"
            "Exception:<br>{exception}<br>"
            "Log: <a href='{self.log_url}'>Link</a><br>"
            "Host: {self.hostname}<br>"
            "Log file: {self.log_filepath}<br>"
            "Mark success: <a href='{self.mark_success_url}'>Link</a><br>"
        ).format(**locals())
        utils.send_email(task.email, title, body)

    def set_duration(self):
        if self.end_date and self.start_date:
            self.duration = (self.end_date - self.start_date).seconds
        else:
            self.duration = None

    def xcom_set(
            self,
            value,
            key=None,
            execution_date=None,
            target_task=None,
            target_dag=None):
        """
        Store an XCom value.

        XCom values are automatically associated with the source Task and
        optionally with a target Task as well.

        :param key: [Optional] The key of the XCom. If no key is provided,
            the task_id is used.
        :type key: string
        :param execution_date: [Optional] An execution date. The XCom value
            will only be available on or after this date. If no date is
            provided, the current execution date is used.
        :type execution_date: datetime.datetime
        :param target_task: [Optional] If provided, the XCom will target this
            task. Possible values include:
                [a string]          : target any task with this task_id
                [a TaskInstance]    : target a specific task
                None                : target any task
                airflow.models.SELF : target the calling task (for convenience)
        :type target_task: string, TaskInstance, None
        :param target_dag: [Optional] If provided, only XComs targeting
            the specified DAG will be returned. Possible values include:
                [a string]          : target a specific dag_id
                [a DAG]             : target a specific DAG
                None                : target any DAG
                airflow.models.SELF : target the calling DAG (for convenience)
        :type target_dag: string, DAG, None

        """
        if key is None:
            key = self.task_id
        if execution_date is None:
            execution_date = self.execution_date

        if target_task is SELF:
            target_task = self
        if target_dag is SELF:
            target_dag = self

        XCom.set(
            key=key,
            value=value,
            source_task=self.task_id,
            source_dag=self.dag_id,
            execution_date=execution_date,
            target_task=target_task,
            target_dag=target_dag)

    def xcom_get(
            self,
            key=None,
            source_task=None,
            source_dag=None,
            target_task=SELF,
            target_dag=None,
            execution_date=None,
            include_prior_dates=False,
            limit=1):
        """
        Retrieve an XCom value.

        :param key: [Optional] The key of the XCom.
        :type key: string
        :param source_task: [Optional] If provided, only XComs from the
            specified task will be returned.
        :type source_task: string
        :param source_dag: [Optional] If provided, only XComs from the
            specified DAG will be returned.
        :type source_dag: string
        :param target_task: [Optional] If provided, only XComs targeting
            the specified task will be returned. Possible values include:
                [a string]          : match any task with this task_id
                [a TaskInstance]    : match a specific task
                None                : match any task
                airflow.models.SELF : match the calling task (for convenience)
        :type target_task: string, TaskInstance, None
        :param target_dag: [Optional] If provided, only XComs targeting
            the specified DAG will be returned. Possible values include:
                [a string]          : match a specific dag_id
                [a DAG]             : match a specific DAG
                None                : match any DAG
                airflow.models.SELF : match the calling DAG (for convenience)
        :type target_dag: string, DAG, None
        :param execution_date: [Optional] If provided, only XComs with
            execution dates on or prior to this date will be returned.
            Defaults to the current execution date.
        :type execution_date: datetime.datetime
        :param include_prior_dates: If False (the default), only XComs matching
            the provided execution date are returned. If True, results can
            include XComs with execution dates on or before the provided one.
        :type include_prior_dates: bool
        :param limit: the number of XCom values to return. If 1 (the default),
            the value is returned directly. If greater than 1, a {key: value}
            dict is returned. More recent results are always prioritized (note
            this is based on the actual record time, not the execution_date).
        :type limit: int
        """

        if execution_date is None:
            execution_date = self.execution_date
        elif execution_date > self.execution_date:
            raise ValueError(
                'Execution dates can not be in the future (current '
                'execution_date is {cur}; requested {arg}).'.format(
                    cur=self.execution_date,
                    arg=execution_date))

        # convenient value for getting self
        if source_task is SELF:
            source_task = self
        if source_dag is SELF:
            source_dag = self.dag_id

        # convenient value for getting self
        if target_task is SELF:
            target_task = self
        if target_dag is SELF:
            target_dag = self.dag_id

        return XCom.get(
            execution_date=execution_date,
            key=key,
            source_task=source_task,
            source_dag=source_dag,
            target_task=target_task,
            target_dag=target_dag,
            include_prior_dates=include_prior_dates,
            limit=limit)


class Log(Base):
    """
    Used to actively log events to the database
    """

    __tablename__ = "log"

    id = Column(Integer, primary_key=True)
    dttm = Column(DateTime)
    dag_id = Column(String(ID_LEN))
    task_id = Column(String(ID_LEN))
    event = Column(String(30))
    execution_date = Column(DateTime)
    owner = Column(String(500))

    def __init__(self, event, task_instance):
        self.dttm = datetime.now()
        self.dag_id = task_instance.dag_id
        self.task_id = task_instance.task_id
        self.execution_date = task_instance.execution_date
        self.event = event
        self.owner = task_instance.task.owner


class BaseOperator(object):
    """
    Abstract base class for all operators. Since operators create objects that
    become node in the dag, BaseOperator contains many recursive methods for
    dag crawling behavior. To derive this class, you are expected to override
    the constructor as well as the 'execute' method.

    Operators derived from this task should perform or trigger certain tasks
    synchronously (wait for completion). Example of operators could be an
    operator the runs a Pig job (PigOperator), a sensor operator that
    waits for a partition to land in Hive (HiveSensorOperator), or one that
    moves data from Hive to MySQL (Hive2MySqlOperator). Instances of these
    operators (tasks) target specific operations, running specific scripts,
    functions or data transfers.

    This class is abstract and shouldn't be instantiated. Instantiating a
    class derived from this one results in the creation of a task object,
    which ultimately becomes a node in DAG objects. Task dependencies should
    be set by using the set_upstream and/or set_downstream methods.

    Note that this class is derived from SQLAlquemy's Base class, which
    allows us to push metadata regarding tasks to the database. Deriving this
    classes needs to implement the polymorphic specificities documented in
    SQLAlchemy. This should become clear while reading the code for other
    operators.

    :param task_id: a unique, meaningful id for the task
    :type task_id: string
    :param owner: the owner of the task, using the unix username is recommended
    :type owner: string
    :param retries: the number of retries that should be performed before
        failing the task
    :type retries: int
    :param retry_delay: delay between retries
    :type retry_delay: timedelta
    :param start_date: start date for the task, the scheduler will start from
        this point in time
    :type start_date: datetime
    :param end_date: if specified, the scheduler won't go beyond this date
    :type end_date: datetime
    :param depends_on_past: when set to true, task instances will run
        sequentially while relying on the previous task's schedule to
        succeed. The task instance for the start_date is allowed to run.
    :type depends_on_past: bool
    :param wait_for_downstream: when set to true, an instance of task
        X will wait for tasks immediately downstream of the previous instance
        of task X to finish successfully before it runs. This is useful if the
        different instances of a task X alter the same asset, and this asset
        is used by tasks downstream of task X.
    :type wait_for_downstream: bool
    :param queue: which queue to target when running this job. Not
        all executors implement queue management, the CeleryExecutor
        does support targeting specific queues.
    :type queue: str
    :param dag: a reference to the dag the task is attached to (if any)
    :type dag: DAG
    :param priority_weight: priority weight of this task against other task.
        This allows the executor to trigger higher priority tasks before
        others when things get backed up.
    :type priority_weight: int
    :param pool: the slot pool this task should run in, slot pools are a
        way to limit concurrency for certain tasks
    :type pool: str
    :param sla: time by which the job is expected to succeed. Note that
        this represents the ``timedelta`` after the period is closed. For
        example if you set an SLA of 1 hour, the scheduler would send dan email
        soon after 1:00AM on the ``2016-01-02`` if the ``2016-01-01`` instance
        has not succeede yet.
        The scheduler pays special attention for jobs with an SLA and
        sends alert
        emails for sla misses. SLA misses are also recorded in the database
        for future reference. All tasks that share the same SLA time
        get bundled in a single email, sent soon after that time. SLA
        notification are sent once and only once for each task instance.
    :type sla: datetime.timedelta
    :param execution_timeout: max time allowed for the execution of
        this task instance, if it goes beyond it will raise and fail.
    :type execution_timeout: datetime.timedelta
    :param on_failure_callback: a function to be called when a task instance
        of this task fails. a context dictionary is passed as a single
        parameter to this function. Context contains references to related
        objects to the task instance and is documented under the macros
        section of the API.
    :type on_failure_callback: callable
    :param on_retry_callback: much like the ``on_failure_callback`` excepts
        that it is executed when retries occur.
    :param on_success_callback: much like the ``on_failure_callback`` excepts
        that it is executed when the task succeeds.
    :type on_success_callback: callable
    """

    # For derived classes to define which fields will get jinjaified
    template_fields = []
    # Defines wich files extensions to look for in the templated fields
    template_ext = []
    # Defines the color in the UI
    ui_color = '#fff'
    ui_fgcolor = '#000'

    @apply_defaults
    def __init__(
            self,
            task_id,
            owner,
            email=None,
            email_on_retry=True,
            email_on_failure=True,
            retries=0,
            retry_delay=timedelta(seconds=300),
            start_date=None,
            end_date=None,
            schedule_interval=timedelta(days=1),  # not hooked as of now
            depends_on_past=False,
            wait_for_downstream=False,
            dag=None,
            params=None,
            default_args=None,
            adhoc=False,
            priority_weight=1,
            queue=conf.get('celery', 'default_queue'),
            pool=None,
            sla=None,
            execution_timeout=None,
            on_failure_callback=None,
            on_success_callback=None,
            on_retry_callback=None,
            *args,
            **kwargs):

        utils.validate_key(task_id)
        self.dag_id = dag.dag_id if dag else 'adhoc_' + owner
        self.task_id = task_id
        self.owner = owner
        self.email = email
        self.email_on_retry = email_on_retry
        self.email_on_failure = email_on_failure
        self.start_date = start_date
        self.end_date = end_date
        self.depends_on_past = depends_on_past
        self.wait_for_downstream = wait_for_downstream
        self._schedule_interval = schedule_interval
        self.retries = retries
        self.queue = queue
        self.pool = pool
        self.sla = sla
        self.execution_timeout = execution_timeout
        self.on_failure_callback = on_failure_callback
        self.on_success_callback = on_success_callback
        self.on_retry_callback = on_retry_callback
        if isinstance(retry_delay, timedelta):
            self.retry_delay = retry_delay
        else:
            logging.debug("retry_delay isn't timedelta object, assuming secs")
            self.retry_delay = timedelta(seconds=retry_delay)
        self.params = params or {}  # Available in templates!
        self.adhoc = adhoc
        self.priority_weight = priority_weight
        if dag:
            dag.add_task(self)
            self.dag = dag

        # Private attributes
        self._upstream_list = []
        self._downstream_list = []

    @property
    def schedule_interval(self):
        """
        The schedule interval of the DAG always wins over individual tasks so
        that tasks within a DAG always line up. The task still needs a
        schedule_interval as it may not be attached to a DAG.
        """
        if hasattr(self, 'dag') and self.dag:
            return self.dag.schedule_interval
        else:
            return self._schedule_interval

    @property
    def priority_weight_total(self):
        return sum([
            t.priority_weight
            for t in self.get_flat_relatives(upstream=False)
        ]) + self.priority_weight

    def __cmp__(self, other):
        blacklist = {
            '_sa_instance_state', '_upstream_list', '_downstream_list', 'dag'}
        for k in set(self.__dict__) - blacklist:
            if self.__dict__[k] != other.__dict__[k]:
                logging.debug(str((
                    self.dag_id,
                    self.task_id,
                    k,
                    self.__dict__[k],
                    other.__dict__[k])))
                return -1
        return 0

    def pre_execute(self, context):
        """
        This is triggered right before self.execute, it's mostly a hook
        for people deriving operators.
        """
        pass

    def execute(self, context):
        """
        This is the main method to derive when creating an operator.
        Context is the same dictionary used as when rendering jinja templates.

        Refer to get_template_context for more context.
        """
        raise NotImplemented()

    def post_execute(self, context):
        """
        This is triggered right after self.execute, it's mostly a hook
        for people deriving operators.
        """
        pass

    def on_kill(self):
        '''
        Override this method to cleanup subprocesses when a task instance
        gets killed. Any use of the threading, subprocess or multiprocessing
        module within an operator needs to be cleaned up or it will leave
        ghost processes behind.
        '''
        pass

    def __deepcopy__(self, memo):
        """
        Hack sorting double chained task lists by task_id to avoid hitting
        max_depth on deepcopy operations.
        """
        cls = self.__class__
        result = cls.__new__(cls)
        memo[id(self)] = result

        self._upstream_list = sorted(self._upstream_list, key=lambda x: x.task_id)
        self._downstream_list = sorted(self._downstream_list, key=lambda x: x.task_id)
        for k, v in list(self.__dict__.items()):
            if k not in ('user_defined_macros', 'params'):
                setattr(result, k, copy.deepcopy(v, memo))

        return result

    def render_template(self, content, context):
        if hasattr(self, 'dag'):
            env = self.dag.get_template_env()
        else:
            env = jinja2.Environment(cache_size=0)

        exts = self.__class__.template_ext
        if any([content.endswith(ext) for ext in exts]):
            template = env.get_template(content)
        else:
            template = env.from_string(content)
        return template.render(**context)

    def prepare_template(self):
        '''
        Hook that is triggered after the templated fields get replaced
        by their content. If you need your operator to alter the
        content of the file before the template is rendered,
        it should override this method to do so.
        '''
        pass

    def resolve_template_files(self):
        # Getting the content of files for template_field / template_ext
        for attr in self.template_fields:
            content = getattr(self, attr)
            if (content and isinstance(content, basestring) and
                    any([content.endswith(ext) for ext in self.template_ext])):
                env = self.dag.get_template_env()
                try:
                    setattr(self, attr, env.loader.get_source(env, content)[0])
                except Exception as e:
                    logging.exception(e)
        self.prepare_template()

    @property
    def upstream_list(self):
        """@property: list of tasks directly upstream"""
        return self._upstream_list

    @property
    def downstream_list(self):
        """@property: list of tasks directly downstream"""
        return self._downstream_list

    def clear(
            self, start_date=None, end_date=None,
            upstream=False, downstream=False):
        """
        Clears the state of task instances associated with the task, following
        the parameters specified.
        """
        session = settings.Session()

        TI = TaskInstance
        qry = session.query(TI).filter(TI.dag_id == self.dag_id)

        if start_date:
            qry = qry.filter(TI.execution_date >= start_date)
        if end_date:
            qry = qry.filter(TI.execution_date <= end_date)

        tasks = [self.task_id]

        if upstream:
            tasks += \
                [t.task_id for t in self.get_flat_relatives(upstream=True)]

        if downstream:
            tasks += \
                [t.task_id for t in self.get_flat_relatives(upstream=False)]

        qry = qry.filter(TI.task_id.in_(tasks))

        count = qry.count()
        clear_task_instances(qry, session)

        session.commit()
        session.close()
        return count

    def get_task_instances(self, session, start_date=None, end_date=None):
        """
        Get a set of task instance related to this task for a specific date
        range.
        """
        TI = TaskInstance
        end_date = end_date or datetime.now()
        return session.query(TI).filter(
            TI.dag_id == self.dag_id,
            TI.task_id == self.task_id,
            TI.execution_date >= start_date,
            TI.execution_date <= end_date,
        ).order_by(TI.execution_date).all()

    def get_flat_relatives(self, upstream=False, l=None):
        """
        Get a flat list of relatives, either upstream or downstream.
        """
        if not l:
            l = []
        for t in self.get_direct_relatives(upstream):
            if not utils.is_in(t, l):
                l.append(t)
                t.get_flat_relatives(upstream, l)
        return l

    def detect_downstream_cycle(self, task=None):
        """
        When invoked, this routine will raise an exception if a cycle is
        detected downstream from self. It is invoked when tasks are added to
        the DAG to detect cycles.
        """
        if not task:
            task = self
        for t in self.get_direct_relatives():
            if task is t:
                msg = "Cycle detect in DAG. Faulty task: {0}".format(task)
                raise AirflowException(msg)
            else:
                t.detect_downstream_cycle(task=task)
        return False

    def run(
            self, start_date=None, end_date=None, ignore_dependencies=False,
            force=False, mark_success=False):
        """
        Run a set of task instances for a date range.
        """
        start_date = start_date or self.start_date
        end_date = end_date or self.end_date or datetime.now()

        for dt in utils.date_range(
                start_date, end_date, self.schedule_interval):
            TaskInstance(self, dt).run(
                mark_success=mark_success,
                ignore_dependencies=ignore_dependencies,
                force=force,)

    def get_direct_relatives(self, upstream=False):
        """
        Get the direct relatives to the current task, upstream or
        downstream.
        """
        if upstream:
            return self.upstream_list
        else:
            return self.downstream_list

    def __repr__(self):
        return "<Task({self.__class__.__name__}): {self.task_id}>".format(self=self)

    @property
    def task_type(self):
        return self.__class__.__name__

    def append_only_new(self, l, item):
        if any([item is t for t in l]):
            raise AirflowException(
                'Dependency {self}, {item} already registered'
                ''.format(**locals()))
        else:
            l.append(item)

    def _set_relatives(self, task_or_task_list, upstream=False):
        try:
            task_list = list(task_or_task_list)
        except TypeError:
            task_list = [task_or_task_list]
        for task in task_list:
            if not isinstance(task, BaseOperator):
                raise AirflowException('Expecting a task')
            if upstream:
                self.append_only_new(task._downstream_list, self)
                self.append_only_new(self._upstream_list, task)
            else:
                self.append_only_new(task._upstream_list, self)
                self.append_only_new(self._downstream_list, task)
        self.detect_downstream_cycle()

    def set_downstream(self, task_or_task_list):
        """
        Set a task, or a task task to be directly downstream from the current
        task.
        """
        self._set_relatives(task_or_task_list, upstream=False)

    def set_upstream(self, task_or_task_list):
        """
        Set a task, or a task task to be directly upstream from the current
        task.
        """
        self._set_relatives(task_or_task_list, upstream=True)

    def xcom_set(
            self,
            context,
            key=None,
            execution_date=None,
            target_task=None,
            target_dag=None):
        context['ti'].xcom_set(
            value=value,
            key=key,
            execution_date=execution_date,
            target_task=target_task,
            target_dag=target_dag)

    def xcom_get(
            self,
            context,
            key=None,
            source_task=None,
            source_dag=None,
            target_task=SELF,
            target_dag=SELF,
            execution_date=None,
            include_prior_dates=False,
            limit=1):
        return context['ti'].xcom_get(
            key=key,
            source_task=source_task,
            source_dag=source_dag,
            target_task=target_task,
            target_dag=target_dag,
            execution_date=execution_date,
            include_prior_dates=include_prior_dates,
            limit=limit)


class DagModel(Base):

    __tablename__ = "dag"
    """
    These items are stored in the database for state related information
    """
    dag_id = Column(String(ID_LEN), primary_key=True)
    # A DAG can be paused from the UI / DB
    is_paused = Column(Boolean, default=False)
    # Whether the DAG is a subdag
    is_subdag = Column(Boolean, default=False)
    # Whether that DAG was seen on the last DagBag load
    is_active = Column(Boolean, default=False)
    # Last time the scheduler started
    last_scheduler_run = Column(DateTime)
    # Last time this DAG was pickled
    last_pickled = Column(DateTime)
    # When the DAG received a refreshed signal last, used to know when
    # we need to force refresh
    last_expired = Column(DateTime)
    # Whether (one  of) the scheduler is scheduling this DAG at the moment
    scheduler_lock = Column(Boolean)
    # Foreign key to the latest pickle_id
    pickle_id = Column(Integer)
    # The location of the file containing the DAG object
    fileloc = Column(String(2000))
    # String representing the owners
    owners = Column(String(2000))

    def __repr__(self):
        return "<DAG: {self.dag_id}>".format(self=self)

    @classmethod
    def get_current(cls, dag_id):
        session = settings.Session()
        obj = session.query(cls).filter(cls.dag_id == dag_id).first()
        session.expunge_all()
        session.commit()
        session.close()
        return obj


class DAG(object):
    """
    A dag (directed acyclic graph) is a collection of tasks with directional
    dependencies. A dag also has a schedule, a start end an end date
    (optional). For each schedule, (say daily or hourly), the DAG needs to run
    each individual tasks as their dependencies are met. Certain tasks have
    the property of depending on their own past, meaning that they can't run
    until their previous schedule (and upstream tasks) are completed.

    DAGs essentially act as namespaces for tasks. A task_id can only be
    added once to a DAG.

    :param dag_id: The id of the DAG
    :type dag_id: string
    :param schedule_interval: Defines how often that DAG runs
    :type schedule_interval: datetime.timedelta
    :param start_date: The timestamp from which the scheduler will
        attempt to backfill
    :type start_date: datetime.datetime
    :param end_date: A date beyond which your DAG won't run, leave to None
        for open ended scheduling
    :type end_date: datetime.datetime
    :param template_searchpath: This list of folders (non relative)
        defines where jinja will look for your templates. Order matters.
        Note that jinja/airflow includes the path of your DAG file by
        default
    :type template_searchpath: string or list of stings
    :param user_defined_macros: a dictionary of macros that will be merged
    :type user_defined_macros: dict
    :param default_args: A dictionary of default parameters to be used
        as constructor keyword parameters when initialising operators.
        Note that operators have the same hook, and precede those defined
        here, meaning that if your dict contains `'depends_on_past': True`
        here and `'depends_on_past': False` in the operator's call
        `default_args`, the actual value will be `False`.
    :type default_args: dict
    :param params: a dictionary of DAG level parameters that are made
        accessible in templates, namespaced under `params`. These
        params can be overridden at the task level.
    :type params: dict
    """

    def __init__(
            self, dag_id,
            schedule_interval=timedelta(days=1),
            start_date=None, end_date=None,
            full_filepath=None,
            template_searchpath=None,
            user_defined_macros=None,
            default_args=None,
            params=None):

        self.user_defined_macros = user_defined_macros
        self.default_args = default_args or {}
        self.params = params
        utils.validate_key(dag_id)
        self.tasks = []
        self.dag_id = dag_id
        self.start_date = start_date
        self.end_date = end_date or datetime.now()
        self.schedule_interval = schedule_interval
        self.full_filepath = full_filepath if full_filepath else ''
        if isinstance(template_searchpath, basestring):
            template_searchpath = [template_searchpath]
        self.template_searchpath = template_searchpath
        self.parent_dag = None  # Gets set when DAGs are loaded
        self.last_loaded = datetime.now()

    def __repr__(self):
        return "<DAG: {self.dag_id}>".format(self=self)

    @property
    def task_ids(self):
        return [t.task_id for t in self.tasks]

    @property
    def filepath(self):
        """
        File location of where the dag object is instantiated
        """
        fn = self.full_filepath.replace(DAGS_FOLDER + '/', '')
        fn = fn.replace(os.path.dirname(__file__) + '/', '')
        return fn

    @property
    def folder(self):
        """
        Folder location of where the dag object is instantiated
        """
        return os.path.dirname(self.full_filepath)

    @property
    def owner(self):
        return ", ".join(list(set([t.owner for t in self.tasks])))

    @property
    def latest_execution_date(self):
        """
        Returns the latest date for which at least one task instance exists
        """
        TI = TaskInstance
        session = settings.Session()
        execution_date = session.query(func.max(TI.execution_date)).filter(
            TI.dag_id == self.dag_id,
            TI.task_id.in_(self.task_ids)
        ).scalar()
        session.commit()
        session.close()
        return execution_date

    @property
    def subdags(self):
        """
        Returns a list of the subdag objects associated to this DAG
        """
        # Late import to prevent circular imports
        from airflow.operators import SubDagOperator
        l = []
        for task in self.tasks:
            if isinstance(task, SubDagOperator):
                l.append(task.subdag)
                l += task.subdag.subdags
        return l

    def resolve_template_files(self):
        for t in self.tasks:
            t.resolve_template_files()

    def crawl_for_tasks(objects):
        """
        Typically called at the end of a script by passing globals() as a
        parameter. This allows to not explicitly add every single task to the
        dag explicitly.
        """
        raise NotImplemented("")

    def override_start_date(self, start_date):
        """
        Sets start_date of all tasks and of the DAG itself to a certain date.
        This is used by BackfillJob.
        """
        for t in self.tasks:
            t.start_date = start_date
        self.start_date = start_date

    def get_template_env(self):
        '''
        Returns a jinja2 Environment while taking into account the DAGs
        template_searchpath and user_defined_macros
        '''
        searchpath = [self.folder]
        if self.template_searchpath:
            searchpath += self.template_searchpath

        env = jinja2.Environment(
            loader=jinja2.FileSystemLoader(searchpath),
            extensions=["jinja2.ext.do"],
            cache_size=0)
        if self.user_defined_macros:
            env.globals.update(self.user_defined_macros)

        return env

    def set_dependency(self, upstream_task_id, downstream_task_id):
        """
        Simple utility method to set dependency between two tasks that
        already have been added to the DAG using add_task()
        """
        self.get_task(upstream_task_id).set_downstream(
            self.get_task(downstream_task_id))

    def get_task_instances(
            self, session, start_date=None, end_date=None, state=None):
        TI = TaskInstance
        if not start_date:
            start_date = (datetime.today()-timedelta(30)).date()
            start_date = datetime.combine(start_date, datetime.min.time())
        if not end_date:
            end_date = datetime.now()
        tis = session.query(TI).filter(
            TI.dag_id == self.dag_id,
            TI.execution_date >= start_date,
            TI.execution_date <= end_date,
            TI.task_id.in_([t.task_id for t in self.tasks]),
        )
        if state:
            tis = tis.filter(TI.state == state)
        tis = tis.all()
        return tis

    @property
    def roots(self):
        return [t for t in self.tasks if not t.downstream_list]

    def clear(
            self, start_date=None, end_date=None,
            only_failed=False,
            only_running=False,
            confirm_prompt=False,
            include_subdags=True,
            dry_run=False):
        session = settings.Session()
        """
        Clears a set of task instances associated with the current dag for
        a specified date range.
        """

        TI = TaskInstance
        tis = session.query(TI)
        if include_subdags:
            # Crafting the right filter for dag_id and task_ids combo
            conditions = []
            for dag in self.subdags + [self]:
                conditions.append(
                    TI.dag_id.like(dag.dag_id) & TI.task_id.in_(dag.task_ids)
                )
            tis = tis.filter(or_(*conditions))
        else:
            tis = session.query(TI).filter(TI.dag_id == self.dag_id)
            tis = tis.filter(TI.task_id.in_(self.task_ids))

        if start_date:
            tis = tis.filter(TI.execution_date >= start_date)
        if end_date:
            tis = tis.filter(TI.execution_date <= end_date)
        if only_failed:
            tis = tis.filter(TI.state == State.FAILED)
        if only_running:
            tis = tis.filter(TI.state == State.RUNNING)

        if dry_run:
            tis = tis.all()
            session.expunge_all()
            return tis

        count = tis.count()
        if count == 0:
            print("Nothing to clear.")
            return 0
        if confirm_prompt:
            ti_list = "\n".join([str(t) for t in tis])
            question = (
                "You are about to delete these {count} tasks:\n"
                "{ti_list}\n\n"
                "Are you sure? (yes/no): ").format(**locals())
            if utils.ask_yesno(question):
                clear_task_instances(tis, session)
            else:
                count = 0
                print("Bail. Nothing was cleared.")
        else:
            clear_task_instances(tis, session)

        session.commit()
        session.close()
        return count

    def __deepcopy__(self, memo):
        # Swiwtcharoo to go around deepcopying objects coming through the
        # backdoor
        cls = self.__class__
        result = cls.__new__(cls)
        memo[id(self)] = result
        for k, v in list(self.__dict__.items()):
            if k not in ('user_defined_macros', 'params'):
                setattr(result, k, copy.deepcopy(v, memo))

        result.user_defined_macros = self.user_defined_macros
        result.params = self.params
        return result

    def sub_dag(
            self, task_regex,
            include_downstream=False, include_upstream=True):
        """
        Returns a subset of the current dag as a deep copy of the current dag
        based on a regex that should match one or many tasks, and includes
        upstream and downstream neighbours based on the flag passed.
        """

        dag = copy.deepcopy(self)

        regex_match = [
            t for t in dag.tasks if re.findall(task_regex, t.task_id)]
        also_include = []
        for t in regex_match:
            if include_downstream:
                also_include += t.get_flat_relatives(upstream=False)
            if include_upstream:
                also_include += t.get_flat_relatives(upstream=True)
        # Compiling the unique list of tasks that made the cut
        tasks = list(set(regex_match + also_include))
        dag.tasks = tasks
        for t in dag.tasks:
            # Removing upstream/downstream references to tasks that did not
            # made the cut
            t._upstream_list = [
                ut for ut in t._upstream_list if utils.is_in(ut, tasks)]
            t._downstream_list = [
                ut for ut in t._downstream_list if utils.is_in(ut, tasks)]

        return dag

    def has_task(self, task_id):
        return task_id in (t.task_id for t in self.tasks)

    def get_task(self, task_id):
        for task in self.tasks:
            if task.task_id == task_id:
                return task
        raise AirflowException("Task {task_id} not found".format(**locals()))

    def __cmp__(self, other):
        blacklist = {'_sa_instance_state', 'end_date', 'last_pickled', 'tasks'}
        for k in set(self.__dict__) - blacklist:
            if self.__dict__[k] != other.__dict__[k]:
                return -1

        if len(self.tasks) != len(other.tasks):
            return -1
        i = 0
        for task in self.tasks:
            if task != other.tasks[i]:
                return -1
            i += 1
        logging.info("Same as before")
        return 0

    def pickle(self, main_session=None):
        session = main_session or settings.Session()
        dag = session.query(
            DagModel).filter(DAG.dag_id == self.dag_id).first()
        dp = None
        if dag and dag.pickle_id:
            dp = session.query(DagPickle).filter(
                DagPickle.id == dag.pickle_id).first()
        if not dp or dp.pickle != self:
            dp = DagPickle(dag=self)
            session.add(dp)
            self.last_pickled = datetime.now()
            session.commit()
            self.pickle_id = dp.id

        if not main_session:
            session.close()

    def tree_view(self):
        """
        Shows an ascii tree representation of the DAG
        """
        def get_downstream(task, level=0):
            print((" " * level * 4) + str(task))
            level += 1
            for t in task.upstream_list:
                get_downstream(t, level)

        for t in self.roots:
            get_downstream(t)

    def add_task(self, task):
        '''
        Add a task to the DAG

        :param task: the task you want to add
        :type task: task
        '''
        if not self.start_date and not task.start_date:
            raise AirflowException("Task is missing the start_date parameter")
        if not task.start_date:
            task.start_date = self.start_date

        if task.task_id in [t.task_id for t in self.tasks]:
            raise AirflowException(
                "Task id '{0}' has already been added "
                "to the DAG ".format(task.task_id))
        else:
            self.tasks.append(task)
            task.dag_id = self.dag_id
            task.dag = self
        self.task_count = len(self.tasks)

    def add_tasks(self, tasks):
        '''
        Add a list of tasks to the DAG

        :param task: a lit of tasks you want to add
        :type task: list of tasks
        '''
        for task in tasks:
            self.add_task(task)

    def db_merge(self):
        BO = BaseOperator
        session = settings.Session()
        tasks = session.query(BO).filter(BO.dag_id == self.dag_id).all()
        for t in tasks:
            session.delete(t)
        session.commit()
        session.merge(self)
        session.commit()

    def run(
            self, start_date=None, end_date=None, mark_success=False,
            include_adhoc=False, local=False, executor=None,
            donot_pickle=False, ignore_dependencies=False):
        from airflow.jobs import BackfillJob
        if not executor and local:
            executor = LocalExecutor()
        elif not executor:
            executor = DEFAULT_EXECUTOR
        job = BackfillJob(
            self,
            start_date=start_date,
            end_date=end_date,
            mark_success=mark_success,
            include_adhoc=include_adhoc,
            executor=executor,
            donot_pickle=donot_pickle,
            ignore_dependencies=ignore_dependencies)
        job.run()


class Chart(Base):
    __tablename__ = "chart"

    id = Column(Integer, primary_key=True)
    label = Column(String(200))
    conn_id = Column(String(ID_LEN), nullable=False)
    user_id = Column(Integer(), ForeignKey('user.id'),)
    chart_type = Column(String(100), default="line")
    sql_layout = Column(String(50), default="series")
    sql = Column(Text, default="SELECT series, x, y FROM table")
    y_log_scale = Column(Boolean)
    show_datatable = Column(Boolean)
    show_sql = Column(Boolean, default=True)
    height = Column(Integer, default=600)
    default_params = Column(String(5000), default="{}")
    owner = relationship(
        "User", cascade=False, cascade_backrefs=False, backref='charts')
    x_is_date = Column(Boolean, default=True)
    iteration_no = Column(Integer, default=0)
    last_modified = Column(DateTime, default=datetime.now())

    def __repr__(self):
        return self.label


class KnownEventType(Base):
    __tablename__ = "known_event_type"

    id = Column(Integer, primary_key=True)
    know_event_type = Column(String(200))

    def __repr__(self):
        return self.know_event_type


class KnownEvent(Base):
    __tablename__ = "known_event"

    id = Column(Integer, primary_key=True)
    label = Column(String(200))
    start_date = Column(DateTime)
    end_date = Column(DateTime)
    user_id = Column(Integer(), ForeignKey('user.id'),)
    known_event_type_id = Column(Integer(), ForeignKey('known_event_type.id'),)
    reported_by = relationship(
        "User", cascade=False, cascade_backrefs=False, backref='known_events')
    event_type = relationship(
        "KnownEventType",
        cascade=False,
        cascade_backrefs=False, backref='known_events')
    description = Column(Text)

    def __repr__(self):
        return self.label


class Variable(Base):
    __tablename__ = "variable"

    id = Column(Integer, primary_key=True)
    key = Column(String(ID_LEN), unique=True)
    val = Column(Text)

    def __repr__(self):
        return '{} : {}'.format(self.key, self.val)

    @classmethod
    @provide_session
    def get(cls, key, session, deserialize_json=False):
        obj = session.query(cls).filter(cls.key == key).first()
        v = obj.val
        if deserialize_json and v:
            v = json.loads(v)
        return v


class XCom(Base):
    """
    Base class for XCom objects.
    """

    __tablename__ = "xcom"

    id = Column(Integer, primary_key=True)
    key = Column(String)
    val = Column(PickleType(pickler=dill))
    timestamp = Column(DateTime, server_default=func.current_timestamp())
    execution_date = Column(DateTime, nullable=False)

    # source information
    source_task = Column(
        String,
        ForeignKey('task_instance.task_id'),
        nullable=False)
    source_dag = Column(
        String,
        ForeignKey('task_instance.dag_id'),
        nullable=False)

    # target information (optional)
    target_task = Column(String, ForeignKey('task_instance.task_id'))
    target_dag = Column(String, ForeignKey('task_instance.dag_id'))

    def __repr__(self):
        return '<XCom "{key}" ({source_task} -> {target_task})>'.format(
            key=self.key,
            source_task=self.source_task,
            target_task=self.target_task)

    @classmethod
    def resolve_args(cls, task, dag):
        if isinstance(task, TaskInstance):
            if dag:
                raise ValueError(
                    'Can\'t supply a TaskInstance and a DAG. '
                    '(TaskInstances contain DAG information)')
            task, dag = task.task_id, task.dag_id
        elif isinstance(dag, DAG):
            dag = dag.dag_id

        return task, dag

    @classmethod
    @provide_session
    def set(
            cls,
            key,
            value,
            execution_date,
            source_task,
            source_dag,
            target_task=None,
            target_dag=None,
            session=None):
        """
        Store an XCom value.
        """

        source_task, source_dag = cls.resolve_args(source_task, source_dag)
        target_task, target_dag = cls.resolve_args(target_task, target_dag)

        session.expunge_all()
        session.add(XCom(
            key=key,
            val=value,
            execution_date=execution_date,
            source_task=source_task,
            source_dag=source_dag,
            target_task=target_task,
            target_dag=target_dag))
        session.commit()

    @classmethod
    @provide_session
    def get(
        cls,
        execution_date,
        key=None,
        source_task=None,
        source_dag=None,
        target_task=None,
        target_dag=None,
        include_prior_dates=False,
        limit=1,
        return_table=False,
        session=None):

        """
        Retrieve an XCom value, optionally meeting certain criteria
        """

        source_task, source_dag = cls.resolve_args(source_task, source_dag)
        target_task, target_dag = cls.resolve_args(target_task, target_dag)

        query = session.query(cls)

        if key:
            query = query.filter(cls.key == key)
        if source_task:
            query = query.filter(cls.source_task == source_task)
        if source_dag:
            query = query.filter(cls.source_dag == source_dag)
        if target_task:
            query = query.filter(cls.target_task == target_task)
        if target_dag:
            query = query.filter(cls.target_dag == target_dag)

        if include_prior_dates:
            query = query.filter(cls.execution_date <= execution_date)
        else:
            query = query.filter(cls.execution_date == execution_date)

        query = query.order_by(cls.timestamp.desc())

        if limit is None or limit > 100:
            limit = 100
        query = query.limit(limit)

        result = pd.read_sql(query.statement, query.session.bind)
        if result.empty:
            raise AirflowException('No XCom values found.')
        elif not return_table and limit == 1:
            return result.iloc[0].val
        else:
            return result


class Pool(Base):
    __tablename__ = "slot_pool"

    id = Column(Integer, primary_key=True)
    pool = Column(String(50), unique=True)
    slots = Column(Integer, default=0)
    description = Column(Text)

    def __repr__(self):
        return self.pool

    @provide_session
    def used_slots(self, session):
        """
        Returns the number of slots used at the moment
        """
        running = (
            session
            .query(TaskInstance)
            .filter(TaskInstance.pool == self.pool)
            .filter(TaskInstance.state == State.RUNNING)
            .count()
        )
        return running

    @provide_session
    def queued_slots(self, session):
        """
        Returns the number of slots used at the moment
        """
        return (
            session
            .query(TaskInstance)
            .filter(TaskInstance.pool == self.pool)
            .filter(TaskInstance.state == State.QUEUED)
            .count()
        )

    @provide_session
    def open_slots(self, session):
        """
        Returns the number of slots open at the moment
        """
        used_slots = self.used_slots(session=session)
        return self.slots - used_slots


class SlaMiss(Base):
    """
    Model that stores a history of the SLA that have been missed.
    It is used to keep track of SLA failures over time and to avoid double
    triggering alert emails.
    """
    __tablename__ = "sla_miss"

    task_id = Column(String(ID_LEN), primary_key=True)
    dag_id = Column(String(ID_LEN), primary_key=True)
    execution_date = Column(DateTime, primary_key=True)
    email_sent = Column(Boolean, default=False)
    timestamp = Column(DateTime)
    description = Column(Text)

    def __repr__(self):
        return str((
            self.dag_id, self.task_id, self.execution_date.isoformat()))


class ImportError(Base):
    __tablename__ = "import_error"
    id = Column(Integer, primary_key=True)
    timestamp = Column(DateTime)
    filename = Column(String(1024))
    stacktrace = Column(Text)<|MERGE_RESOLUTION|>--- conflicted
+++ resolved
@@ -1,7 +1,3 @@
-from __future__ import print_function
-from builtins import str
-from past.builtins import basestring
-from builtins import object
 import copy
 from datetime import datetime, timedelta
 import getpass
@@ -99,13 +95,12 @@
         self.sync_to_db = sync_to_db
         self.file_last_changed = {}
         self.executor = executor
-        self.import_errors = {}
+        self.collect_dags(dag_folder)
         if include_examples:
             example_dag_folder = os.path.join(
                 os.path.dirname(__file__),
                 'example_dags')
             self.collect_dags(example_dag_folder)
-        self.collect_dags(dag_folder)
         if sync_to_db:
             self.deactivate_inactive_dags()
 
@@ -165,14 +160,13 @@
                     del sys.modules[mod_name]
                 with utils.timeout(30):
                     m = imp.load_source(mod_name, filepath)
-            except Exception as e:
+            except:
                 logging.error("Failed to import: " + filepath)
-                self.import_errors[filepath] = e
-                logging.exception(e)
+                logging.exception("")
                 self.file_last_changed[filepath] = dttm
                 return
 
-            for dag in list(m.__dict__.values()):
+            for dag in m.__dict__.values():
                 if isinstance(dag, DAG):
                     dag.full_filepath = filepath
                     dag.is_subdag = False
@@ -247,15 +241,14 @@
                             os.path.split(filepath)[-1])
                         if file_ext != '.py':
                             continue
-                        if not any(
-                                [re.findall(p, filepath) for p in patterns]):
+                        if not any([re.findall(p, filepath) for p in patterns]):
                             self.process_file(
                                 filepath, only_if_updated=only_if_updated)
                     except:
                         pass
 
     def deactivate_inactive_dags(self):
-        active_dag_ids = [dag.dag_id for dag in list(self.dags.values())]
+        active_dag_ids = [dag.dag_id for dag in self.dags.values()]
         session = settings.Session()
         for dag in session.query(
                 DagModel).filter(~DagModel.dag_id.in_(active_dag_ids)).all():
@@ -284,7 +277,7 @@
         return self.username
 
     def get_id(self):
-        return str(self.id)
+        return unicode(self.id)
 
 
 class Connection(Base):
@@ -853,15 +846,11 @@
                     else:
                         task_result = task_copy.execute(context=context)
                     task_copy.post_execute(context=context)
-<<<<<<< HEAD
 
                     if task_result is not None:
                         self.xcom_set(key=RETURNED_VALUE, value=task_result)
 
-            except (Exception, StandardError, KeyboardInterrupt) as e:
-=======
             except (Exception, KeyboardInterrupt) as e:
->>>>>>> 1264bde6
                 self.handle_failure(e, test_mode, context)
                 raise
 
@@ -981,13 +970,9 @@
                 elif isinstance(content, dict):
                     result = {
                         k: rt(v, jinja_context)
-                        for k, v in list(content.items())}
+                        for k, v in content.items()}
                 else:
-                    param_type = type(content)
-                    msg = (
-                        "Type '{param_type}' used for parameter '{attr}' is "
-                        "not supported for templating").format(**locals())
-                    raise AirflowException(msg)
+                    raise AirflowException("Type not supported for templating")
                 setattr(task, attr, result)
 
     def email_alert(self, exception, is_retry=False):
@@ -1212,6 +1197,8 @@
     :type start_date: datetime
     :param end_date: if specified, the scheduler won't go beyond this date
     :type end_date: datetime
+    :param schedule_interval: interval at which to schedule the task
+    :type schedule_interval: timedelta
     :param depends_on_past: when set to true, task instances will run
         sequentially while relying on the previous task's schedule to
         succeed. The task instance for the start_date is allowed to run.
@@ -1283,7 +1270,7 @@
             retry_delay=timedelta(seconds=300),
             start_date=None,
             end_date=None,
-            schedule_interval=timedelta(days=1),  # not hooked as of now
+            schedule_interval=timedelta(days=1),
             depends_on_past=False,
             wait_for_downstream=False,
             dag=None,
@@ -1413,7 +1400,7 @@
 
         self._upstream_list = sorted(self._upstream_list, key=lambda x: x.task_id)
         self._downstream_list = sorted(self._downstream_list, key=lambda x: x.task_id)
-        for k, v in list(self.__dict__.items()):
+        for k, v in self.__dict__.items():
             if k not in ('user_defined_macros', 'params'):
                 setattr(result, k, copy.deepcopy(v, memo))
 
@@ -1954,7 +1941,7 @@
         cls = self.__class__
         result = cls.__new__(cls)
         memo[id(self)] = result
-        for k, v in list(self.__dict__.items()):
+        for k, v in self.__dict__.items():
             if k not in ('user_defined_macros', 'params'):
                 setattr(result, k, copy.deepcopy(v, memo))
 
@@ -2042,7 +2029,7 @@
         Shows an ascii tree representation of the DAG
         """
         def get_downstream(task, level=0):
-            print((" " * level * 4) + str(task))
+            print (" " * level * 4) + str(task)
             level += 1
             for t in task.upstream_list:
                 get_downstream(t, level)
@@ -2384,12 +2371,4 @@
 
     def __repr__(self):
         return str((
-            self.dag_id, self.task_id, self.execution_date.isoformat()))
-
-
-class ImportError(Base):
-    __tablename__ = "import_error"
-    id = Column(Integer, primary_key=True)
-    timestamp = Column(DateTime)
-    filename = Column(String(1024))
-    stacktrace = Column(Text)+            self.dag_id, self.task_id, self.execution_date.isoformat()))