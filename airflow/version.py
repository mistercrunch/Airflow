#
# Licensed to the Apache Software Foundation (ASF) under one
# or more contributor license agreements.  See the NOTICE file
# distributed with this work for additional information
# regarding copyright ownership.  The ASF licenses this file
# to you under the Apache License, Version 2.0 (the
# "License"); you may not use this file except in compliance
# with the License.  You may obtain a copy of the License at
#
#   http://www.apache.org/licenses/LICENSE-2.0
#
# Unless required by applicable law or agreed to in writing,
# software distributed under the License is distributed on an
# "AS IS" BASIS, WITHOUT WARRANTIES OR CONDITIONS OF ANY
# KIND, either express or implied.  See the License for the
# specific language governing permissions and limitations
# under the License.
#

<<<<<<< HEAD
version = '1.10.15'
=======
__all__ = ['version']

try:
    import importlib_metadata as metadata
except ImportError:
    from importlib import metadata

try:
    version = metadata.version('apache-airflow')
except metadata.PackageNotFoundError:
    import logging

    log = logging.getLogger(__name__)
    log.warning("Package metadata could not be found. Overriding it with version found in setup.py")
    from setup import version

del metadata
>>>>>>> d25854dd
<|MERGE_RESOLUTION|>--- conflicted
+++ resolved
@@ -17,9 +17,6 @@
 # under the License.
 #
 
-<<<<<<< HEAD
-version = '1.10.15'
-=======
 __all__ = ['version']
 
 try:
@@ -36,5 +33,4 @@
     log.warning("Package metadata could not be found. Overriding it with version found in setup.py")
     from setup import version
 
-del metadata
->>>>>>> d25854dd
+del metadata