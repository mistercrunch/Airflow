#
# Licensed to the Apache Software Foundation (ASF) under one
# or more contributor license agreements.  See the NOTICE file
# distributed with this work for additional information
# regarding copyright ownership.  The ASF licenses this file
# to you under the Apache License, Version 2.0 (the
# "License"); you may not use this file except in compliance
# with the License.  You may obtain a copy of the License at
#
#   http://www.apache.org/licenses/LICENSE-2.0
#
# Unless required by applicable law or agreed to in writing,
# software distributed under the License is distributed on an
# "AS IS" BASIS, WITHOUT WARRANTIES OR CONDITIONS OF ANY
# KIND, either express or implied.  See the License for the
# specific language governing permissions and limitations
# under the License.

"""
Utility code that write DAGs in bulk into the database.

This should generally only be called by internal methods such as
``DagBag._sync_to_db``, ``DAG.bulk_write_to_db``.

:meta private:
"""

from __future__ import annotations

import logging
import traceback
from typing import TYPE_CHECKING, NamedTuple

from sqlalchemy import and_, delete, exists, func, select, tuple_
from sqlalchemy.exc import OperationalError
from sqlalchemy.orm import joinedload, load_only

from airflow.assets.manager import asset_manager
from airflow.models.asset import (
    AssetActive,
    AssetAliasModel,
    AssetModel,
    DagScheduleAssetAliasReference,
    DagScheduleAssetReference,
    TaskOutletAssetReference,
)
from airflow.models.dag import DAG, DagModel, DagOwnerAttributes, DagTag
from airflow.models.dagrun import DagRun
from airflow.models.dagwarning import DagWarningType
from airflow.models.errors import ParseImportError
from airflow.models.trigger import Trigger
from airflow.sdk.definitions.asset import Asset, AssetAlias
from airflow.triggers.base import BaseTrigger
from airflow.utils.retries import MAX_DB_RETRIES, run_with_db_retries
from airflow.utils.sqlalchemy import with_row_locks
from airflow.utils.timezone import utcnow
from airflow.utils.types import DagRunType

if TYPE_CHECKING:
    from collections.abc import Collection, Iterable, Iterator

    from sqlalchemy.orm import Session
    from sqlalchemy.sql import Select

    from airflow.models.dagwarning import DagWarning
    from airflow.serialization.serialized_objects import MaybeSerializedDAG
    from airflow.typing_compat import Self

log = logging.getLogger(__name__)


def _create_orm_dags(dags: Iterable[MaybeSerializedDAG], *, session: Session) -> Iterator[DagModel]:
    for dag in dags:
        orm_dag = DagModel(dag_id=dag.dag_id)
        if dag.is_paused_upon_creation is not None:
            orm_dag.is_paused = dag.is_paused_upon_creation
        log.info("Creating ORM DAG for %s", dag.dag_id)
        session.add(orm_dag)
        yield orm_dag


def _get_latest_runs_stmt(dag_ids: Collection[str]) -> Select:
    """Build a select statement to retrieve the last automated run for each dag."""
    if len(dag_ids) == 1:  # Index optimized fast path to avoid more complicated & slower groupby queryplan.
        (dag_id,) = dag_ids
        last_automated_runs_subq = (
            select(func.max(DagRun.logical_date).label("max_logical_date"))
            .where(
                DagRun.dag_id == dag_id,
                DagRun.run_type.in_((DagRunType.BACKFILL_JOB, DagRunType.SCHEDULED)),
            )
            .scalar_subquery()
        )
        query = select(DagRun).where(
            DagRun.dag_id == dag_id,
            DagRun.logical_date == last_automated_runs_subq,
        )
    else:
        last_automated_runs_subq = (
            select(DagRun.dag_id, func.max(DagRun.logical_date).label("max_logical_date"))
            .where(
                DagRun.dag_id.in_(dag_ids),
                DagRun.run_type.in_((DagRunType.BACKFILL_JOB, DagRunType.SCHEDULED)),
            )
            .group_by(DagRun.dag_id)
            .subquery()
        )
        query = select(DagRun).where(
            DagRun.dag_id == last_automated_runs_subq.c.dag_id,
            DagRun.logical_date == last_automated_runs_subq.c.max_logical_date,
        )
    return query.options(
        load_only(
            DagRun.dag_id,
            DagRun.logical_date,
            DagRun.data_interval_start,
            DagRun.data_interval_end,
        )
    )


class _RunInfo(NamedTuple):
    latest_runs: dict[str, DagRun]
    num_active_runs: dict[str, int]

    @classmethod
    def calculate(cls, dags: dict[str, MaybeSerializedDAG], *, session: Session) -> Self:
        """
        Query the the run counts from the db.

        :param dags: dict of dags to query
        """
        # Skip these queries entirely if no DAGs can be scheduled to save time.
        if not any(dag.timetable.can_be_scheduled for dag in dags.values()):
            return cls({}, {})

        latest_runs = {run.dag_id: run for run in session.scalars(_get_latest_runs_stmt(dag_ids=dags.keys()))}
        active_run_counts = DagRun.active_runs_of_dags(
            dag_ids=dags.keys(),
            exclude_backfill=True,
            session=session,
        )

        return cls(latest_runs, active_run_counts)


def _update_dag_tags(tag_names: set[str], dm: DagModel, *, session: Session) -> None:
    orm_tags = {t.name: t for t in dm.tags}
    for name, orm_tag in orm_tags.items():
        if name not in tag_names:
            session.delete(orm_tag)
    dm.tags.extend(DagTag(name=name, dag_id=dm.dag_id) for name in tag_names.difference(orm_tags))


def _update_dag_owner_links(dag_owner_links: dict[str, str], dm: DagModel, *, session: Session) -> None:
    orm_dag_owner_attributes = {obj.owner: obj for obj in dm.dag_owner_links}
    for owner, obj in orm_dag_owner_attributes.items():
        try:
            link = dag_owner_links[owner]
        except KeyError:
            session.delete(obj)
        else:
            if obj.link != link:
                obj.link = link
    dm.dag_owner_links.extend(
        DagOwnerAttributes(dag_id=dm.dag_id, owner=owner, link=link)
        for owner, link in dag_owner_links.items()
        if owner not in orm_dag_owner_attributes
    )


def _serialize_dag_capturing_errors(dag: MaybeSerializedDAG, session: Session, processor_subdir: str | None):
    """
    Try to serialize the dag to the DB, but make a note of any errors.

    We can't place them directly in import_errors, as this may be retried, and work the next time
    """
    from airflow import settings
    from airflow.configuration import conf
    from airflow.models.dagcode import DagCode
    from airflow.models.serialized_dag import SerializedDagModel

    try:
        # We can't use bulk_write_to_db as we want to capture each error individually
        dag_was_updated = SerializedDagModel.write_dag(
            dag,
            min_update_interval=settings.MIN_SERIALIZED_DAG_UPDATE_INTERVAL,
            session=session,
            processor_subdir=processor_subdir,
        )
        if dag_was_updated:
            _sync_dag_perms(dag, session=session)
        else:
            # Check and update DagCode
            DagCode.update_source_code(dag.dag_id, dag.fileloc)
<<<<<<< HEAD

=======
>>>>>>> 904a94a3
        return []
    except OperationalError:
        raise
    except Exception:
        log.exception("Failed to write serialized DAG dag_id=%s fileloc=%s", dag.dag_id, dag.fileloc)
        dagbag_import_error_traceback_depth = conf.getint("core", "dagbag_import_error_traceback_depth")
        return [(dag.fileloc, traceback.format_exc(limit=-dagbag_import_error_traceback_depth))]


def _sync_dag_perms(dag: MaybeSerializedDAG, session: Session):
    """Sync DAG specific permissions."""
    dag_id = dag.dag_id

    log.debug("Syncing DAG permissions: %s to the DB", dag_id)
    from airflow.www.security_appless import ApplessAirflowSecurityManager

    security_manager = ApplessAirflowSecurityManager(session=session)
    security_manager.sync_perm_for_dag(dag_id, dag.access_control)


def _update_dag_warnings(
    dag_ids: list[str], warnings: set[DagWarning], warning_types: tuple[DagWarningType], session: Session
):
    from airflow.models.dagwarning import DagWarning

    stored_warnings = set(
        session.scalars(
            select(DagWarning).where(
                DagWarning.dag_id.in_(dag_ids),
                DagWarning.warning_type.in_(warning_types),
            )
        )
    )

    for warning_to_delete in stored_warnings - warnings:
        session.delete(warning_to_delete)

    for warning_to_add in warnings:
        session.merge(warning_to_add)


def _update_import_errors(
    files_parsed: set[str], import_errors: dict[str, str], processor_subdir: str | None, session: Session
):
    from airflow.listeners.listener import get_listener_manager

    # We can remove anything from files parsed in this batch that doesn't have an error. We need to remove old
    # errors (i.e. from files that are removed) separately

    session.execute(delete(ParseImportError).where(ParseImportError.filename.in_(list(files_parsed))))

    query = select(ParseImportError.filename).where(ParseImportError.processor_subdir == processor_subdir)
    existing_import_error_files = set(session.scalars(query))

    # Add the errors of the processed files
    for filename, stacktrace in import_errors.items():
        if filename in existing_import_error_files:
            session.query(ParseImportError).where(ParseImportError.filename == filename).update(
                {"filename": filename, "timestamp": utcnow(), "stacktrace": stacktrace},
            )
            # sending notification when an existing dag import error occurs
            get_listener_manager().hook.on_existing_dag_import_error(filename=filename, stacktrace=stacktrace)
        else:
            session.add(
                ParseImportError(
                    filename=filename,
                    timestamp=utcnow(),
                    stacktrace=stacktrace,
                    processor_subdir=processor_subdir,
                )
            )
            # sending notification when a new dag import error occurs
            get_listener_manager().hook.on_new_dag_import_error(filename=filename, stacktrace=stacktrace)
        session.query(DagModel).filter(DagModel.fileloc == filename).update({"has_import_errors": True})


def update_dag_parsing_results_in_db(
    dags: Collection[MaybeSerializedDAG],
    import_errors: dict[str, str],
    processor_subdir: str | None,
    warnings: set[DagWarning],
    session: Session,
    *,
    warning_types: tuple[DagWarningType] = (DagWarningType.NONEXISTENT_POOL,),
):
    """
    Update everything to do with DAG parsing in the DB.

    This function will create or update rows in the following tables:

    - DagModel (`dag` table), DagTag, DagCode and DagVersion
    - SerializedDagModel (`serialized_dag` table)
    - ParseImportError (including with any errors as a result of serialization, not just parsing)
    - DagWarning
    - DAG Permissions

    This function will not remove any rows for dags not passed in. It will remove parse errors and warnings
    from dags/dag files that are passed in. In order words, if a DAG is passed in with a fileloc of `a.py`
    then all warnings and errors related to this file will be removed.

    ``import_errors`` will be updated in place with an new errors
    """
    # Retry 'DAG.bulk_write_to_db' & 'SerializedDagModel.bulk_sync_to_db' in case
    # of any Operational Errors
    # In case of failures, provide_session handles rollback
    for attempt in run_with_db_retries(logger=log):
        with attempt:
            serialize_errors = []
            log.debug(
                "Running dagbag.bulk_write_to_db with retries. Try %d of %d",
                attempt.retry_state.attempt_number,
                MAX_DB_RETRIES,
            )
            log.debug("Calling the DAG.bulk_sync_to_db method")
            try:
                DAG.bulk_write_to_db(dags, processor_subdir=processor_subdir, session=session)
                # Write Serialized DAGs to DB, capturing errors
                # Write Serialized DAGs to DB, capturing errors
                for dag in dags:
                    serialize_errors.extend(_serialize_dag_capturing_errors(dag, session, processor_subdir))
            except OperationalError:
                session.rollback()
                raise
            # Only now we are "complete" do we update import_errors - don't want to record errors from
            # previous failed attempts
            import_errors.update(dict(serialize_errors))

    # Record import errors into the ORM - we don't retry on this one as it's not as critical that it works
    try:
        # TODO: This won't clear errors for files that exist that no longer contain DAGs. Do we need to pass
        # in the list of file parsed?

        good_dag_filelocs = {dag.fileloc for dag in dags if dag.fileloc not in import_errors}
        _update_import_errors(
            files_parsed=good_dag_filelocs,
            import_errors=import_errors,
            processor_subdir=processor_subdir,
            session=session,
        )
    except Exception:
        log.exception("Error logging import errors!")

    # Record DAG warnings in the metadatabase.
    try:
        _update_dag_warnings([dag.dag_id for dag in dags], warnings, warning_types, session)
    except Exception:
        log.exception("Error logging DAG warnings.")

    session.flush()


class DagModelOperation(NamedTuple):
    """Collect DAG objects and perform database operations for them."""

    dags: dict[str, MaybeSerializedDAG]

    def find_orm_dags(self, *, session: Session) -> dict[str, DagModel]:
        """Find existing DagModel objects from DAG objects."""
        stmt = (
            select(DagModel)
            .options(joinedload(DagModel.tags, innerjoin=False))
            .where(DagModel.dag_id.in_(self.dags))
            .options(joinedload(DagModel.schedule_asset_references))
            .options(joinedload(DagModel.schedule_asset_alias_references))
            .options(joinedload(DagModel.task_outlet_asset_references))
        )
        stmt = with_row_locks(stmt, of=DagModel, session=session)
        return {dm.dag_id: dm for dm in session.scalars(stmt).unique()}

    def add_dags(self, *, session: Session) -> dict[str, DagModel]:
        orm_dags = self.find_orm_dags(session=session)
        orm_dags.update(
            (model.dag_id, model)
            for model in _create_orm_dags(
                (dag for dag_id, dag in self.dags.items() if dag_id not in orm_dags),
                session=session,
            )
        )
        return orm_dags

    def update_dags(
        self,
        orm_dags: dict[str, DagModel],
        *,
        processor_subdir: str | None = None,
        session: Session,
    ) -> None:
        from airflow.configuration import conf

        # we exclude backfill from active run counts since their concurrency is separate
        run_info = _RunInfo.calculate(
            dags=self.dags,
            session=session,
        )

        for dag_id, dm in sorted(orm_dags.items()):
            dag = self.dags[dag_id]
            dm.fileloc = dag.fileloc
            dm.owners = dag.owner
            dm.is_active = True
            dm.has_import_errors = False
            dm.last_parsed_time = utcnow()
            dm.default_view = dag.default_view or conf.get("webserver", "dag_default_view").lower()
            if hasattr(dag, "_dag_display_property_value"):
                dm._dag_display_property_value = dag._dag_display_property_value
            elif dag.dag_display_name != dag.dag_id:
                dm._dag_display_property_value = dag.dag_display_name
            dm.description = dag.description

            # These "is not None" checks are because with a LazySerializedDag object where the user hasn't
            # specified an explicit value, we don't get the default values from the config in the lazy
            # serialized ver
            # we just
            if dag.max_active_tasks is not None:
                dm.max_active_tasks = dag.max_active_tasks
            elif dag.max_active_tasks is None and dm.max_active_tasks is None:
                dm.max_active_tasks = conf.getint("core", "max_active_tasks_per_dag")

            if dag.max_active_runs is not None:
                dm.max_active_runs = dag.max_active_runs
            elif dag.max_active_runs is None and dm.max_active_runs is None:
                dm.max_active_runs = conf.getint("core", "max_active_runs_per_dag")

            if dag.max_consecutive_failed_dag_runs is not None:
                dm.max_consecutive_failed_dag_runs = dag.max_consecutive_failed_dag_runs
            elif dag.max_consecutive_failed_dag_runs is None and dm.max_consecutive_failed_dag_runs is None:
                dm.max_consecutive_failed_dag_runs = conf.getint(
                    "core", "max_consecutive_failed_dag_runs_per_dag"
                )

            if hasattr(dag, "has_task_concurrency_limits"):
                dm.has_task_concurrency_limits = dag.has_task_concurrency_limits
            else:
                dm.has_task_concurrency_limits = any(
                    t.max_active_tis_per_dag is not None or t.max_active_tis_per_dagrun is not None
                    for t in dag.tasks
                )
            dm.timetable_summary = dag.timetable.summary
            dm.timetable_description = dag.timetable.description
            dm.asset_expression = dag.timetable.asset_condition.as_expression()
            dm.processor_subdir = processor_subdir

            last_automated_run: DagRun | None = run_info.latest_runs.get(dag.dag_id)
            if last_automated_run is None:
                last_automated_data_interval = None
            else:
                last_automated_data_interval = dag.get_run_data_interval(last_automated_run)
            if run_info.num_active_runs.get(dag.dag_id, 0) >= dm.max_active_runs:
                dm.next_dagrun_create_after = None
            else:
                dm.calculate_dagrun_date_fields(dag, last_automated_data_interval)  # type: ignore[arg-type]

            if not dag.timetable.asset_condition:
                dm.schedule_asset_references = []
                dm.schedule_asset_alias_references = []
            # FIXME: STORE NEW REFERENCES.

            if dag.tags:
                _update_dag_tags(set(dag.tags), dm, session=session)
            else:  # Optimization: no references at all, just clear everything.
                dm.tags = []
            if dag.owner_links:
                _update_dag_owner_links(dag.owner_links, dm, session=session)
            else:  # Optimization: no references at all, just clear everything.
                dm.dag_owner_links = []


def _find_all_assets(dags: Iterable[MaybeSerializedDAG]) -> Iterator[Asset]:
    for dag in dags:
        for _, asset in dag.timetable.asset_condition.iter_assets():
            yield asset
        for _, alias in dag.get_task_assets(of_type=Asset):
            yield alias


def _find_all_asset_aliases(dags: Iterable[MaybeSerializedDAG]) -> Iterator[AssetAlias]:
    for dag in dags:
        for _, alias in dag.timetable.asset_condition.iter_asset_aliases():
            yield alias
        for _, alias in dag.get_task_assets(of_type=AssetAlias):
            yield alias


def _find_active_assets(name_uri_assets, session: Session):
    active_dags = {
        dm.dag_id
        for dm in session.scalars(select(DagModel).where(DagModel.is_active).where(~DagModel.is_paused))
    }

    return set(
        session.execute(
            select(
                AssetModel.name,
                AssetModel.uri,
            ).where(
                tuple_(AssetModel.name, AssetModel.uri).in_(name_uri_assets),
                exists(
                    select(1).where(
                        and_(
                            AssetActive.name == AssetModel.name,
                            AssetActive.uri == AssetModel.uri,
                        ),
                    )
                ),
                exists(
                    select(1).where(
                        and_(
                            DagScheduleAssetReference.asset_id == AssetModel.id,
                            DagScheduleAssetReference.dag_id.in_(active_dags),
                        )
                    )
                ),
            )
        )
    )


class AssetModelOperation(NamedTuple):
    """Collect asset/alias objects from DAGs and perform database operations for them."""

    schedule_asset_references: dict[str, list[Asset]]
    schedule_asset_alias_references: dict[str, list[AssetAlias]]
    outlet_references: dict[str, list[tuple[str, Asset]]]
    assets: dict[tuple[str, str], Asset]
    asset_aliases: dict[str, AssetAlias]

    @classmethod
    def collect(cls, dags: dict[str, MaybeSerializedDAG]) -> Self:
        coll = cls(
            schedule_asset_references={
                dag_id: [asset for _, asset in dag.timetable.asset_condition.iter_assets()]
                for dag_id, dag in dags.items()
            },
            schedule_asset_alias_references={
                dag_id: [alias for _, alias in dag.timetable.asset_condition.iter_asset_aliases()]
                for dag_id, dag in dags.items()
            },
            outlet_references={
                dag_id: list(dag.get_task_assets(inlets=False, outlets=True)) for dag_id, dag in dags.items()
            },
            assets={(asset.name, asset.uri): asset for asset in _find_all_assets(dags.values())},
            asset_aliases={alias.name: alias for alias in _find_all_asset_aliases(dags.values())},
        )
        return coll

    def add_assets(self, *, session: Session) -> dict[tuple[str, str], AssetModel]:
        # Optimization: skip all database calls if no assets were collected.
        if not self.assets:
            return {}
        orm_assets: dict[tuple[str, str], AssetModel] = {
            (am.name, am.uri): am
            for am in session.scalars(
                select(AssetModel).where(tuple_(AssetModel.name, AssetModel.uri).in_(self.assets))
            )
        }
        orm_assets.update(
            ((model.name, model.uri), model)
            for model in asset_manager.create_assets(
                [asset for name_uri, asset in self.assets.items() if name_uri not in orm_assets],
                session=session,
            )
        )
        return orm_assets

    def add_asset_aliases(self, *, session: Session) -> dict[str, AssetAliasModel]:
        # Optimization: skip all database calls if no asset aliases were collected.
        if not self.asset_aliases:
            return {}
        orm_aliases: dict[str, AssetAliasModel] = {
            da.name: da
            for da in session.scalars(
                select(AssetAliasModel).where(AssetAliasModel.name.in_(self.asset_aliases))
            )
        }
        orm_aliases.update(
            (model.name, model)
            for model in asset_manager.create_asset_aliases(
                [alias for name, alias in self.asset_aliases.items() if name not in orm_aliases],
                session=session,
            )
        )
        return orm_aliases

    def add_dag_asset_references(
        self,
        dags: dict[str, DagModel],
        assets: dict[tuple[str, str], AssetModel],
        *,
        session: Session,
    ) -> None:
        # Optimization: No assets means there are no references to update.
        if not assets:
            return
        for dag_id, references in self.schedule_asset_references.items():
            # Optimization: no references at all; this is faster than repeated delete().
            if not references:
                dags[dag_id].schedule_asset_references = []
                continue
            referenced_asset_ids = {asset.id for asset in (assets[r.name, r.uri] for r in references)}
            orm_refs = {r.asset_id: r for r in dags[dag_id].schedule_asset_references}
            for asset_id, ref in orm_refs.items():
                if asset_id not in referenced_asset_ids:
                    session.delete(ref)
            session.bulk_save_objects(
                DagScheduleAssetReference(asset_id=asset_id, dag_id=dag_id)
                for asset_id in referenced_asset_ids
                if asset_id not in orm_refs
            )

    def add_dag_asset_alias_references(
        self,
        dags: dict[str, DagModel],
        aliases: dict[str, AssetAliasModel],
        *,
        session: Session,
    ) -> None:
        # Optimization: No aliases means there are no references to update.
        if not aliases:
            return
        for dag_id, references in self.schedule_asset_alias_references.items():
            # Optimization: no references at all; this is faster than repeated delete().
            if not references:
                dags[dag_id].schedule_asset_alias_references = []
                continue
            referenced_alias_ids = {alias.id for alias in (aliases[r.name] for r in references)}
            orm_refs = {a.alias_id: a for a in dags[dag_id].schedule_asset_alias_references}
            for alias_id, ref in orm_refs.items():
                if alias_id not in referenced_alias_ids:
                    session.delete(ref)
            session.bulk_save_objects(
                DagScheduleAssetAliasReference(alias_id=alias_id, dag_id=dag_id)
                for alias_id in referenced_alias_ids
                if alias_id not in orm_refs
            )

    def add_task_asset_references(
        self,
        dags: dict[str, DagModel],
        assets: dict[tuple[str, str], AssetModel],
        *,
        session: Session,
    ) -> None:
        # Optimization: No assets means there are no references to update.
        if not assets:
            return
        for dag_id, references in self.outlet_references.items():
            # Optimization: no references at all; this is faster than repeated delete().
            if not references:
                dags[dag_id].task_outlet_asset_references = []
                continue
            referenced_outlets = {
                (task_id, asset.id)
                for task_id, asset in ((task_id, assets[d.name, d.uri]) for task_id, d in references)
            }
            orm_refs = {(r.task_id, r.asset_id): r for r in dags[dag_id].task_outlet_asset_references}
            for key, ref in orm_refs.items():
                if key not in referenced_outlets:
                    session.delete(ref)
            session.bulk_save_objects(
                TaskOutletAssetReference(asset_id=asset_id, dag_id=dag_id, task_id=task_id)
                for task_id, asset_id in referenced_outlets
                if (task_id, asset_id) not in orm_refs
            )

    def add_asset_trigger_references(
        self, assets: dict[tuple[str, str], AssetModel], *, session: Session
    ) -> None:
        # Update references from assets being used
        refs_to_add: dict[tuple[str, str], set[str]] = {}
        refs_to_remove: dict[tuple[str, str], set[str]] = {}
        triggers: dict[str, BaseTrigger] = {}

        # Optimization: if no asset collected, skip fetching active assets
        active_assets = _find_active_assets(self.assets.keys(), session=session) if self.assets else {}

        for name_uri, asset in self.assets.items():
            # If the asset belong to a DAG not active or paused, consider there is no watcher associated to it
            asset_watchers = asset.watchers if name_uri in active_assets else []
            trigger_repr_to_trigger_dict: dict[str, BaseTrigger] = {
                repr(trigger): trigger for trigger in asset_watchers
            }
            triggers.update(trigger_repr_to_trigger_dict)
            trigger_repr_from_asset: set[str] = set(trigger_repr_to_trigger_dict.keys())

            asset_model = assets[name_uri]
            trigger_repr_from_asset_model: set[str] = {
                BaseTrigger.repr(trigger.classpath, trigger.kwargs) for trigger in asset_model.triggers
            }

            # Optimization: no diff between the DB and DAG definitions, no update needed
            if trigger_repr_from_asset == trigger_repr_from_asset_model:
                continue

            diff_to_add = trigger_repr_from_asset - trigger_repr_from_asset_model
            diff_to_remove = trigger_repr_from_asset_model - trigger_repr_from_asset
            if diff_to_add:
                refs_to_add[name_uri] = diff_to_add
            if diff_to_remove:
                refs_to_remove[name_uri] = diff_to_remove

        if refs_to_add:
            all_trigger_reprs: set[str] = {
                trigger_repr for trigger_reprs in refs_to_add.values() for trigger_repr in trigger_reprs
            }

            all_trigger_keys: set[tuple[str, str]] = {
                self._encrypt_trigger_kwargs(triggers[trigger_repr])
                for trigger_reprs in refs_to_add.values()
                for trigger_repr in trigger_reprs
            }
            orm_triggers: dict[str, Trigger] = {
                BaseTrigger.repr(trigger.classpath, trigger.kwargs): trigger
                for trigger in session.scalars(
                    select(Trigger).where(
                        tuple_(Trigger.classpath, Trigger.encrypted_kwargs).in_(all_trigger_keys)
                    )
                )
            }

            # Create new triggers
            new_trigger_models = [
                trigger
                for trigger in [
                    Trigger.from_object(triggers[trigger_repr])
                    for trigger_repr in all_trigger_reprs
                    if trigger_repr not in orm_triggers
                ]
            ]
            session.add_all(new_trigger_models)
            orm_triggers.update(
                (BaseTrigger.repr(trigger.classpath, trigger.kwargs), trigger)
                for trigger in new_trigger_models
            )

            # Add new references
            for name_uri, trigger_reprs in refs_to_add.items():
                asset_model = assets[name_uri]
                asset_model.triggers.extend(
                    [orm_triggers.get(trigger_repr) for trigger_repr in trigger_reprs]
                )

        if refs_to_remove:
            # Remove old references
            for name_uri, trigger_reprs in refs_to_remove.items():
                asset_model = assets[name_uri]
                asset_model.triggers = [
                    trigger
                    for trigger in asset_model.triggers
                    if BaseTrigger.repr(trigger.classpath, trigger.kwargs) not in trigger_reprs
                ]

        # Remove references from assets no longer used
        orphan_assets = session.scalars(
            select(AssetModel).filter(~AssetModel.consuming_dags.any()).filter(AssetModel.triggers.any())
        )
        for asset_model in orphan_assets:
            if (asset_model.name, asset_model.uri) not in self.assets:
                asset_model.triggers = []

    @staticmethod
    def _encrypt_trigger_kwargs(trigger: BaseTrigger) -> tuple[str, str]:
        classpath, kwargs = trigger.serialize()
        return classpath, Trigger.encrypt_kwargs(kwargs)<|MERGE_RESOLUTION|>--- conflicted
+++ resolved
@@ -193,10 +193,7 @@
         else:
             # Check and update DagCode
             DagCode.update_source_code(dag.dag_id, dag.fileloc)
-<<<<<<< HEAD
-
-=======
->>>>>>> 904a94a3
+
         return []
     except OperationalError:
         raise
