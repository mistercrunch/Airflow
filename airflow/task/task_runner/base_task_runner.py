#
# Licensed to the Apache Software Foundation (ASF) under one
# or more contributor license agreements.  See the NOTICE file
# distributed with this work for additional information
# regarding copyright ownership.  The ASF licenses this file
# to you under the Apache License, Version 2.0 (the
# "License"); you may not use this file except in compliance
# with the License.  You may obtain a copy of the License at
#
#   http://www.apache.org/licenses/LICENSE-2.0
#
# Unless required by applicable law or agreed to in writing,
# software distributed under the License is distributed on an
# "AS IS" BASIS, WITHOUT WARRANTIES OR CONDITIONS OF ANY
# KIND, either express or implied.  See the License for the
# specific language governing permissions and limitations
# under the License.
"""Base task runner"""
import os
import subprocess
import threading

from airflow.utils.platform import IS_WINDOWS
<<<<<<< HEAD
=======

>>>>>>> bd31d29f
if not IS_WINDOWS:
    from pwd import getpwnam

from tempfile import NamedTemporaryFile
from typing import Optional, Union

from airflow.configuration import conf
from airflow.exceptions import AirflowConfigException
from airflow.models.taskinstance import load_error_file
from airflow.utils.configuration import tmp_configuration_copy
from airflow.utils.log.logging_mixin import LoggingMixin
from airflow.utils.net import get_hostname
from airflow.utils.platform import getuser

PYTHONPATH_VAR = 'PYTHONPATH'


class BaseTaskRunner(LoggingMixin):
    """
    Runs Airflow task instances by invoking the `airflow tasks run` command with raw
    mode enabled in a subprocess.

    :param local_task_job: The local task job associated with running the
        associated task instance.
    :type local_task_job: airflow.jobs.local_task_job.LocalTaskJob
    """

    def __init__(self, local_task_job):
        # Pass task instance context into log handlers to setup the logger.
        super().__init__(local_task_job.task_instance)
        self._task_instance = local_task_job.task_instance

        popen_prepend = []
        if self._task_instance.run_as_user:
            self.run_as_user = self._task_instance.run_as_user
        else:
            try:
                self.run_as_user = conf.get('core', 'default_impersonation')
            except AirflowConfigException:
                self.run_as_user = None

        # Add sudo commands to change user if we need to. Needed to handle SubDagOperator
        # case using a SequentialExecutor.
        self.log.debug("Planning to run as the %s user", self.run_as_user)
        if self.run_as_user and (self.run_as_user != getuser()):
            # We want to include any environment variables now, as we won't
            # want to have to specify them in the sudo call - they would show
            # up in `ps` that way! And run commands now, as the other user
            # might not be able to run the cmds to get credentials
            cfg_path = tmp_configuration_copy(chmod=0o600, include_env=True, include_cmds=True)

            # Give ownership of file to user; only they can read and write
            subprocess.call(['sudo', 'chown', self.run_as_user, cfg_path], close_fds=True)

            # propagate PYTHONPATH environment variable
            pythonpath_value = os.environ.get(PYTHONPATH_VAR, '')
            popen_prepend = ['sudo', '-E', '-H', '-u', self.run_as_user]

            if pythonpath_value:
                popen_prepend.append(f'{PYTHONPATH_VAR}={pythonpath_value}')

        else:
            # Always provide a copy of the configuration file settings. Since
            # we are running as the same user, and can pass through environment
            # variables then we don't need to include those in the config copy
            # - the runner can read/execute those values as it needs
            cfg_path = tmp_configuration_copy(chmod=0o600, include_env=False, include_cmds=False)

        self._error_file = NamedTemporaryFile(delete=True)
        if self.run_as_user:
            try:
                os.chown(self._error_file.name, getpwnam(self.run_as_user).pw_uid, -1)
            except KeyError:
                # No user `run_as_user` found
                pass

        self._cfg_path = cfg_path
        self._command = (
            popen_prepend
            + self._task_instance.command_as_list(
                raw=True,
                pickle_id=local_task_job.pickle_id,
                mark_success=local_task_job.mark_success,
                job_id=local_task_job.id,
                pool=local_task_job.pool,
                cfg_path=cfg_path,
            )
            + ["--error-file", self._error_file.name]
        )
        self.process = None

    def deserialize_run_error(self) -> Optional[Union[str, Exception]]:
        """Return task runtime error if its written to provided error file."""
        return load_error_file(self._error_file)

    def _read_task_logs(self, stream):
        while True:
            line = stream.readline()
            if isinstance(line, bytes):
                line = line.decode('utf-8')
            if not line:
                break
            self.log.info(
                'Job %s: Subtask %s %s',
                self._task_instance.job_id,
                self._task_instance.task_id,
                line.rstrip('\n'),
            )

    def run_command(self, run_with=None):
        """
        Run the task command.

        :param run_with: list of tokens to run the task command with e.g. ``['bash', '-c']``
        :type run_with: list
        :return: the process that was run
        :rtype: subprocess.Popen
        """
        run_with = run_with or []
        full_cmd = run_with + self._command

        self.log.info("Running on host: %s", get_hostname())
        self.log.info('Running: %s', full_cmd)

        if IS_WINDOWS:
            proc = subprocess.Popen(
                full_cmd,
                stdout=subprocess.PIPE,
                stderr=subprocess.STDOUT,
                universal_newlines=True,
                close_fds=True,
                env=os.environ.copy(),
            )
        else:
            proc = subprocess.Popen(
                full_cmd,
                stdout=subprocess.PIPE,
                stderr=subprocess.STDOUT,
                universal_newlines=True,
                close_fds=True,
                env=os.environ.copy(),
                preexec_fn=os.setsid,
            )

        # Start daemon thread to read subprocess logging output
        log_reader = threading.Thread(
            target=self._read_task_logs,
            args=(proc.stdout,),
        )
        log_reader.daemon = True
        log_reader.start()
        return proc

    def start(self):
        """Start running the task instance in a subprocess."""
        raise NotImplementedError()

    def return_code(self) -> Optional[int]:
        """
        :return: The return code associated with running the task instance or
            None if the task is not yet done.
        :rtype: int
        """
        raise NotImplementedError()

    def terminate(self) -> None:
        """Force kill the running task instance."""
        raise NotImplementedError()

    def on_finish(self) -> None:
        """A callback that should be called when this is done running."""
        if self._cfg_path and os.path.isfile(self._cfg_path):
            if self.run_as_user:
                subprocess.call(['sudo', 'rm', self._cfg_path], close_fds=True)
            else:
                os.remove(self._cfg_path)
        try:
            self._error_file.close()
        except FileNotFoundError:
            # The subprocess has deleted this file before we do
            # so we ignore
            pass<|MERGE_RESOLUTION|>--- conflicted
+++ resolved
@@ -21,10 +21,7 @@
 import threading
 
 from airflow.utils.platform import IS_WINDOWS
-<<<<<<< HEAD
-=======
-
->>>>>>> bd31d29f
+
 if not IS_WINDOWS:
     from pwd import getpwnam
 
