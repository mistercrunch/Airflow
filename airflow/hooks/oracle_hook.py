--- conflicted
+++ resolved
@@ -46,11 +46,7 @@
         :param dsn: the host address for the Oracle server
         :param service_name: the db_unique_name of the database
               that you are connecting to (CONNECT_DATA part of TNS)
-<<<<<<< HEAD
-        
-=======
-
->>>>>>> 5b76051c
+
         You can set these parameters in the extra fields of your connection
         as in ``{ "dsn":"some.host.address" , "service_name":"some.service.name" }``
         see more param detail in
