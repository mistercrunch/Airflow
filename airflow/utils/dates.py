#
# Licensed to the Apache Software Foundation (ASF) under one
# or more contributor license agreements.  See the NOTICE file
# distributed with this work for additional information
# regarding copyright ownership.  The ASF licenses this file
# to you under the Apache License, Version 2.0 (the
# "License"); you may not use this file except in compliance
# with the License.  You may obtain a copy of the License at
#
#   http://www.apache.org/licenses/LICENSE-2.0
#
# Unless required by applicable law or agreed to in writing,
# software distributed under the License is distributed on an
# "AS IS" BASIS, WITHOUT WARRANTIES OR CONDITIONS OF ANY
# KIND, either express or implied.  See the License for the
# specific language governing permissions and limitations
# under the License.

from datetime import datetime, timedelta
<<<<<<< HEAD
from dateutil.relativedelta import relativedelta  # noqa: F401 for doctest
import six
=======
from typing import Dict, List, Optional, Union
>>>>>>> d25854dd

from croniter import croniter
from dateutil.relativedelta import relativedelta  # for doctest

<<<<<<< HEAD
cron_presets = {
=======
from airflow.utils import timezone

cron_presets: Dict[str, str] = {
>>>>>>> d25854dd
    '@hourly': '0 * * * *',
    '@daily': '0 0 * * *',
    '@weekly': '0 0 * * 0',
    '@monthly': '0 0 1 * *',
    '@quarterly': '0 0 1 */3 *',
    '@yearly': '0 0 1 1 *',
}


<<<<<<< HEAD
def date_range(start_date, end_date=None, num=None, delta=None):
=======
def date_range(
    start_date: datetime,
    end_date: Optional[datetime] = None,
    num: Optional[int] = None,
    delta: Optional[Union[str, timedelta, relativedelta]] = None,
) -> List[datetime]:
>>>>>>> d25854dd
    """
    Get a set of dates as a list based on a start, end and delta, delta
    can be something that can be added to `datetime.datetime`
    or a cron expression as a `str`

    .. code-block:: python

        date_range(datetime(2016, 1, 1), datetime(2016, 1, 3), delta=timedelta(1))
            [datetime.datetime(2016, 1, 1, 0, 0), datetime.datetime(2016, 1, 2, 0, 0),
            datetime.datetime(2016, 1, 3, 0, 0)]
        date_range(datetime(2016, 1, 1), datetime(2016, 1, 3), delta='0 0 * * *')
            [datetime.datetime(2016, 1, 1, 0, 0), datetime.datetime(2016, 1, 2, 0, 0),
            datetime.datetime(2016, 1, 3, 0, 0)]
        date_range(datetime(2016, 1, 1), datetime(2016, 3, 3), delta="0 0 0 * *")
            [datetime.datetime(2016, 1, 1, 0, 0), datetime.datetime(2016, 2, 1, 0, 0),
            datetime.datetime(2016, 3, 1, 0, 0)]

    :param start_date: anchor date to start the series from
    :type start_date: datetime.datetime
    :param end_date: right boundary for the date range
    :type end_date: datetime.datetime
    :param num: alternatively to end_date, you can specify the number of
        number of entries you want in the range. This number can be negative,
        output will always be sorted regardless
    :type num: int
<<<<<<< HEAD
=======
    :param delta: step length. It can be datetime.timedelta or cron expression as string
    :type delta: datetime.timedelta or str or dateutil.relativedelta
>>>>>>> d25854dd
    """
    if not delta:
        return []
    if end_date:
        if start_date > end_date:
            raise Exception("Wait. start_date needs to be before end_date")
        if num:
            raise Exception("Wait. Either specify end_date OR num")
    if not end_date and not num:
        end_date = timezone.utcnow()

    delta_iscron = False
    time_zone = start_date.tzinfo

    abs_delta: Union[timedelta, relativedelta]
    if isinstance(delta, str):
        delta_iscron = True
        if timezone.is_localized(start_date):
            start_date = timezone.make_naive(start_date, time_zone)
        cron = croniter(cron_presets.get(delta, delta), start_date)
    elif isinstance(delta, timedelta):
        abs_delta = abs(delta)
    elif isinstance(delta, relativedelta):
        abs_delta = abs(delta)
    else:
        raise Exception("Wait. delta must be either datetime.timedelta or cron expression as str")

    dates = []
    if end_date:
        if timezone.is_naive(start_date) and not timezone.is_naive(end_date):
            end_date = timezone.make_naive(end_date, time_zone)
        while start_date <= end_date:  # type: ignore
            if timezone.is_naive(start_date):
                dates.append(timezone.make_aware(start_date, time_zone))
            else:
                dates.append(start_date)

            if delta_iscron:
                start_date = cron.get_next(datetime)
            else:
                start_date += abs_delta
    else:
        num_entries: int = num  # type: ignore
        for _ in range(abs(num_entries)):
            if timezone.is_naive(start_date):
                dates.append(timezone.make_aware(start_date, time_zone))
            else:
                dates.append(start_date)

            if delta_iscron and num_entries > 0:
                start_date = cron.get_next(datetime)
            elif delta_iscron:
                start_date = cron.get_prev(datetime)
            elif num_entries > 0:
                start_date += abs_delta
            else:
                start_date -= abs_delta

    return sorted(dates)


def round_time(dt, delta, start_date=timezone.make_aware(datetime.min)):
    """
    Returns the datetime of the form start_date + i * delta
    which is closest to dt for any non-negative integer i.
    Note that delta may be a datetime.timedelta or a dateutil.relativedelta
    >>> round_time(datetime(2015, 1, 1, 6), timedelta(days=1))
    datetime.datetime(2015, 1, 1, 0, 0)
    >>> round_time(datetime(2015, 1, 2), relativedelta(months=1))
    datetime.datetime(2015, 1, 1, 0, 0)
    >>> round_time(datetime(2015, 9, 16, 0, 0), timedelta(1), datetime(2015, 9, 14, 0, 0))
    datetime.datetime(2015, 9, 16, 0, 0)
    >>> round_time(datetime(2015, 9, 15, 0, 0), timedelta(1), datetime(2015, 9, 14, 0, 0))
    datetime.datetime(2015, 9, 15, 0, 0)
    >>> round_time(datetime(2015, 9, 14, 0, 0), timedelta(1), datetime(2015, 9, 14, 0, 0))
    datetime.datetime(2015, 9, 14, 0, 0)
    >>> round_time(datetime(2015, 9, 13, 0, 0), timedelta(1), datetime(2015, 9, 14, 0, 0))
    datetime.datetime(2015, 9, 14, 0, 0)
    """
    if isinstance(delta, str):
        # It's cron based, so it's easy
        time_zone = start_date.tzinfo
        start_date = timezone.make_naive(start_date, time_zone)
        cron = croniter(delta, start_date)
        prev = cron.get_prev(datetime)
        if prev == start_date:
            return timezone.make_aware(start_date, time_zone)
        else:
            return timezone.make_aware(prev, time_zone)

    # Ignore the microseconds of dt
    dt -= timedelta(microseconds=dt.microsecond)

    # We are looking for a datetime in the form start_date + i * delta
    # which is as close as possible to dt. Since delta could be a relative
    # delta we don't know its exact length in seconds so we cannot rely on
    # division to find i. Instead we employ a binary search algorithm, first
    # finding an upper and lower limit and then dissecting the interval until
    # we have found the closest match.

    # We first search an upper limit for i for which start_date + upper * delta
    # exceeds dt.
    upper = 1
    while start_date + upper * delta < dt:
        # To speed up finding an upper limit we grow this exponentially by a
        # factor of 2
        upper *= 2

    # Since upper is the first value for which start_date + upper * delta
    # exceeds dt, upper // 2 is below dt and therefore forms a lower limited
    # for the i we are looking for
    lower = upper // 2

    # We now continue to intersect the interval between
    # start_date + lower * delta and start_date + upper * delta
    # until we find the closest value
    while True:
        # Invariant: start + lower * delta < dt <= start + upper * delta
        # If start_date + (lower + 1)*delta exceeds dt, then either lower or
        # lower+1 has to be the solution we are searching for
        if start_date + (lower + 1) * delta >= dt:
            # Check if start_date + (lower + 1)*delta or
            # start_date + lower*delta is closer to dt and return the solution
            if (start_date + (lower + 1) * delta) - dt <= dt - (start_date + lower * delta):
                return start_date + (lower + 1) * delta
            else:
                return start_date + lower * delta

        # We intersect the interval and either replace the lower or upper
        # limit with the candidate
        candidate = lower + (upper - lower) // 2
        if start_date + candidate * delta >= dt:
            upper = candidate
        else:
            lower = candidate

    # in the special case when start_date > dt the search for upper will
    # immediately stop for upper == 1 which results in lower = upper // 2 = 0
    # and this function returns start_date.


def infer_time_unit(time_seconds_arr):
    """
    Determine the most appropriate time unit for an array of time durations
    specified in seconds.
    e.g. 5400 seconds => 'minutes', 36000 seconds => 'hours'
    """
    if len(time_seconds_arr) == 0:
        return 'hours'
    max_time_seconds = max(time_seconds_arr)
    if max_time_seconds <= 60 * 2:
        return 'seconds'
    elif max_time_seconds <= 60 * 60 * 2:
        return 'minutes'
    elif max_time_seconds <= 24 * 60 * 60 * 2:
        return 'hours'
    else:
        return 'days'


def scale_time_units(time_seconds_arr, unit):
    """Convert an array of time durations in seconds to the specified time unit."""
    if unit == 'minutes':
<<<<<<< HEAD
        return list(map(lambda x: x * 1.0 / 60, time_seconds_arr))
    elif unit == 'hours':
        return list(map(lambda x: x * 1.0 / (60 * 60), time_seconds_arr))
    elif unit == 'days':
        return list(map(lambda x: x * 1.0 / (24 * 60 * 60), time_seconds_arr))
=======
        return list(map(lambda x: x / 60, time_seconds_arr))
    elif unit == 'hours':
        return list(map(lambda x: x / (60 * 60), time_seconds_arr))
    elif unit == 'days':
        return list(map(lambda x: x / (24 * 60 * 60), time_seconds_arr))
>>>>>>> d25854dd
    return time_seconds_arr


def days_ago(n, hour=0, minute=0, second=0, microsecond=0):
    """
    Get a datetime object representing `n` days ago. By default the time is
    set to midnight.
    """
    today = timezone.utcnow().replace(hour=hour, minute=minute, second=second, microsecond=microsecond)
    return today - timedelta(days=n)


def parse_execution_date(execution_date_str):
    """Parse execution date string to datetime object."""
    return timezone.parse(execution_date_str)<|MERGE_RESOLUTION|>--- conflicted
+++ resolved
@@ -17,23 +17,14 @@
 # under the License.
 
 from datetime import datetime, timedelta
-<<<<<<< HEAD
-from dateutil.relativedelta import relativedelta  # noqa: F401 for doctest
-import six
-=======
 from typing import Dict, List, Optional, Union
->>>>>>> d25854dd
 
 from croniter import croniter
 from dateutil.relativedelta import relativedelta  # for doctest
 
-<<<<<<< HEAD
-cron_presets = {
-=======
 from airflow.utils import timezone
 
 cron_presets: Dict[str, str] = {
->>>>>>> d25854dd
     '@hourly': '0 * * * *',
     '@daily': '0 0 * * *',
     '@weekly': '0 0 * * 0',
@@ -43,16 +34,12 @@
 }
 
 
-<<<<<<< HEAD
-def date_range(start_date, end_date=None, num=None, delta=None):
-=======
 def date_range(
     start_date: datetime,
     end_date: Optional[datetime] = None,
     num: Optional[int] = None,
     delta: Optional[Union[str, timedelta, relativedelta]] = None,
 ) -> List[datetime]:
->>>>>>> d25854dd
     """
     Get a set of dates as a list based on a start, end and delta, delta
     can be something that can be added to `datetime.datetime`
@@ -78,11 +65,8 @@
         number of entries you want in the range. This number can be negative,
         output will always be sorted regardless
     :type num: int
-<<<<<<< HEAD
-=======
     :param delta: step length. It can be datetime.timedelta or cron expression as string
     :type delta: datetime.timedelta or str or dateutil.relativedelta
->>>>>>> d25854dd
     """
     if not delta:
         return []
@@ -246,19 +230,11 @@
 def scale_time_units(time_seconds_arr, unit):
     """Convert an array of time durations in seconds to the specified time unit."""
     if unit == 'minutes':
-<<<<<<< HEAD
-        return list(map(lambda x: x * 1.0 / 60, time_seconds_arr))
-    elif unit == 'hours':
-        return list(map(lambda x: x * 1.0 / (60 * 60), time_seconds_arr))
-    elif unit == 'days':
-        return list(map(lambda x: x * 1.0 / (24 * 60 * 60), time_seconds_arr))
-=======
         return list(map(lambda x: x / 60, time_seconds_arr))
     elif unit == 'hours':
         return list(map(lambda x: x / (60 * 60), time_seconds_arr))
     elif unit == 'days':
         return list(map(lambda x: x / (24 * 60 * 60), time_seconds_arr))
->>>>>>> d25854dd
     return time_seconds_arr
 
 
