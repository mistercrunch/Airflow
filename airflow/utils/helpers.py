--- conflicted
+++ resolved
@@ -148,7 +148,6 @@
         up_task.set_downstream(down_task)
 
 
-<<<<<<< HEAD
 def popen_and_tail(cmd, shell=False, bufsize=512, env=None, verbose=True):
     '''
     Run a command in subprocess, being able to tail stdout and stderr at the
@@ -209,7 +208,8 @@
         yield 0, return_code
 
     return sp, tail
-=======
+
+
 def pprinttable(rows):
     """Returns a pretty ascii table from tuples
 
@@ -248,5 +248,4 @@
     for line in rows:
         s += pattern % tuple(f(t) for t in line) + '\n'
     s += separator + '\n'
-    return s
->>>>>>> c3614d18
+    return s