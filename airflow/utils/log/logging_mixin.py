#
# Licensed to the Apache Software Foundation (ASF) under one
# or more contributor license agreements.  See the NOTICE file
# distributed with this work for additional information
# regarding copyright ownership.  The ASF licenses this file
# to you under the Apache License, Version 2.0 (the
# "License"); you may not use this file except in compliance
# with the License.  You may obtain a copy of the License at
#
#   http://www.apache.org/licenses/LICENSE-2.0
#
# Unless required by applicable law or agreed to in writing,
# software distributed under the License is distributed on an
# "AS IS" BASIS, WITHOUT WARRANTIES OR CONDITIONS OF ANY
# KIND, either express or implied.  See the License for the
# specific language governing permissions and limitations
# under the License.
<<<<<<< HEAD
#
from __future__ import absolute_import
from __future__ import division
from __future__ import print_function
from __future__ import unicode_literals

import re
=======
import abc
>>>>>>> d25854dd
import logging
import re
import sys
from logging import Handler, Logger, StreamHandler

# 7-bit C1 ANSI escape sequences
ANSI_ESCAPE = re.compile(r'\x1B[@-_][0-?]*[ -/]*[@-~]')

# 7-bit C1 ANSI escape sequences
ANSI_ESCAPE = re.compile(r'\x1B[@-_][0-?]*[ -/]*[@-~]')


def remove_escape_codes(text):
    """
    Remove ANSI escapes codes from string. It's used to remove
    "colors" from log messages.
    """
    return ANSI_ESCAPE.sub("", text)


def remove_escape_codes(text: str) -> str:
    """
    Remove ANSI escapes codes from string. It's used to remove
    "colors" from log messages.
    """
    return ANSI_ESCAPE.sub("", text)


class LoggingMixin:
    """Convenience super-class to have a logger configured with the class name"""

    def __init__(self, context=None):
        self._set_context(context)

    @property
    def log(self) -> Logger:
        """Returns a logger."""
        try:
            # FIXME: LoggingMixin should have a default _log field.
            return self._log  # type: ignore
        except AttributeError:
<<<<<<< HEAD
            self._log = logging.getLogger(
                self.__class__.__module__ + '.' + self.__class__.__name__
            )
=======
            self._log = logging.getLogger(self.__class__.__module__ + '.' + self.__class__.__name__)
>>>>>>> d25854dd
            return self._log

    def _set_context(self, context):
        if context is not None:
            set_context(self.log, context)


<<<<<<< HEAD
class StreamLogWriter(object):
    """
    Allows to redirect stdout and stderr to logger
    """
    encoding = None
=======
class ExternalLoggingMixin:
    """Define a log handler based on an external service (e.g. ELK, StackDriver)."""

    @property
    @abc.abstractmethod
    def log_name(self) -> str:
        """Return log name"""

    @abc.abstractmethod
    def get_external_log_url(self, task_instance, try_number) -> str:
        """Return the URL for log visualization in the external service."""


# TODO: Formally inherit from io.IOBase
class StreamLogWriter:
    """Allows to redirect stdout and stderr to logger"""

    encoding: None = None
>>>>>>> d25854dd

    def __init__(self, logger, level):
        """
        :param log: The log level method to write to, ie. log.debug, log.warning
        :return:
        """
        self.logger = logger
        self.level = level
        self._buffer = ''

    def close(self):
        """
        Provide close method, for compatibility with the io.IOBase interface.

        This is a no-op method.
        """

    @property
    def closed(self):
        """
        Returns False to indicate that the stream is not closed, as it will be
        open for the duration of Airflow's lifecycle.

        For compatibility with the io.IOBase interface.
        """
        return False

    def _propagate_log(self, message):
        """Propagate message removing escape codes."""
        self.logger.log(self.level, remove_escape_codes(message))

    def close(self):
        """
        Provide close method, for compatibility with the io.IOBase interface.

        This is a no-op method.
        """
        pass

    @property
    def closed(self):
        """
        Returns False to indicate that the stream is not closed (as it will be
        open for the duration of Airflow's lifecycle).

        For compatibility with the io.IOBase interface.
        """
        return False

    def _propagate_log(self, message):
        """
        Propagate message removing escape codes.
        """
        self.logger.log(self.level, remove_escape_codes(message))

    def write(self, message):
        """
        Do whatever it takes to actually log the specified logging record

        :param message: message to log
        """
        if not message.endswith("\n"):
            self._buffer += message
        else:
            self._buffer += message
            self._propagate_log(self._buffer.rstrip())
<<<<<<< HEAD
            self._buffer = str()
=======
            self._buffer = ''
>>>>>>> d25854dd

    def flush(self):
        """Ensure all logging output has been flushed"""
        if len(self._buffer) > 0:
            self._propagate_log(self._buffer)
<<<<<<< HEAD
            self._buffer = str()
=======
            self._buffer = ''
>>>>>>> d25854dd

    def isatty(self):
        """
        Returns False to indicate the fd is not connected to a tty(-like) device.
        For compatibility reasons.
        """
        return False


class RedirectStdHandler(StreamHandler):
    """
    This class is like a StreamHandler using sys.stderr/stdout, but always uses
    whatever sys.stderr/stderr is currently set to rather than the value of
    sys.stderr/stdout at handler construction time.
    """

    def __init__(self, stream):
        if not isinstance(stream, str):
            raise Exception(
                "Cannot use file like objects. Use 'stdout' or 'stderr' as a str and without 'ext://'."
            )

        self._use_stderr = True
        if 'stdout' in stream:
            self._use_stderr = False

        # StreamHandler tries to set self.stream
        Handler.__init__(self)

    @property
    def stream(self):
        """Returns current stream."""
        if self._use_stderr:
            return sys.stderr

        return sys.stdout


def set_context(logger, value):
    """
    Walks the tree of loggers and tries to set the context for each handler

    :param logger: logger
    :param value: value to set
    """
    _logger = logger
    while _logger:
        for handler in _logger.handlers:
            try:
                handler.set_context(value)
            except AttributeError:
                # Not all handlers need to have context passed in so we ignore
                # the error when handlers do not have set_context defined.
                pass
        if _logger.propagate is True:
            _logger = _logger.parent
        else:
            _logger = None<|MERGE_RESOLUTION|>--- conflicted
+++ resolved
@@ -15,17 +15,7 @@
 # KIND, either express or implied.  See the License for the
 # specific language governing permissions and limitations
 # under the License.
-<<<<<<< HEAD
-#
-from __future__ import absolute_import
-from __future__ import division
-from __future__ import print_function
-from __future__ import unicode_literals
-
-import re
-=======
 import abc
->>>>>>> d25854dd
 import logging
 import re
 import sys
@@ -33,17 +23,6 @@
 
 # 7-bit C1 ANSI escape sequences
 ANSI_ESCAPE = re.compile(r'\x1B[@-_][0-?]*[ -/]*[@-~]')
-
-# 7-bit C1 ANSI escape sequences
-ANSI_ESCAPE = re.compile(r'\x1B[@-_][0-?]*[ -/]*[@-~]')
-
-
-def remove_escape_codes(text):
-    """
-    Remove ANSI escapes codes from string. It's used to remove
-    "colors" from log messages.
-    """
-    return ANSI_ESCAPE.sub("", text)
 
 
 def remove_escape_codes(text: str) -> str:
@@ -67,13 +46,7 @@
             # FIXME: LoggingMixin should have a default _log field.
             return self._log  # type: ignore
         except AttributeError:
-<<<<<<< HEAD
-            self._log = logging.getLogger(
-                self.__class__.__module__ + '.' + self.__class__.__name__
-            )
-=======
             self._log = logging.getLogger(self.__class__.__module__ + '.' + self.__class__.__name__)
->>>>>>> d25854dd
             return self._log
 
     def _set_context(self, context):
@@ -81,13 +54,6 @@
             set_context(self.log, context)
 
 
-<<<<<<< HEAD
-class StreamLogWriter(object):
-    """
-    Allows to redirect stdout and stderr to logger
-    """
-    encoding = None
-=======
 class ExternalLoggingMixin:
     """Define a log handler based on an external service (e.g. ELK, StackDriver)."""
 
@@ -106,7 +72,6 @@
     """Allows to redirect stdout and stderr to logger"""
 
     encoding: None = None
->>>>>>> d25854dd
 
     def __init__(self, logger, level):
         """
@@ -138,30 +103,6 @@
         """Propagate message removing escape codes."""
         self.logger.log(self.level, remove_escape_codes(message))
 
-    def close(self):
-        """
-        Provide close method, for compatibility with the io.IOBase interface.
-
-        This is a no-op method.
-        """
-        pass
-
-    @property
-    def closed(self):
-        """
-        Returns False to indicate that the stream is not closed (as it will be
-        open for the duration of Airflow's lifecycle).
-
-        For compatibility with the io.IOBase interface.
-        """
-        return False
-
-    def _propagate_log(self, message):
-        """
-        Propagate message removing escape codes.
-        """
-        self.logger.log(self.level, remove_escape_codes(message))
-
     def write(self, message):
         """
         Do whatever it takes to actually log the specified logging record
@@ -173,21 +114,13 @@
         else:
             self._buffer += message
             self._propagate_log(self._buffer.rstrip())
-<<<<<<< HEAD
-            self._buffer = str()
-=======
             self._buffer = ''
->>>>>>> d25854dd
 
     def flush(self):
         """Ensure all logging output has been flushed"""
         if len(self._buffer) > 0:
             self._propagate_log(self._buffer)
-<<<<<<< HEAD
-            self._buffer = str()
-=======
             self._buffer = ''
->>>>>>> d25854dd
 
     def isatty(self):
         """
