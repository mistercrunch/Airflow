#
# Licensed to the Apache Software Foundation (ASF) under one
# or more contributor license agreements.  See the NOTICE file
# distributed with this work for additional information
# regarding copyright ownership.  The ASF licenses this file
# to you under the Apache License, Version 2.0 (the
# "License"); you may not use this file except in compliance
# with the License.  You may obtain a copy of the License at
#
#   http://www.apache.org/licenses/LICENSE-2.0
#
# Unless required by applicable law or agreed to in writing,
# software distributed under the License is distributed on an
# "AS IS" BASIS, WITHOUT WARRANTIES OR CONDITIONS OF ANY
# KIND, either express or implied.  See the License for the
# specific language governing permissions and limitations
# under the License.

<<<<<<< HEAD
from airflow.ti_deps.deps.dag_ti_slots_available_dep import DagTISlotsAvailableDep
from airflow.ti_deps.deps.dag_unpaused_dep import DagUnpausedDep
from airflow.ti_deps.deps.dagrun_exists_dep import DagrunRunningDep
from airflow.ti_deps.deps.dagrun_id_dep import DagrunIdDep
from airflow.ti_deps.deps.exec_date_after_start_date_dep import ExecDateAfterStartDateDep
from airflow.ti_deps.deps.pool_slots_available_dep import PoolSlotsAvailableDep
from airflow.ti_deps.deps.runnable_exec_date_dep import RunnableExecDateDep
from airflow.ti_deps.deps.task_concurrency_dep import TaskConcurrencyDep
from airflow.ti_deps.deps.valid_state_dep import ValidStateDep
=======
import pendulum
from sqlalchemy.orm.session import Session

>>>>>>> d25854dd
from airflow.utils.state import State


class DepContext:
    """
    A base class for contexts that specifies which dependencies should be evaluated in
    the context for a task instance to satisfy the requirements of the context. Also
    stores state related to the context that can be used by dependency classes.

    For example there could be a SomeRunContext that subclasses this class which has
    dependencies for:

    - Making sure there are slots available on the infrastructure to run the task instance
    - A task-instance's task-specific dependencies are met (e.g. the previous task
      instance completed successfully)
    - ...

    :param deps: The context-specific dependencies that need to be evaluated for a
        task instance to run in this execution context.
    :type deps: set(airflow.ti_deps.deps.base_ti_dep.BaseTIDep)
    :param flag_upstream_failed: This is a hack to generate the upstream_failed state
        creation while checking to see whether the task instance is runnable. It was the
        shortest path to add the feature. This is bad since this class should be pure (no
        side effects).
    :type flag_upstream_failed: bool
<<<<<<< HEAD
    :param ignore_all_deps: Whether or not the context should ignore all ignoreable
=======
    :param ignore_all_deps: Whether or not the context should ignore all ignorable
>>>>>>> d25854dd
        dependencies. Overrides the other ignore_* parameters
    :type ignore_all_deps: bool
    :param ignore_depends_on_past: Ignore depends_on_past parameter of DAGs (e.g. for
        Backfills)
    :type ignore_depends_on_past: bool
    :param ignore_in_retry_period: Ignore the retry period for task instances
    :type ignore_in_retry_period: bool
    :param ignore_in_reschedule_period: Ignore the reschedule period for task instances
    :type ignore_in_reschedule_period: bool
    :param ignore_task_deps: Ignore task-specific dependencies such as depends_on_past and
        trigger rule
    :type ignore_task_deps: bool
    :param ignore_ti_state: Ignore the task instance's previous failure/success
    :type ignore_ti_state: bool
    :param finished_tasks: A list of all the finished tasks of this run
    :type finished_tasks: list[airflow.models.TaskInstance]
    """

    def __init__(
<<<<<<< HEAD
            self,
            deps=None,
            flag_upstream_failed=False,
            ignore_all_deps=False,
            ignore_depends_on_past=False,
            ignore_in_retry_period=False,
            ignore_in_reschedule_period=False,
            ignore_task_deps=False,
            ignore_ti_state=False,
            finished_tasks=None):
=======
        self,
        deps=None,
        flag_upstream_failed: bool = False,
        ignore_all_deps: bool = False,
        ignore_depends_on_past: bool = False,
        ignore_in_retry_period: bool = False,
        ignore_in_reschedule_period: bool = False,
        ignore_task_deps: bool = False,
        ignore_ti_state: bool = False,
        finished_tasks=None,
    ):
>>>>>>> d25854dd
        self.deps = deps or set()
        self.flag_upstream_failed = flag_upstream_failed
        self.ignore_all_deps = ignore_all_deps
        self.ignore_depends_on_past = ignore_depends_on_past
        self.ignore_in_retry_period = ignore_in_retry_period
        self.ignore_in_reschedule_period = ignore_in_reschedule_period
        self.ignore_task_deps = ignore_task_deps
        self.ignore_ti_state = ignore_ti_state
        self.finished_tasks = finished_tasks
<<<<<<< HEAD

    def ensure_finished_tasks(self, dag, execution_date, session):
        """
        This method makes sure finished_tasks is populated if it's currently None.
        This is for the strange feature of running tasks without dag_run.

        :param dag: The DAG for which to find finished tasks
        :type dag: airflow.models.DAG
        :param execution_date: The execution_date to look for
        :param session: Database session to use
        :return: A list of all the finished tasks of this DAG and execution_date
        :rtype: list[airflow.models.TaskInstance]
        """
        if self.finished_tasks is None:
            self.finished_tasks = dag.get_task_instances(
                start_date=execution_date,
                end_date=execution_date,
                state=State.finished() + [State.UPSTREAM_FAILED],
                session=session,
            )
        return self.finished_tasks
=======
>>>>>>> d25854dd

    def ensure_finished_tasks(self, dag, execution_date: pendulum.DateTime, session: Session):
        """
        This method makes sure finished_tasks is populated if it's currently None.
        This is for the strange feature of running tasks without dag_run.

<<<<<<< HEAD
# In order to be able to get queued a task must have one of these states
SCHEDULEABLE_STATES = {
    State.NONE,
    State.UP_FOR_RETRY,
    State.UP_FOR_RESCHEDULE,
}

RUNNABLE_STATES = {
    # For cases like unit tests and run manually
    State.NONE,
    State.UP_FOR_RETRY,
    State.UP_FOR_RESCHEDULE,
    # For normal scheduler/backfill cases
    State.QUEUED,
}

QUEUEABLE_STATES = {
    State.SCHEDULED,
}

BACKFILL_QUEUEABLE_STATES = {
    # For cases like unit tests and run manually
    State.NONE,
    State.UP_FOR_RESCHEDULE,
    State.UP_FOR_RETRY,
    # For normal backfill cases
    State.SCHEDULED,
}

# Context to get the dependencies that need to be met in order for a task instance to be
# set to 'scheduled' state.
SCHEDULED_DEPS = {
    RunnableExecDateDep(),
    ValidStateDep(SCHEDULEABLE_STATES),
}

# Dependencies that if met, task instance should be re-queued.
REQUEUEABLE_DEPS = {
    DagTISlotsAvailableDep(),
    TaskConcurrencyDep(),
    PoolSlotsAvailableDep(),
}

# Dependencies that need to be met for a given task instance to be set to 'RUNNING' state.
RUNNING_DEPS = {
    RunnableExecDateDep(),
    ValidStateDep(RUNNABLE_STATES),
    DagTISlotsAvailableDep(),
    TaskConcurrencyDep(),
    PoolSlotsAvailableDep(),
}

BACKFILL_QUEUED_DEPS = {
    RunnableExecDateDep(),
    ValidStateDep(BACKFILL_QUEUEABLE_STATES),
    DagrunRunningDep(),
}

# TODO(aoen): SCHEDULER_QUEUED_DEPS is not coupled to actual scheduling/execution
# in any way and could easily be modified or removed from the scheduler causing
# this dependency to become outdated and incorrect. This coupling should be created
# (e.g. via a dag_deps analog of ti_deps that will be used in the scheduler code,
# or allow batch deps checks) to ensure that the logic here is equivalent to the logic
# in the scheduler.
# Right now there's one discrepancy between this context and how scheduler schedule tasks:
# Scheduler will check if the executor has the task instance--it is not possible
# to check the executor outside scheduler main process.

# Dependencies that need to be met for a given task instance to be set to 'queued' state
# by the scheduler.
# This context has more DEPs than RUNNING_DEPS, as we can have task triggered by
# components other than scheduler, e.g. webserver.
SCHEDULER_QUEUED_DEPS = {
    RunnableExecDateDep(),
    ValidStateDep(QUEUEABLE_STATES),
    DagTISlotsAvailableDep(),
    TaskConcurrencyDep(),
    PoolSlotsAvailableDep(),
    DagrunRunningDep(),
    DagrunIdDep(),
    DagUnpausedDep(),
    ExecDateAfterStartDateDep(),
}
=======
        :param dag: The DAG for which to find finished tasks
        :type dag: airflow.models.DAG
        :param execution_date: The execution_date to look for
        :param session: Database session to use
        :return: A list of all the finished tasks of this DAG and execution_date
        :rtype: list[airflow.models.TaskInstance]
        """
        if self.finished_tasks is None:
            self.finished_tasks = dag.get_task_instances(
                start_date=execution_date,
                end_date=execution_date,
                state=State.finished,
                session=session,
            )
        return self.finished_tasks
>>>>>>> d25854dd
<|MERGE_RESOLUTION|>--- conflicted
+++ resolved
@@ -16,21 +16,9 @@
 # specific language governing permissions and limitations
 # under the License.
 
-<<<<<<< HEAD
-from airflow.ti_deps.deps.dag_ti_slots_available_dep import DagTISlotsAvailableDep
-from airflow.ti_deps.deps.dag_unpaused_dep import DagUnpausedDep
-from airflow.ti_deps.deps.dagrun_exists_dep import DagrunRunningDep
-from airflow.ti_deps.deps.dagrun_id_dep import DagrunIdDep
-from airflow.ti_deps.deps.exec_date_after_start_date_dep import ExecDateAfterStartDateDep
-from airflow.ti_deps.deps.pool_slots_available_dep import PoolSlotsAvailableDep
-from airflow.ti_deps.deps.runnable_exec_date_dep import RunnableExecDateDep
-from airflow.ti_deps.deps.task_concurrency_dep import TaskConcurrencyDep
-from airflow.ti_deps.deps.valid_state_dep import ValidStateDep
-=======
 import pendulum
 from sqlalchemy.orm.session import Session
 
->>>>>>> d25854dd
 from airflow.utils.state import State
 
 
@@ -56,11 +44,7 @@
         shortest path to add the feature. This is bad since this class should be pure (no
         side effects).
     :type flag_upstream_failed: bool
-<<<<<<< HEAD
-    :param ignore_all_deps: Whether or not the context should ignore all ignoreable
-=======
     :param ignore_all_deps: Whether or not the context should ignore all ignorable
->>>>>>> d25854dd
         dependencies. Overrides the other ignore_* parameters
     :type ignore_all_deps: bool
     :param ignore_depends_on_past: Ignore depends_on_past parameter of DAGs (e.g. for
@@ -80,18 +64,6 @@
     """
 
     def __init__(
-<<<<<<< HEAD
-            self,
-            deps=None,
-            flag_upstream_failed=False,
-            ignore_all_deps=False,
-            ignore_depends_on_past=False,
-            ignore_in_retry_period=False,
-            ignore_in_reschedule_period=False,
-            ignore_task_deps=False,
-            ignore_ti_state=False,
-            finished_tasks=None):
-=======
         self,
         deps=None,
         flag_upstream_failed: bool = False,
@@ -103,7 +75,6 @@
         ignore_ti_state: bool = False,
         finished_tasks=None,
     ):
->>>>>>> d25854dd
         self.deps = deps or set()
         self.flag_upstream_failed = flag_upstream_failed
         self.ignore_all_deps = ignore_all_deps
@@ -113,9 +84,8 @@
         self.ignore_task_deps = ignore_task_deps
         self.ignore_ti_state = ignore_ti_state
         self.finished_tasks = finished_tasks
-<<<<<<< HEAD
 
-    def ensure_finished_tasks(self, dag, execution_date, session):
+    def ensure_finished_tasks(self, dag, execution_date: pendulum.DateTime, session: Session):
         """
         This method makes sure finished_tasks is populated if it's currently None.
         This is for the strange feature of running tasks without dag_run.
@@ -131,116 +101,7 @@
             self.finished_tasks = dag.get_task_instances(
                 start_date=execution_date,
                 end_date=execution_date,
-                state=State.finished() + [State.UPSTREAM_FAILED],
-                session=session,
-            )
-        return self.finished_tasks
-=======
->>>>>>> d25854dd
-
-    def ensure_finished_tasks(self, dag, execution_date: pendulum.DateTime, session: Session):
-        """
-        This method makes sure finished_tasks is populated if it's currently None.
-        This is for the strange feature of running tasks without dag_run.
-
-<<<<<<< HEAD
-# In order to be able to get queued a task must have one of these states
-SCHEDULEABLE_STATES = {
-    State.NONE,
-    State.UP_FOR_RETRY,
-    State.UP_FOR_RESCHEDULE,
-}
-
-RUNNABLE_STATES = {
-    # For cases like unit tests and run manually
-    State.NONE,
-    State.UP_FOR_RETRY,
-    State.UP_FOR_RESCHEDULE,
-    # For normal scheduler/backfill cases
-    State.QUEUED,
-}
-
-QUEUEABLE_STATES = {
-    State.SCHEDULED,
-}
-
-BACKFILL_QUEUEABLE_STATES = {
-    # For cases like unit tests and run manually
-    State.NONE,
-    State.UP_FOR_RESCHEDULE,
-    State.UP_FOR_RETRY,
-    # For normal backfill cases
-    State.SCHEDULED,
-}
-
-# Context to get the dependencies that need to be met in order for a task instance to be
-# set to 'scheduled' state.
-SCHEDULED_DEPS = {
-    RunnableExecDateDep(),
-    ValidStateDep(SCHEDULEABLE_STATES),
-}
-
-# Dependencies that if met, task instance should be re-queued.
-REQUEUEABLE_DEPS = {
-    DagTISlotsAvailableDep(),
-    TaskConcurrencyDep(),
-    PoolSlotsAvailableDep(),
-}
-
-# Dependencies that need to be met for a given task instance to be set to 'RUNNING' state.
-RUNNING_DEPS = {
-    RunnableExecDateDep(),
-    ValidStateDep(RUNNABLE_STATES),
-    DagTISlotsAvailableDep(),
-    TaskConcurrencyDep(),
-    PoolSlotsAvailableDep(),
-}
-
-BACKFILL_QUEUED_DEPS = {
-    RunnableExecDateDep(),
-    ValidStateDep(BACKFILL_QUEUEABLE_STATES),
-    DagrunRunningDep(),
-}
-
-# TODO(aoen): SCHEDULER_QUEUED_DEPS is not coupled to actual scheduling/execution
-# in any way and could easily be modified or removed from the scheduler causing
-# this dependency to become outdated and incorrect. This coupling should be created
-# (e.g. via a dag_deps analog of ti_deps that will be used in the scheduler code,
-# or allow batch deps checks) to ensure that the logic here is equivalent to the logic
-# in the scheduler.
-# Right now there's one discrepancy between this context and how scheduler schedule tasks:
-# Scheduler will check if the executor has the task instance--it is not possible
-# to check the executor outside scheduler main process.
-
-# Dependencies that need to be met for a given task instance to be set to 'queued' state
-# by the scheduler.
-# This context has more DEPs than RUNNING_DEPS, as we can have task triggered by
-# components other than scheduler, e.g. webserver.
-SCHEDULER_QUEUED_DEPS = {
-    RunnableExecDateDep(),
-    ValidStateDep(QUEUEABLE_STATES),
-    DagTISlotsAvailableDep(),
-    TaskConcurrencyDep(),
-    PoolSlotsAvailableDep(),
-    DagrunRunningDep(),
-    DagrunIdDep(),
-    DagUnpausedDep(),
-    ExecDateAfterStartDateDep(),
-}
-=======
-        :param dag: The DAG for which to find finished tasks
-        :type dag: airflow.models.DAG
-        :param execution_date: The execution_date to look for
-        :param session: Database session to use
-        :return: A list of all the finished tasks of this DAG and execution_date
-        :rtype: list[airflow.models.TaskInstance]
-        """
-        if self.finished_tasks is None:
-            self.finished_tasks = dag.get_task_instances(
-                start_date=execution_date,
-                end_date=execution_date,
                 state=State.finished,
                 session=session,
             )
-        return self.finished_tasks
->>>>>>> d25854dd
+        return self.finished_tasks