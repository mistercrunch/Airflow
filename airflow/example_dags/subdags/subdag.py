--- conflicted
+++ resolved
@@ -16,18 +16,12 @@
 # specific language governing permissions and limitations
 # under the License.
 
-<<<<<<< HEAD
-# [START subdag]
-from airflow.models import DAG
-from airflow.operators.dummy_operator import DummyOperator
-=======
 """Helper function to generate a DAG and operators given some arguments."""
 
 # [START subdag]
 from airflow import DAG
 from airflow.operators.dummy import DummyOperator
 from airflow.utils.dates import days_ago
->>>>>>> d25854dd
 
 
 def subdag(parent_dag_name, child_dag_name, args):
@@ -55,9 +49,6 @@
         )
 
     return dag_subdag
-<<<<<<< HEAD
-=======
 
 
->>>>>>> d25854dd
 # [END subdag]