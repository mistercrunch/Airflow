--- conflicted
+++ resolved
@@ -22,15 +22,9 @@
 # [START example]
 import datetime as dt
 
-<<<<<<< HEAD
-from airflow.models import DAG
-from airflow.operators.dummy_operator import DummyOperator
-from airflow.operators.latest_only_operator import LatestOnlyOperator
-=======
 from airflow import DAG
 from airflow.operators.dummy import DummyOperator
 from airflow.operators.latest_only import LatestOnlyOperator
->>>>>>> d25854dd
 from airflow.utils.dates import days_ago
 from airflow.utils.trigger_rule import TriggerRule
 
@@ -38,19 +32,6 @@
     dag_id='latest_only_with_trigger',
     schedule_interval=dt.timedelta(hours=4),
     start_date=days_ago(2),
-<<<<<<< HEAD
-    tags=['example']
-)
-
-latest_only = LatestOnlyOperator(task_id='latest_only', dag=dag)
-task1 = DummyOperator(task_id='task1', dag=dag)
-task2 = DummyOperator(task_id='task2', dag=dag)
-task3 = DummyOperator(task_id='task3', dag=dag)
-task4 = DummyOperator(task_id='task4', dag=dag, trigger_rule=TriggerRule.ALL_DONE)
-
-latest_only >> task1 >> [task3, task4]
-task2 >> [task3, task4]
-=======
     tags=['example3'],
 ) as dag:
 
@@ -62,5 +43,4 @@
 
     latest_only >> task1 >> [task3, task4]
     task2 >> [task3, task4]
->>>>>>> d25854dd
 # [END example]