#
# Licensed to the Apache Software Foundation (ASF) under one
# or more contributor license agreements.  See the NOTICE file
# distributed with this work for additional information
# regarding copyright ownership.  The ASF licenses this file
# to you under the Apache License, Version 2.0 (the
# "License"); you may not use this file except in compliance
# with the License.  You may obtain a copy of the License at
#
#   http://www.apache.org/licenses/LICENSE-2.0
#
# Unless required by applicable law or agreed to in writing,
# software distributed under the License is distributed on an
# "AS IS" BASIS, WITHOUT WARRANTIES OR CONDITIONS OF ANY
# KIND, either express or implied.  See the License for the
# specific language governing permissions and limitations
# under the License.
"""Task sub-commands."""
from __future__ import annotations

import datetime
import importlib
import json
import logging
import os
import textwrap
from contextlib import contextmanager, redirect_stderr, redirect_stdout, suppress
from typing import Generator, Union

from pendulum.parsing.exceptions import ParserError
from sqlalchemy.orm.exc import NoResultFound
from sqlalchemy.orm.session import Session

from airflow import settings
from airflow.cli.simple_table import AirflowConsole
from airflow.configuration import conf
from airflow.exceptions import AirflowException, DagRunNotFound, TaskInstanceNotFound
from airflow.executors.executor_loader import ExecutorLoader
from airflow.jobs.local_task_job import LocalTaskJob
from airflow.listeners.listener import get_listener_manager
from airflow.models import DagPickle, TaskInstance
from airflow.models.baseoperator import BaseOperator
from airflow.models.dag import DAG
from airflow.models.dagrun import DagRun
from airflow.models.operator import needs_expansion
from airflow.ti_deps.dep_context import DepContext
from airflow.ti_deps.dependencies_deps import SCHEDULER_QUEUED_DEPS
from airflow.typing_compat import Literal
from airflow.utils import cli as cli_utils
from airflow.utils.cli import (
    get_dag,
    get_dag_by_file_location,
    get_dag_by_pickle,
    get_dags,
    should_ignore_depends_on_past,
    suppress_logs_and_warning,
)
from airflow.utils.dates import timezone
from airflow.utils.log.logging_mixin import StreamLogWriter
from airflow.utils.log.secrets_masker import RedactedIO
from airflow.utils.net import get_hostname
from airflow.utils.session import NEW_SESSION, create_session, provide_session
from airflow.utils.state import DagRunState

log = logging.getLogger(__name__)

CreateIfNecessary = Union[Literal[False], Literal["db"], Literal["memory"]]


def _generate_temporary_run_id() -> str:
    """Generate a ``run_id`` for a DAG run that will be created temporarily.

    This is used mostly by ``airflow task test`` to create a DAG run that will
    be deleted after the task is run.
    """
    return f"__airflow_temporary_run_{timezone.utcnow().isoformat()}__"


def _get_dag_run(
    *,
    dag: DAG,
    create_if_necessary: CreateIfNecessary,
    exec_date_or_run_id: str | None = None,
    session: Session,
) -> tuple[DagRun, bool]:
    """Try to retrieve a DAG run from a string representing either a run ID or logical date.

    This checks DAG runs like this:

    1. If the input ``exec_date_or_run_id`` matches a DAG run ID, return the run.
    2. Try to parse the input as a date. If that works, and the resulting
       date matches a DAG run's logical date, return the run.
    3. If ``create_if_necessary`` is *False* and the input works for neither of
       the above, raise ``DagRunNotFound``.
    4. Try to create a new DAG run. If the input looks like a date, use it as
       the logical date; otherwise use it as a run ID and set the logical date
       to the current time.
    """
    if not exec_date_or_run_id and not create_if_necessary:
        raise ValueError("Must provide `exec_date_or_run_id` if not `create_if_necessary`.")
    execution_date: datetime.datetime | None = None
    if exec_date_or_run_id:
        dag_run = dag.get_dagrun(run_id=exec_date_or_run_id, session=session)
        if dag_run:
            return dag_run, False
        with suppress(ParserError, TypeError):
            execution_date = timezone.parse(exec_date_or_run_id)
        try:
            dag_run = (
                session.query(DagRun)
                .filter(DagRun.dag_id == dag.dag_id, DagRun.execution_date == execution_date)
                .one()
            )
        except NoResultFound:
            if not create_if_necessary:
                raise DagRunNotFound(
                    f"DagRun for {dag.dag_id} with run_id or execution_date "
                    f"of {exec_date_or_run_id!r} not found"
                ) from None
        else:
            return dag_run, False

    if execution_date is not None:
        dag_run_execution_date = execution_date
    else:
        dag_run_execution_date = timezone.utcnow()

    if create_if_necessary == "memory":
        dag_run = DagRun(dag.dag_id, run_id=exec_date_or_run_id, execution_date=dag_run_execution_date)
        return dag_run, True
    elif create_if_necessary == "db":
        dag_run = dag.create_dagrun(
            state=DagRunState.QUEUED,
            execution_date=dag_run_execution_date,
            run_id=_generate_temporary_run_id(),
            session=session,
        )
        return dag_run, True
    raise ValueError(f"unknown create_if_necessary value: {create_if_necessary!r}")


@provide_session
def _get_ti(
    task: BaseOperator,
    map_index: int,
    *,
    exec_date_or_run_id: str | None = None,
    pool: str | None = None,
    create_if_necessary: CreateIfNecessary = False,
    session: Session = NEW_SESSION,
) -> tuple[TaskInstance, bool]:
    """Get the task instance through DagRun.run_id, if that fails, get the TI the old way."""
    if not exec_date_or_run_id and not create_if_necessary:
        raise ValueError("Must provide `exec_date_or_run_id` if not `create_if_necessary`.")
    if needs_expansion(task):
        if map_index < 0:
            raise RuntimeError("No map_index passed to mapped task")
    elif map_index >= 0:
        raise RuntimeError("map_index passed to non-mapped task")
    dag_run, dr_created = _get_dag_run(
        dag=task.dag,
        exec_date_or_run_id=exec_date_or_run_id,
        create_if_necessary=create_if_necessary,
        session=session,
    )

    ti_or_none = dag_run.get_task_instance(task.task_id, map_index=map_index, session=session)
    if ti_or_none is None:
        if not create_if_necessary:
            raise TaskInstanceNotFound(
                f"TaskInstance for {task.dag.dag_id}, {task.task_id}, map={map_index} with "
                f"run_id or execution_date of {exec_date_or_run_id!r} not found"
            )
        # TODO: Validate map_index is in range?
        ti = TaskInstance(task, run_id=dag_run.run_id, map_index=map_index)
        ti.dag_run = dag_run
    else:
        ti = ti_or_none
    ti.refresh_from_task(task, pool_override=pool)
    return ti, dr_created


def _run_task_by_selected_method(args, dag: DAG, ti: TaskInstance) -> None:
    """
    Runs the task based on a mode.

    Any of the 3 modes are available:

    - using LocalTaskJob
    - as raw task
    - by executor
    """
    if args.local:
        _run_task_by_local_task_job(args, ti)
    elif args.raw:
        _run_raw_task(args, ti)
    else:
        _run_task_by_executor(args, dag, ti)


def _run_task_by_executor(args, dag, ti):
    """
    Sends the task to the executor for execution.

    This can result in the task being started by another host if the executor implementation does.
    """
    pickle_id = None
    if args.ship_dag:
        try:
            # Running remotely, so pickling the DAG
            with create_session() as session:
                pickle = DagPickle(dag)
                session.add(pickle)
            pickle_id = pickle.id
            # TODO: This should be written to a log
            print(f"Pickled dag {dag} as pickle_id: {pickle_id}")
        except Exception as e:
            print("Could not pickle the DAG")
            print(e)
            raise e
    executor = ExecutorLoader.get_default_executor()
    executor.job_id = "manual"
    executor.start()
    print("Sending to executor.")
    executor.queue_task_instance(
        ti,
        mark_success=args.mark_success,
        pickle_id=pickle_id,
        ignore_all_deps=args.ignore_all_dependencies,
<<<<<<< HEAD
        ignore_depends_on_past=args.ignore_depends_on_past,
        wait_for_past_depends_before_skipping=args.wait_for_past_depends_before_skipping,
=======
        ignore_depends_on_past=should_ignore_depends_on_past(args),
>>>>>>> 76186bb5
        ignore_task_deps=args.ignore_dependencies,
        ignore_ti_state=args.force,
        pool=args.pool,
    )
    executor.heartbeat()
    executor.end()


def _run_task_by_local_task_job(args, ti):
    """Run LocalTaskJob, which monitors the raw task execution process."""
    run_job = LocalTaskJob(
        task_instance=ti,
        mark_success=args.mark_success,
        pickle_id=args.pickle,
        ignore_all_deps=args.ignore_all_dependencies,
<<<<<<< HEAD
        ignore_depends_on_past=args.ignore_depends_on_past,
        wait_for_past_depends_before_skipping=args.wait_for_past_depends_before_skipping,
=======
        ignore_depends_on_past=should_ignore_depends_on_past(args),
>>>>>>> 76186bb5
        ignore_task_deps=args.ignore_dependencies,
        ignore_ti_state=args.force,
        pool=args.pool,
        external_executor_id=_extract_external_executor_id(args),
    )
    try:
        run_job.run()

    finally:
        if args.shut_down_logging:
            logging.shutdown()


RAW_TASK_UNSUPPORTED_OPTION = [
    "ignore_all_dependencies",
    "ignore_depends_on_past",
    "wait_for_past_depends_before_skipping",
    "ignore_dependencies",
    "force",
]


def _run_raw_task(args, ti: TaskInstance) -> None:
    """Runs the main task handling code."""
    ti._run_raw_task(
        mark_success=args.mark_success,
        job_id=args.job_id,
        pool=args.pool,
    )


def _extract_external_executor_id(args) -> str | None:
    if hasattr(args, "external_executor_id"):
        return getattr(args, "external_executor_id")
    return os.environ.get("external_executor_id", None)


@contextmanager
def _capture_task_logs(ti: TaskInstance) -> Generator[None, None, None]:
    """
    Manage logging context for a task run.

    - Replace the root logger configuration with the airflow.task configuration
      so we can capture logs from any custom loggers used in the task.

    - Redirect stdout and stderr to the task instance log, as INFO and WARNING
      level messages, respectively.

    """
    modify = not settings.DONOT_MODIFY_HANDLERS
    if modify:
        root_logger, task_logger = logging.getLogger(), logging.getLogger("airflow.task")

        orig_level = root_logger.level
        root_logger.setLevel(task_logger.level)
        orig_handlers = root_logger.handlers.copy()
        root_logger.handlers[:] = task_logger.handlers

    try:
        info_writer = StreamLogWriter(ti.log, logging.INFO)
        warning_writer = StreamLogWriter(ti.log, logging.WARNING)

        with redirect_stdout(info_writer), redirect_stderr(warning_writer):
            yield

    finally:
        if modify:
            # Restore the root logger to its original state.
            root_logger.setLevel(orig_level)
            root_logger.handlers[:] = orig_handlers


class TaskCommandMarker:
    """Marker for listener hooks, to properly detect from which component they are called."""


@cli_utils.action_cli(check_db=False)
def task_run(args, dag=None):
    """
    Run a single task instance.

    Note that there must be at least one DagRun for this to start,
    i.e. it must have been scheduled and/or triggered previously.
    Alternatively, if you just need to run it for testing then use
    "airflow tasks test ..." command instead.
    """
    # Load custom airflow config

    if args.local and args.raw:
        raise AirflowException(
            "Option --raw and --local are mutually exclusive. "
            "Please remove one option to execute the command."
        )

    if args.raw:
        unsupported_options = [o for o in RAW_TASK_UNSUPPORTED_OPTION if getattr(args, o)]

        if unsupported_options:
            unsupported_raw_task_flags = ", ".join(f"--{o}" for o in RAW_TASK_UNSUPPORTED_OPTION)
            unsupported_flags = ", ".join(f"--{o}" for o in unsupported_options)
            raise AirflowException(
                "Option --raw does not work with some of the other options on this command. "
                "You can't use --raw option and the following options: "
                f"{unsupported_raw_task_flags}. "
                f"You provided the option {unsupported_flags}. "
                "Delete it to execute the command."
            )
    if dag and args.pickle:
        raise AirflowException("You cannot use the --pickle option when using DAG.cli() method.")
    if args.cfg_path:
        with open(args.cfg_path) as conf_file:
            conf_dict = json.load(conf_file)

        if os.path.exists(args.cfg_path):
            os.remove(args.cfg_path)

        conf.read_dict(conf_dict, source=args.cfg_path)
        settings.configure_vars()

    settings.MASK_SECRETS_IN_LOGS = True

    # IMPORTANT, have to re-configure ORM with the NullPool, otherwise, each "run" command may leave
    # behind multiple open sleeping connections while heartbeating, which could
    # easily exceed the database connection limit when
    # processing hundreds of simultaneous tasks.
    settings.reconfigure_orm(disable_connection_pool=True)

    get_listener_manager().hook.on_starting(component=TaskCommandMarker())

    if args.pickle:
        print(f"Loading pickle id: {args.pickle}")
        dag = get_dag_by_pickle(args.pickle)
    elif not dag:
        dag = get_dag(args.subdir, args.dag_id)
    else:
        # Use DAG from parameter
        pass
    task = dag.get_task(task_id=args.task_id)
    ti, _ = _get_ti(task, args.map_index, exec_date_or_run_id=args.execution_date_or_run_id, pool=args.pool)
    ti.init_run_context(raw=args.raw)

    hostname = get_hostname()

    log.info("Running %s on host %s", ti, hostname)

    try:
        if args.interactive:
            _run_task_by_selected_method(args, dag, ti)
        else:
            with _capture_task_logs(ti):
                _run_task_by_selected_method(args, dag, ti)
    finally:
        try:
            get_listener_manager().hook.before_stopping(component=TaskCommandMarker())
        except Exception:
            pass


@cli_utils.action_cli(check_db=False)
def task_failed_deps(args):
    """
    Get task instance dependencies that were not met.

    Returns the unmet dependencies for a task instance from the perspective of the
    scheduler (i.e. why a task instance doesn't get scheduled and then queued by the
    scheduler, and then run by an executor).
    >>> airflow tasks failed-deps tutorial sleep 2015-01-01
    Task instance dependencies not met:
    Dagrun Running: Task instance's dagrun did not exist: Unknown reason
    Trigger Rule: Task's trigger rule 'all_success' requires all upstream tasks
    to have succeeded, but found 1 non-success(es).
    """
    dag = get_dag(args.subdir, args.dag_id)
    task = dag.get_task(task_id=args.task_id)
    ti, _ = _get_ti(task, args.map_index, exec_date_or_run_id=args.execution_date_or_run_id)

    dep_context = DepContext(deps=SCHEDULER_QUEUED_DEPS)
    failed_deps = list(ti.get_failed_dep_statuses(dep_context=dep_context))
    # TODO, Do we want to print or log this
    if failed_deps:
        print("Task instance dependencies not met:")
        for dep in failed_deps:
            print(f"{dep.dep_name}: {dep.reason}")
    else:
        print("Task instance dependencies are all met.")


@cli_utils.action_cli(check_db=False)
@suppress_logs_and_warning
def task_state(args):
    """
    Returns the state of a TaskInstance at the command line.
    >>> airflow tasks state tutorial sleep 2015-01-01
    success
    """
    dag = get_dag(args.subdir, args.dag_id)
    task = dag.get_task(task_id=args.task_id)
    ti, _ = _get_ti(task, args.map_index, exec_date_or_run_id=args.execution_date_or_run_id)
    print(ti.current_state())


@cli_utils.action_cli(check_db=False)
@suppress_logs_and_warning
def task_list(args, dag=None):
    """Lists the tasks within a DAG at the command line."""
    dag = dag or get_dag(args.subdir, args.dag_id)
    if args.tree:
        dag.tree_view()
    else:
        tasks = sorted(t.task_id for t in dag.tasks)
        print("\n".join(tasks))


SUPPORTED_DEBUGGER_MODULES: list[str] = [
    "pudb",
    "web_pdb",
    "ipdb",
    "pdb",
]


def _guess_debugger():
    """
    Trying to guess the debugger used by the user.

    When it doesn't find any user-installed debugger, returns ``pdb``.

    List of supported debuggers:

    * `pudb <https://github.com/inducer/pudb>`__
    * `web_pdb <https://github.com/romanvm/python-web-pdb>`__
    * `ipdb <https://github.com/gotcha/ipdb>`__
    * `pdb <https://docs.python.org/3/library/pdb.html>`__
    """
    for mod in SUPPORTED_DEBUGGER_MODULES:
        try:
            return importlib.import_module(mod)
        except ImportError:
            continue
    return importlib.import_module("pdb")


@cli_utils.action_cli(check_db=False)
@suppress_logs_and_warning
@provide_session
def task_states_for_dag_run(args, session=None):
    """Get the status of all task instances in a DagRun."""
    dag_run = (
        session.query(DagRun)
        .filter(DagRun.run_id == args.execution_date_or_run_id, DagRun.dag_id == args.dag_id)
        .one_or_none()
    )
    if not dag_run:
        try:
            execution_date = timezone.parse(args.execution_date_or_run_id)
            dag_run = (
                session.query(DagRun)
                .filter(DagRun.execution_date == execution_date, DagRun.dag_id == args.dag_id)
                .one_or_none()
            )
        except (ParserError, TypeError) as err:
            raise AirflowException(f"Error parsing the supplied execution_date. Error: {str(err)}")

    if dag_run is None:
        raise DagRunNotFound(
            f"DagRun for {args.dag_id} with run_id or execution_date of {args.execution_date_or_run_id!r} "
            "not found"
        )

    has_mapped_instances = any(ti.map_index >= 0 for ti in dag_run.task_instances)

    def format_task_instance(ti: TaskInstance) -> dict[str, str]:
        data = {
            "dag_id": ti.dag_id,
            "execution_date": dag_run.execution_date.isoformat(),
            "task_id": ti.task_id,
            "state": ti.state,
            "start_date": ti.start_date.isoformat() if ti.start_date else "",
            "end_date": ti.end_date.isoformat() if ti.end_date else "",
        }
        if has_mapped_instances:
            data["map_index"] = str(ti.map_index) if ti.map_index >= 0 else ""
        return data

    AirflowConsole().print_as(data=dag_run.task_instances, output=args.output, mapper=format_task_instance)


@cli_utils.action_cli(check_db=False)
def task_test(args, dag=None):
    """Tests task for a given dag_id."""
    # We want to log output from operators etc to show up here. Normally
    # airflow.task would redirect to a file, but here we want it to propagate
    # up to the normal airflow handler.

    settings.MASK_SECRETS_IN_LOGS = True

    handlers = logging.getLogger("airflow.task").handlers
    already_has_stream_handler = False
    for handler in handlers:
        already_has_stream_handler = isinstance(handler, logging.StreamHandler)
        if already_has_stream_handler:
            break
    if not already_has_stream_handler:
        logging.getLogger("airflow.task").propagate = True

    env_vars = {"AIRFLOW_TEST_MODE": "True"}
    if args.env_vars:
        env_vars.update(args.env_vars)
        os.environ.update(env_vars)

    dag = dag or get_dag(args.subdir, args.dag_id)

    task = dag.get_task(task_id=args.task_id)
    # Add CLI provided task_params to task.params
    if args.task_params:
        passed_in_params = json.loads(args.task_params)
        task.params.update(passed_in_params)

    if task.params:
        task.params.validate()

    ti, dr_created = _get_ti(
        task, args.map_index, exec_date_or_run_id=args.execution_date_or_run_id, create_if_necessary="db"
    )

    try:
        with redirect_stdout(RedactedIO()):
            if args.dry_run:
                ti.dry_run()
            else:
                ti.run(ignore_task_deps=True, ignore_ti_state=True, test_mode=True)
    except Exception:
        if args.post_mortem:
            debugger = _guess_debugger()
            debugger.post_mortem()
        else:
            raise
    finally:
        if not already_has_stream_handler:
            # Make sure to reset back to normal. When run for CLI this doesn't
            # matter, but it does for test suite
            logging.getLogger("airflow.task").propagate = False
        if dr_created:
            with create_session() as session:
                session.delete(ti.dag_run)


@cli_utils.action_cli(check_db=False)
@suppress_logs_and_warning
def task_render(args):
    """Renders and displays templated fields for a given task."""
    dag = get_dag(args.subdir, args.dag_id)
    task = dag.get_task(task_id=args.task_id)
    ti, _ = _get_ti(
        task, args.map_index, exec_date_or_run_id=args.execution_date_or_run_id, create_if_necessary="memory"
    )
    ti.render_templates()
    for attr in task.__class__.template_fields:
        print(
            textwrap.dedent(
                f"""        # ----------------------------------------------------------
        # property: {attr}
        # ----------------------------------------------------------
        {getattr(task, attr)}
        """
            )
        )


@cli_utils.action_cli(check_db=False)
def task_clear(args):
    """Clears all task instances or only those matched by regex for a DAG(s)."""
    logging.basicConfig(level=settings.LOGGING_LEVEL, format=settings.SIMPLE_LOG_FORMAT)

    if args.dag_id and not args.subdir and not args.dag_regex and not args.task_regex:
        dags = [get_dag_by_file_location(args.dag_id)]
    else:
        # todo clear command only accepts a single dag_id. no reason for get_dags with 's' except regex?
        dags = get_dags(args.subdir, args.dag_id, use_regex=args.dag_regex)

        if args.task_regex:
            for idx, dag in enumerate(dags):
                dags[idx] = dag.partial_subset(
                    task_ids_or_regex=args.task_regex,
                    include_downstream=args.downstream,
                    include_upstream=args.upstream,
                )

    DAG.clear_dags(
        dags,
        start_date=args.start_date,
        end_date=args.end_date,
        only_failed=args.only_failed,
        only_running=args.only_running,
        confirm_prompt=not args.yes,
        include_subdags=not args.exclude_subdags,
        include_parentdag=not args.exclude_parentdag,
    )<|MERGE_RESOLUTION|>--- conflicted
+++ resolved
@@ -227,12 +227,8 @@
         mark_success=args.mark_success,
         pickle_id=pickle_id,
         ignore_all_deps=args.ignore_all_dependencies,
-<<<<<<< HEAD
-        ignore_depends_on_past=args.ignore_depends_on_past,
-        wait_for_past_depends_before_skipping=args.wait_for_past_depends_before_skipping,
-=======
         ignore_depends_on_past=should_ignore_depends_on_past(args),
->>>>>>> 76186bb5
+        wait_for_past_depends_before_skipping=(args.depends_on_past == "wait"),
         ignore_task_deps=args.ignore_dependencies,
         ignore_ti_state=args.force,
         pool=args.pool,
@@ -248,12 +244,8 @@
         mark_success=args.mark_success,
         pickle_id=args.pickle,
         ignore_all_deps=args.ignore_all_dependencies,
-<<<<<<< HEAD
-        ignore_depends_on_past=args.ignore_depends_on_past,
-        wait_for_past_depends_before_skipping=args.wait_for_past_depends_before_skipping,
-=======
         ignore_depends_on_past=should_ignore_depends_on_past(args),
->>>>>>> 76186bb5
+        wait_for_past_depends_before_skipping=(args.depends_on_past == "wait"),
         ignore_task_deps=args.ignore_dependencies,
         ignore_ti_state=args.force,
         pool=args.pool,
