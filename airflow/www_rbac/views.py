--- conflicted
+++ resolved
@@ -95,10 +95,7 @@
 import logging
 import os
 
-<<<<<<< HEAD
 FACTORY_CODE = os.getenv('FACTORY_CODE', 'DEFAULT_FACTORY_CODE')
-=======
->>>>>>> fe2bfcc9
 
 _logger = logging.getLogger(__name__)
 csrf = CSRFProtect()
