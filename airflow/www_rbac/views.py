--- conflicted
+++ resolved
@@ -89,11 +89,8 @@
 from airflow.utils.curve import get_curve, get_result, get_task_instances_by_entity_ids
 from airflow.api.common.experimental.get_task_instance import get_task_instance
 from airflow.www_rbac.api.experimental.endpoints import do_remove_curve_from_curve_template
-<<<<<<< HEAD
 from flask_appbuilder.models.sqla.filters import FilterEqualFunction, FilterInFunction
-=======
 from airflow.utils.log.custom_log import CUSTOM_LOG_FORMAT, CUSTOM_EVENT_NAME_MAP, CUSTOM_PAGE_NAME_MAP
->>>>>>> 4608962d
 
 csrf = CSRFProtect()
 
@@ -3071,25 +3068,16 @@
     page_size = PAGE_SIZE
 
     list_columns = ['state', 'dag_id', 'task_id', 'line_code', 'entity_id', 'execution_date', 'measure_result',
-<<<<<<< HEAD
-                    'result', 'error_tag',
-=======
-                    'result', 'type',
->>>>>>> 4608962d
+                    'result', 'error_tag', 'type',
                     'final_state',
                     'start_date', 'end_date', 'duration', 'job_id',
                     'priority_weight', 'try_number',
                     # 'unixname', 'hostname', 'queue', 'queued_dttm', 'operator',
                     'pool', 'log_url']
 
-<<<<<<< HEAD
-    search_columns = ['state', 'dag_id', 'entity_id', 'measure_result', 'result', 'final_state', 'task_id',
-                      'execution_date', 'hostname','error_tag',
-=======
     search_columns = ['state', 'type', 'dag_id', 'entity_id', 'measure_result', 'result', 'final_state',
-                      'task_id',
+                      'task_id', 'error_tag',
                       'execution_date', 'hostname',
->>>>>>> 4608962d
                       'queue', 'pool', 'operator', 'start_date', 'end_date']
 
     label_columns = {
@@ -3131,17 +3119,15 @@
         if end_date and duration:
             return timedelta(seconds=duration)
 
-<<<<<<< HEAD
     def error_tag_f(attr):
         error_tags = attr.get('error_tag')
         return error_tags or ''
-=======
+
     def type_f(attr):
         ti_type = attr.get('type')
         if ti_type == 'rework':
             return lazy_gettext('Task Instance Rework')
         return lazy_gettext('Task Instance Normal')
->>>>>>> 4608962d
 
     formatters_columns = {
         'log_url': log_url_formatter,
