--- conflicted
+++ resolved
@@ -19,9 +19,5 @@
 
 {% block tail %}
   {{ super() }}
-<<<<<<< HEAD
-    <script src="{{ url_for_asset('static', filename='connectionForm.js') }}"></script>
-=======
     <script src="{{ url_for_asset(filename='connectionForm.js') }}"></script>
->>>>>>> cb8b2a1d
 {% endblock %}