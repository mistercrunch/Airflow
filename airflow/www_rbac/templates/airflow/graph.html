--- conflicted
+++ resolved
@@ -112,14 +112,9 @@
     // Below variables are being used in dag.js
     var tasks = {{ tasks|safe }};
     var task_instances = {{ task_instances|safe }};
-<<<<<<< HEAD
-    var getTaskInstanceURL = '{{ url_for("Airflow.task_instances", dag_id='+
-      dag.dag_id + ', execution_date=' + execution_date + ') }}';
-=======
     var getTaskInstanceURL = "{{ url_for('Airflow.task_instances') }}" +
       "?dag_id=" + encodeURIComponent(dag_id) + "&execution_date=" +
       encodeURIComponent(execution_date);
->>>>>>> cb8b2a1d
 
     var duration = 500;
     var stateFocusMap = {
