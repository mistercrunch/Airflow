--- conflicted
+++ resolved
@@ -15,30 +15,21 @@
 # KIND, either express or implied.  See the License for the
 # specific language governing permissions and limitations
 # under the License.
-<<<<<<< HEAD
 
 """Operators that integrates with Google Cloud Build service."""
 
-=======
-"""Operators that integrat with Google Cloud Build service."""
+
 import json
->>>>>>> bb67a87f
 import re
 import warnings
 from copy import deepcopy
-<<<<<<< HEAD
 from typing import Any, Dict, Optional, Sequence, Tuple, Union
 from urllib.parse import unquote, urlparse
 
+import yaml
 from google.api_core.retry import Retry
 from google.cloud.devtools.cloudbuild_v1.types import Build, BuildTrigger, RepoSource
 from google.protobuf.json_format import MessageToDict, ParseDict
-=======
-from typing import Any, Dict, Iterable, Optional, Union
-from urllib.parse import unquote, urlparse
-
-import yaml
->>>>>>> bb67a87f
 
 from airflow.exceptions import AirflowException
 from airflow.models import BaseOperator
@@ -112,8 +103,9 @@
     Starts a build with the specified configuration.
 
     :param build: The build resource to create. If a dict is provided, it must be of the same form
-        as the protobuf message `google.cloud.devtools.cloudbuild_v1.types.Build`
-    :type build: Union[dict, `google.cloud.devtools.cloudbuild_v1.types.Build`]
+        as the protobuf message `google.cloud.devtools.cloudbuild_v1.types.Build`. This can be a
+        dictionary or path to a file type like YAML or JSON.
+    :type build: Union[dict, `google.cloud.devtools.cloudbuild_v1.types.Build`, str]
     :param body: (Deprecated) The build resource to create.
         This parameter has been deprecated. You should pass the build parameter instead.
     :type body: optional[dict]
@@ -137,11 +129,12 @@
     """
 
     template_fields = ("project_id", "build", "body", "gcp_conn_id")
-
-    @apply_defaults
-    def __init__(
-        self,
-        build: Union[Dict, Build],
+    template_ext = ['.yml', '.yaml', '.json']
+
+    @apply_defaults
+    def __init__(
+        self,
+        build: Union[Dict, Build, str],
         body: Optional[Dict] = None,
         project_id: Optional[str] = None,
         wait: bool = True,
@@ -154,6 +147,8 @@
     ) -> None:
         super().__init__(*args, **kwargs)
         self.build = build
+        # Not template fields to keep original value
+        self.build_raw = build
         self.body = body
         self.project_id = project_id
         self.wait = wait
@@ -161,6 +156,16 @@
         self.timeout = timeout
         self.metadata = metadata
         self.gcp_conn_id = gcp_conn_id
+
+    def prepare_template(self) -> None:
+        # if no file is specified, skip
+        if not isinstance(self.build_raw, str):
+            return
+        with open(self.build_raw, 'r') as file:
+            if any(self.build_raw.endswith(ext) for ext in ['.yaml', '.yml']):
+                self.body = yaml.load(file.read(), Loader=yaml.FullLoader)
+            if self.build_raw.endswith('.json'):
+                self.body = json.loads(file.read())
 
     def execute(self, context):
         hook = CloudBuildHook(gcp_conn_id=self.gcp_conn_id)
@@ -734,24 +739,10 @@
     * It is required to provide the source and only one type can be given,
     * It is possible to provide the source as the URL address instead dict.
 
-<<<<<<< HEAD
     :param build: The request body of the build.
         See: https://cloud.google.com/cloud-build/docs/api/reference/rest/Shared.Types/Build
     :type build: Union[Dict, Build]
     """
-=======
-    :param body: The request body.
-        See: https://cloud.google.com/cloud-build/docs/api/reference/rest/v1/projects.builds
-    :type body: dict
-    """
-
-    def __init__(self, body: Dict) -> None:
-        self.body = deepcopy(body)
-
-    def _verify_source(self):
-        is_storage = "storageSource" in self.body["source"]
-        is_repo = "repoSource" in self.body["source"]
->>>>>>> bb67a87f
 
     def __init__(self, build: Union[Dict, Build]) -> None:
         if isinstance(build, Build):
@@ -805,16 +796,11 @@
         :return: the body.
         :rtype: `google.cloud.devtools.cloudbuild_v1.types.Build`
         """
-<<<<<<< HEAD
-        self._verify_source()
-        self._reformat_source()
-        return ParseDict(self.build, Build())
-=======
-        if 'source' in self.body:
+
+        if 'source' in self.build:
             self._verify_source()
             self._reformat_source()
-        return self.body
->>>>>>> bb67a87f
+        return ParseDict(self.build, Build())
 
     @staticmethod
     def _convert_repo_url_to_dict(source: str) -> Dict[str, Any]:
@@ -889,68 +875,4 @@
         if url_parts.fragment:
             source_dict["generation"] = url_parts.fragment
 
-<<<<<<< HEAD
-        return source_dict
-=======
-        return source_dict
-
-
-class CloudBuildCreateOperator(BaseOperator):
-    """
-    Starts a build with the specified configuration.
-
-    .. seealso::
-        For more information on how to use this operator, take a look at the guide:
-        :ref:`howto/operator:CloudBuildCreateOperator`
-
-    :param body: The build config with instructions to perform with CloudBuild.
-        Can be a dictionary or path to a file type like YAML or JSON.
-        See: https://cloud.google.com/cloud-build/docs/api/reference/rest/v1/projects.builds
-    :type body: dict or string
-    :param project_id: ID of the Google Cloud project if None then
-        default project_id is used.
-    :type project_id: str
-    :param gcp_conn_id: The connection ID to use to connect to Google Cloud Platform.
-    :type gcp_conn_id: str
-    :param api_version: API version used (for example v1 or v1beta1).
-    :type api_version: str
-    """
-
-    template_fields = ("body", "gcp_conn_id", "api_version")  # type: Iterable[str]
-    template_ext = ['.yml', '.yaml', '.json']
-
-    @apply_defaults
-    def __init__(self,
-                 body: Union[dict, str],
-                 project_id: Optional[str] = None,
-                 gcp_conn_id: str = "google_cloud_default",
-                 api_version: str = "v1",
-                 *args, **kwargs) -> None:
-        super().__init__(*args, **kwargs)
-        self.body = body
-        # Not template fields to keep original value
-        self.body_raw = body
-        self.project_id = project_id
-        self.gcp_conn_id = gcp_conn_id
-        self.api_version = api_version
-        self._validate_inputs()
-
-    def prepare_template(self) -> None:
-        # if no file is specified, skip
-        if not isinstance(self.body_raw, str):
-            return
-        with open(self.body_raw, 'r') as file:
-            if any(self.body_raw.endswith(ext) for ext in ['.yaml', '.yml']):
-                self.body = yaml.load(file.read(), Loader=yaml.FullLoader)
-            if self.body_raw.endswith('.json'):
-                self.body = json.loads(file.read())
-
-    def _validate_inputs(self):
-        if not self.body:
-            raise AirflowException("The required parameter 'body' is missing")
-
-    def execute(self, context):
-        hook = CloudBuildHook(gcp_conn_id=self.gcp_conn_id, api_version=self.api_version)
-        body = BuildProcessor(body=self.body).process_body()
-        return hook.create_build(body=body, project_id=self.project_id)
->>>>>>> bb67a87f
+        return source_dict