--- conflicted
+++ resolved
@@ -449,12 +449,8 @@
         )
 
         if not self.selected_fields:
-<<<<<<< HEAD
             schema: Dict[str, list] = hook.get_schema(
                 project_id=self.project_id,
-=======
-            schema: dict[str, list] = hook.get_schema(
->>>>>>> 951b7084
                 dataset_id=self.dataset_id,
                 table_id=self.table_id,
             )
