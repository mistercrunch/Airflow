#
# Licensed to the Apache Software Foundation (ASF) under one
# or more contributor license agreements.  See the NOTICE file
# distributed with this work for additional information
# regarding copyright ownership.  The ASF licenses this file
# to you under the Apache License, Version 2.0 (the
# "License"); you may not use this file except in compliance
# with the License.  You may obtain a copy of the License at
#
#   http://www.apache.org/licenses/LICENSE-2.0
#
# Unless required by applicable law or agreed to in writing,
# software distributed under the License is distributed on an
# "AS IS" BASIS, WITHOUT WARRANTIES OR CONDITIONS OF ANY
# KIND, either express or implied.  See the License for the
# specific language governing permissions and limitations
# under the License.
"""This module contains a Google Cloud Dataflow sensor."""

from __future__ import annotations

from functools import cached_property
from typing import TYPE_CHECKING, Any, Callable, Sequence

from airflow.configuration import conf
from airflow.exceptions import AirflowException, AirflowSkipException
from airflow.providers.google.cloud.hooks.dataflow import (
    DEFAULT_DATAFLOW_LOCATION,
    DataflowHook,
    DataflowJobStatus,
)
<<<<<<< HEAD
=======
from airflow.providers.google.cloud.triggers.dataflow import (
    DataflowJobAutoScalingEventTrigger,
    DataflowJobMessagesTrigger,
    DataflowJobMetricsTrigger,
    DataflowJobStatusTrigger,
)
>>>>>>> 17b792d8
from airflow.providers.google.common.hooks.base_google import PROVIDE_PROJECT_ID
from airflow.sensors.base import BaseSensorOperator

if TYPE_CHECKING:
    from airflow.utils.context import Context


class DataflowJobStatusSensor(BaseSensorOperator):
    """
    Checks for the status of a job in Google Cloud Dataflow.

    .. seealso::
        For more information on how to use this operator, take a look at the guide:
        :ref:`howto/operator:DataflowJobStatusSensor`

    :param job_id: ID of the job to be checked.
    :param expected_statuses: The expected state(s) of the operation.
        See:
        https://cloud.google.com/dataflow/docs/reference/rest/v1b3/projects.jobs#Job.JobState
    :param project_id: Optional, the Google Cloud project ID in which to start a job.
        If set to None or missing, the default project_id from the Google Cloud connection is used.
    :param location: The location of the Dataflow job (for example europe-west1). See:
        https://cloud.google.com/dataflow/docs/concepts/regional-endpoints
    :param gcp_conn_id: The connection ID to use connecting to Google Cloud.
    :param impersonation_chain: Optional service account to impersonate using short-term
        credentials, or chained list of accounts required to get the access_token
        of the last account in the list, which will be impersonated in the request.
        If set as a string, the account must grant the originating account
        the Service Account Token Creator IAM role.
        If set as a sequence, the identities from the list must grant
        Service Account Token Creator IAM role to the directly preceding identity, with first
        account from the list granting this role to the originating account (templated).
    :param deferrable: If True, run the sensor in the deferrable mode.
    :param poll_interval: Time (seconds) to wait between two consecutive calls to check the job.
    """

    template_fields: Sequence[str] = ("job_id",)

    def __init__(
        self,
        *,
        job_id: str,
        expected_statuses: set[str] | str,
        project_id: str = PROVIDE_PROJECT_ID,
        location: str = DEFAULT_DATAFLOW_LOCATION,
        gcp_conn_id: str = "google_cloud_default",
        impersonation_chain: str | Sequence[str] | None = None,
        deferrable: bool = conf.getboolean("operators", "default_deferrable", fallback=False),
        poll_interval: int = 10,
        **kwargs,
    ) -> None:
        super().__init__(**kwargs)
        self.job_id = job_id
        self.expected_statuses = (
            {expected_statuses} if isinstance(expected_statuses, str) else expected_statuses
        )
        self.project_id = project_id
        self.location = location
        self.gcp_conn_id = gcp_conn_id
        self.impersonation_chain = impersonation_chain
        self.deferrable = deferrable
        self.poll_interval = poll_interval

    def poke(self, context: Context) -> bool:
        self.log.info(
            "Waiting for job %s to be in one of the states: %s.",
            self.job_id,
            ", ".join(self.expected_statuses),
        )

        job = self.hook.get_job(
            job_id=self.job_id,
            project_id=self.project_id,
            location=self.location,
        )

        job_status = job["currentState"]
        self.log.debug("Current job status for job %s: %s.", self.job_id, job_status)

        if job_status in self.expected_statuses:
            return True
        elif job_status in DataflowJobStatus.TERMINAL_STATES:
            # TODO: remove this if check when min_airflow_version is set to higher than 2.7.1
            message = f"Job with id '{self.job_id}' is already in terminal state: {job_status}"
            if self.soft_fail:
                raise AirflowSkipException(message)
            raise AirflowException(message)

        return False

    def execute(self, context: Context) -> None:
        """Airflow runs this method on the worker and defers using the trigger."""
        if not self.deferrable:
            super().execute(context)
        elif not self.poke(context=context):
            self.defer(
                timeout=self.execution_timeout,
                trigger=DataflowJobStatusTrigger(
                    job_id=self.job_id,
                    expected_statuses=self.expected_statuses,
                    project_id=self.project_id,
                    location=self.location,
                    gcp_conn_id=self.gcp_conn_id,
                    poll_sleep=self.poll_interval,
                    impersonation_chain=self.impersonation_chain,
                ),
                method_name="execute_complete",
            )

    def execute_complete(self, context: Context, event: dict[str, str | list]) -> bool:
        """
        Execute this method when the task resumes its execution on the worker after deferral.

        Returns True if the trigger returns an event with the success status, otherwise raises
        an exception.
        """
        if event["status"] == "success":
            self.log.info(event["message"])
            return True
        # TODO: remove this if check when min_airflow_version is set to higher than 2.7.1
        if self.soft_fail:
            raise AirflowSkipException(f"Sensor failed with the following message: {event['message']}.")
        raise AirflowException(f"Sensor failed with the following message: {event['message']}")

    @cached_property
    def hook(self) -> DataflowHook:
        return DataflowHook(
            gcp_conn_id=self.gcp_conn_id,
            impersonation_chain=self.impersonation_chain,
        )


class DataflowJobMetricsSensor(BaseSensorOperator):
    """
    Checks for metrics associated with a single job in Google Cloud Dataflow.

    .. seealso::
        For more information on how to use this operator, take a look at the guide:
        :ref:`howto/operator:DataflowJobMetricsSensor`

    :param job_id: ID of the job to be checked.
    :param callback: callback which is called with list of read job metrics
        See:
        https://cloud.google.com/dataflow/docs/reference/rest/v1b3/MetricUpdate
    :param fail_on_terminal_state: If set to true sensor will raise Exception when
        job is in terminal state
    :param project_id: Optional, the Google Cloud project ID in which to start a job.
        If set to None or missing, the default project_id from the Google Cloud connection is used.
    :param location: The location of the Dataflow job (for example europe-west1). See:
        https://cloud.google.com/dataflow/docs/concepts/regional-endpoints
    :param gcp_conn_id: The connection ID to use connecting to Google Cloud.
    :param impersonation_chain: Optional service account to impersonate using short-term
        credentials, or chained list of accounts required to get the access_token
        of the last account in the list, which will be impersonated in the request.
        If set as a string, the account must grant the originating account
        the Service Account Token Creator IAM role.
        If set as a sequence, the identities from the list must grant
        Service Account Token Creator IAM role to the directly preceding identity, with first
        account from the list granting this role to the originating account (templated).
    :param deferrable: If True, run the sensor in the deferrable mode.
    :param poll_interval: Time (seconds) to wait between two consecutive calls to check the job.

    """

    template_fields: Sequence[str] = ("job_id",)

    def __init__(
        self,
        *,
        job_id: str,
        callback: Callable | None = None,
        fail_on_terminal_state: bool = True,
        project_id: str = PROVIDE_PROJECT_ID,
        location: str = DEFAULT_DATAFLOW_LOCATION,
        gcp_conn_id: str = "google_cloud_default",
        impersonation_chain: str | Sequence[str] | None = None,
        deferrable: bool = conf.getboolean("operators", "default_deferrable", fallback=False),
        poll_interval: int = 10,
        **kwargs,
    ) -> None:
        super().__init__(**kwargs)
        self.job_id = job_id
        self.project_id = project_id
        self.callback = callback
        self.fail_on_terminal_state = fail_on_terminal_state
        self.location = location
        self.gcp_conn_id = gcp_conn_id
        self.impersonation_chain = impersonation_chain
        self.deferrable = deferrable
        self.poll_interval = poll_interval

    def poke(self, context: Context) -> bool:
        if self.fail_on_terminal_state:
            job = self.hook.get_job(
                job_id=self.job_id,
                project_id=self.project_id,
                location=self.location,
            )
            job_status = job["currentState"]
            if job_status in DataflowJobStatus.TERMINAL_STATES:
                # TODO: remove this if check when min_airflow_version is set to higher than 2.7.1
                message = f"Job with id '{self.job_id}' is already in terminal state: {job_status}"
                if self.soft_fail:
                    raise AirflowSkipException(message)
                raise AirflowException(message)

        result = self.hook.fetch_job_metrics_by_id(
            job_id=self.job_id,
            project_id=self.project_id,
            location=self.location,
        )
        return result["metrics"] if self.callback is None else self.callback(result["metrics"])

    def execute(self, context: Context) -> Any:
        """Airflow runs this method on the worker and defers using the trigger."""
        if not self.deferrable:
            super().execute(context)
        else:
            self.defer(
                timeout=self.execution_timeout,
                trigger=DataflowJobMetricsTrigger(
                    job_id=self.job_id,
                    project_id=self.project_id,
                    location=self.location,
                    gcp_conn_id=self.gcp_conn_id,
                    poll_sleep=self.poll_interval,
                    impersonation_chain=self.impersonation_chain,
                    fail_on_terminal_state=self.fail_on_terminal_state,
                ),
                method_name="execute_complete",
            )

    def execute_complete(self, context: Context, event: dict[str, str | list]) -> Any:
        """
        Execute this method when the task resumes its execution on the worker after deferral.

        If the trigger returns an event with success status - passes the event result to the callback function.
        Returns the event result if no callback function is provided.

        If the trigger returns an event with error status - raises an exception.
        """
        if event["status"] == "success":
            self.log.info(event["message"])
            return event["result"] if self.callback is None else self.callback(event["result"])
        # TODO: remove this if check when min_airflow_version is set to higher than 2.7.1
        if self.soft_fail:
            raise AirflowSkipException(f"Sensor failed with the following message: {event['message']}.")
        raise AirflowException(f"Sensor failed with the following message: {event['message']}")

    @cached_property
    def hook(self) -> DataflowHook:
        return DataflowHook(
            gcp_conn_id=self.gcp_conn_id,
            impersonation_chain=self.impersonation_chain,
        )


class DataflowJobMessagesSensor(BaseSensorOperator):
    """
    Checks for job messages associated with a single job in Google Cloud Dataflow.

    .. seealso::
        For more information on how to use this operator, take a look at the guide:
        :ref:`howto/operator:DataflowJobMessagesSensor`

    :param job_id: ID of the Dataflow job to be checked.
    :param callback: a function that can accept a list of serialized job messages.
        It can do whatever you want it to do. If the callback function is not provided,
        then on successful completion the task will exit with True value.
        For more info about the job message content see:
        https://cloud.google.com/python/docs/reference/dataflow/latest/google.cloud.dataflow_v1beta3.types.JobMessage
    :param fail_on_terminal_state: If set to True the sensor will raise an exception when the job reaches a terminal state.
        No job messages will be returned.
    :param project_id: Optional, the Google Cloud project ID in which to start a job.
        If set to None or missing, the default project_id from the Google Cloud connection is used.
    :param location: The location of the Dataflow job (for example europe-west1).
        If set to None then the value of DEFAULT_DATAFLOW_LOCATION will be used.
        See: https://cloud.google.com/dataflow/docs/concepts/regional-endpoints
    :param gcp_conn_id: The connection ID to use connecting to Google Cloud.
    :param impersonation_chain: Optional service account to impersonate using short-term
        credentials, or chained list of accounts required to get the access_token
        of the last account in the list, which will be impersonated in the request.
        If set as a string, the account must grant the originating account
        the Service Account Token Creator IAM role.
        If set as a sequence, the identities from the list must grant
        Service Account Token Creator IAM role to the directly preceding identity, with first
        account from the list granting this role to the originating account (templated).
    :param deferrable: If True, run the sensor in the deferrable mode.
    :param poll_interval: Time (seconds) to wait between two consecutive calls to check the job.
    """

    template_fields: Sequence[str] = ("job_id",)

    def __init__(
        self,
        *,
        job_id: str,
        callback: Callable | None = None,
        fail_on_terminal_state: bool = True,
        project_id: str = PROVIDE_PROJECT_ID,
        location: str = DEFAULT_DATAFLOW_LOCATION,
        gcp_conn_id: str = "google_cloud_default",
        impersonation_chain: str | Sequence[str] | None = None,
        deferrable: bool = conf.getboolean("operators", "default_deferrable", fallback=False),
        poll_interval: int = 10,
        **kwargs,
    ) -> None:
        super().__init__(**kwargs)
        self.job_id = job_id
        self.project_id = project_id
        self.callback = callback
        self.fail_on_terminal_state = fail_on_terminal_state
        self.location = location
        self.gcp_conn_id = gcp_conn_id
        self.impersonation_chain = impersonation_chain
        self.deferrable = deferrable
        self.poll_interval = poll_interval

    def poke(self, context: Context) -> bool:
        if self.fail_on_terminal_state:
            job = self.hook.get_job(
                job_id=self.job_id,
                project_id=self.project_id,
                location=self.location,
            )
            job_status = job["currentState"]
            if job_status in DataflowJobStatus.TERMINAL_STATES:
                # TODO: remove this if check when min_airflow_version is set to higher than 2.7.1
                message = f"Job with id '{self.job_id}' is already in terminal state: {job_status}"
                if self.soft_fail:
                    raise AirflowSkipException(message)
                raise AirflowException(message)

        result = self.hook.fetch_job_messages_by_id(
            job_id=self.job_id,
            project_id=self.project_id,
            location=self.location,
        )

        return result if self.callback is None else self.callback(result)

    def execute(self, context: Context) -> Any:
        """Airflow runs this method on the worker and defers using the trigger."""
        if not self.deferrable:
            super().execute(context)
        else:
            self.defer(
                timeout=self.execution_timeout,
                trigger=DataflowJobMessagesTrigger(
                    job_id=self.job_id,
                    project_id=self.project_id,
                    location=self.location,
                    gcp_conn_id=self.gcp_conn_id,
                    poll_sleep=self.poll_interval,
                    impersonation_chain=self.impersonation_chain,
                    fail_on_terminal_state=self.fail_on_terminal_state,
                ),
                method_name="execute_complete",
            )

    def execute_complete(self, context: Context, event: dict[str, str | list]) -> Any:
        """
        Execute this method when the task resumes its execution on the worker after deferral.

        If the trigger returns an event with success status - passes the event result to the callback function.
        Returns the event result if no callback function is provided.

        If the trigger returns an event with error status - raises an exception.
        """
        if event["status"] == "success":
            self.log.info(event["message"])
            return event["result"] if self.callback is None else self.callback(event["result"])
        # TODO: remove this if check when min_airflow_version is set to higher than 2.7.1
        if self.soft_fail:
            raise AirflowSkipException(f"Sensor failed with the following message: {event['message']}.")
        raise AirflowException(f"Sensor failed with the following message: {event['message']}")

    @cached_property
    def hook(self) -> DataflowHook:
        return DataflowHook(
            gcp_conn_id=self.gcp_conn_id,
            impersonation_chain=self.impersonation_chain,
        )


class DataflowJobAutoScalingEventsSensor(BaseSensorOperator):
    """
    Checks for autoscaling events associated with a single job in Google Cloud Dataflow.

    .. seealso::
        For more information on how to use this operator, take a look at the guide:
        :ref:`howto/operator:DataflowJobAutoScalingEventsSensor`

    :param job_id: ID of the Dataflow job to be checked.
    :param callback: a function that can accept a list of serialized autoscaling events.
        It can do whatever you want it to do. If the callback function is not provided,
        then on successful completion the task will exit with True value.
        For more info about the autoscaling event content see:
        https://cloud.google.com/python/docs/reference/dataflow/latest/google.cloud.dataflow_v1beta3.types.AutoscalingEvent
    :param fail_on_terminal_state: If set to True the sensor will raise an exception when the job reaches a terminal state.
        No autoscaling events will be returned.
    :param project_id: Optional, the Google Cloud project ID in which to start a job.
        If set to None or missing, the default project_id from the Google Cloud connection is used.
    :param location: The location of the Dataflow job (for example europe-west1).
        If set to None then the value of DEFAULT_DATAFLOW_LOCATION will be used.
        See: https://cloud.google.com/dataflow/docs/concepts/regional-endpoints
    :param gcp_conn_id: The connection ID to use connecting to Google Cloud.
    :param impersonation_chain: Optional service account to impersonate using short-term
        credentials, or chained list of accounts required to get the access_token
        of the last account in the list, which will be impersonated in the request.
        If set as a string, the account must grant the originating account
        the Service Account Token Creator IAM role.
        If set as a sequence, the identities from the list must grant
        Service Account Token Creator IAM role to the directly preceding identity, with first
        account from the list granting this role to the originating account (templated).
    :param deferrable: If True, run the sensor in the deferrable mode.
    :param poll_interval: Time (seconds) to wait between two consecutive calls to check the job.
    """

    template_fields: Sequence[str] = ("job_id",)

    def __init__(
        self,
        *,
        job_id: str,
        callback: Callable | None = None,
        fail_on_terminal_state: bool = True,
        project_id: str = PROVIDE_PROJECT_ID,
        location: str = DEFAULT_DATAFLOW_LOCATION,
        gcp_conn_id: str = "google_cloud_default",
        impersonation_chain: str | Sequence[str] | None = None,
        deferrable: bool = conf.getboolean("operators", "default_deferrable", fallback=False),
        poll_interval: int = 60,
        **kwargs,
    ) -> None:
        super().__init__(**kwargs)
        self.job_id = job_id
        self.project_id = project_id
        self.callback = callback
        self.fail_on_terminal_state = fail_on_terminal_state
        self.location = location
        self.gcp_conn_id = gcp_conn_id
        self.impersonation_chain = impersonation_chain
        self.deferrable = deferrable
        self.poll_interval = poll_interval

    def poke(self, context: Context) -> bool:
        if self.fail_on_terminal_state:
            job = self.hook.get_job(
                job_id=self.job_id,
                project_id=self.project_id,
                location=self.location,
            )
            job_status = job["currentState"]
            if job_status in DataflowJobStatus.TERMINAL_STATES:
                # TODO: remove this if check when min_airflow_version is set to higher than 2.7.1
                message = f"Job with id '{self.job_id}' is already in terminal state: {job_status}"
                if self.soft_fail:
                    raise AirflowSkipException(message)
                raise AirflowException(message)

        result = self.hook.fetch_job_autoscaling_events_by_id(
            job_id=self.job_id,
            project_id=self.project_id,
            location=self.location,
        )

        return result if self.callback is None else self.callback(result)

    def execute(self, context: Context) -> Any:
        """Airflow runs this method on the worker and defers using the trigger."""
        if not self.deferrable:
            super().execute(context)
        else:
            self.defer(
                trigger=DataflowJobAutoScalingEventTrigger(
                    job_id=self.job_id,
                    project_id=self.project_id,
                    location=self.location,
                    gcp_conn_id=self.gcp_conn_id,
                    poll_sleep=self.poll_interval,
                    impersonation_chain=self.impersonation_chain,
                    fail_on_terminal_state=self.fail_on_terminal_state,
                ),
                method_name="execute_complete",
            )

    def execute_complete(self, context: Context, event: dict[str, str | list]) -> Any:
        """
        Execute this method when the task resumes its execution on the worker after deferral.

        If the trigger returns an event with success status - passes the event result to the callback function.
        Returns the event result if no callback function is provided.

        If the trigger returns an event with error status - raises an exception.
        """
        if event["status"] == "success":
            self.log.info(event["message"])
            return event["result"] if self.callback is None else self.callback(event["result"])
        # TODO: remove this if check when min_airflow_version is set to higher than 2.7.1
        if self.soft_fail:
            raise AirflowSkipException(f"Sensor failed with the following message: {event['message']}.")
        raise AirflowException(f"Sensor failed with the following message: {event['message']}")

    @cached_property
    def hook(self) -> DataflowHook:
        return DataflowHook(
            gcp_conn_id=self.gcp_conn_id,
            impersonation_chain=self.impersonation_chain,
        )<|MERGE_RESOLUTION|>--- conflicted
+++ resolved
@@ -29,15 +29,12 @@
     DataflowHook,
     DataflowJobStatus,
 )
-<<<<<<< HEAD
-=======
 from airflow.providers.google.cloud.triggers.dataflow import (
     DataflowJobAutoScalingEventTrigger,
     DataflowJobMessagesTrigger,
     DataflowJobMetricsTrigger,
     DataflowJobStatusTrigger,
 )
->>>>>>> 17b792d8
 from airflow.providers.google.common.hooks.base_google import PROVIDE_PROJECT_ID
 from airflow.sensors.base import BaseSensorOperator
 
