#
# Licensed to the Apache Software Foundation (ASF) under one
# or more contributor license agreements.  See the NOTICE file
# distributed with this work for additional information
# regarding copyright ownership.  The ASF licenses this file
# to you under the Apache License, Version 2.0 (the
# "License"); you may not use this file except in compliance
# with the License.  You may obtain a copy of the License at
#
#   http://www.apache.org/licenses/LICENSE-2.0
#
# Unless required by applicable law or agreed to in writing,
# software distributed under the License is distributed on an
# "AS IS" BASIS, WITHOUT WARRANTIES OR CONDITIONS OF ANY
# KIND, either express or implied.  See the License for the
# specific language governing permissions and limitations
# under the License.
from __future__ import annotations

import ast
import re
from typing import TYPE_CHECKING, Any, Callable, Iterable, Mapping, NoReturn, Sequence, SupportsAbs

from airflow.compat.functools import cached_property
from airflow.exceptions import AirflowException, AirflowFailException
from airflow.hooks.base import BaseHook
from airflow.models import BaseOperator, SkipMixin
from airflow.providers.common.sql.hooks.sql import DbApiHook, fetch_all_handler

if TYPE_CHECKING:
    from airflow.utils.context import Context


def _convert_to_float_if_possible(s: str) -> float | str:
    try:
        return float(s)
    except (ValueError, TypeError):
        return s


def _parse_boolean(val: str) -> str | bool:
    """Try to parse a string into boolean.

    Raises ValueError if the input is not a valid true- or false-like string value.
    """
    val = val.lower()
    if val in ("y", "yes", "t", "true", "on", "1"):
        return True
    if val in ("n", "no", "f", "false", "off", "0"):
        return False
    raise ValueError(f"{val!r} is not a boolean-like string value")


<<<<<<< HEAD
_PROVIDERS_MATCHER = re.compile(r'airflow\.providers\.(.*)\.hooks.*')
=======
def _get_failed_checks(checks, col=None):
    if col:
        return [
            f"Column: {col}\nCheck: {check},\nCheck Values: {check_values}\n"
            for check, check_values in checks.items()
            if not check_values["success"]
        ]
    return [
        f"\tCheck: {check},\n\tCheck Values: {check_values}\n"
        for check, check_values in checks.items()
        if not check_values["success"]
    ]


_PROVIDERS_MATCHER = re.compile(r"airflow\.providers\.(.*)\.hooks.*")
>>>>>>> 7fcdb490

_MIN_SUPPORTED_PROVIDERS_VERSION = {
    "amazon": "4.1.0",
    "apache.drill": "2.1.0",
    "apache.druid": "3.1.0",
    "apache.hive": "3.1.0",
    "apache.pinot": "3.1.0",
    "databricks": "3.1.0",
    "elasticsearch": "4.1.0",
    "exasol": "3.1.0",
    "google": "8.2.0",
    "jdbc": "3.1.0",
    "mssql": "3.1.0",
    "mysql": "3.1.0",
    "odbc": "3.1.0",
    "oracle": "3.1.0",
    "postgres": "5.1.0",
    "presto": "3.1.0",
    "qubole": "3.1.0",
    "slack": "5.1.0",
    "snowflake": "3.1.0",
    "sqlite": "3.1.0",
    "trino": "3.1.0",
    "vertica": "3.1.0",
}


class BaseSQLOperator(BaseOperator):
    """
    This is a base class for generic SQL Operator to get a DB Hook

    The provided method is .get_db_hook(). The default behavior will try to
    retrieve the DB hook based on connection type.
    You can customize the behavior by overriding the .get_db_hook() method.

    :param conn_id: reference to a specific database
    """

    def __init__(
        self,
        *,
        conn_id: str | None = None,
        database: str | None = None,
        hook_params: dict | None = None,
        retry_on_failure: bool = True,
        **kwargs,
    ):
        super().__init__(**kwargs)
        self.conn_id = conn_id
        self.database = database
        self.hook_params = {} if hook_params is None else hook_params
        self.retry_on_failure = retry_on_failure

    @cached_property
    def _hook(self):
        """Get DB Hook based on connection type"""
        self.log.debug("Get connection for %s", self.conn_id)
        conn = BaseHook.get_connection(self.conn_id)
        hook = conn.get_hook(hook_params=self.hook_params)
        if not isinstance(hook, DbApiHook):
            from airflow.hooks.dbapi_hook import DbApiHook as _DbApiHook

            if isinstance(hook, _DbApiHook):
                # This case might happen if user installed common.sql provider but did not upgrade the
                # Other provider's versions to a version that supports common.sql provider
                class_module = hook.__class__.__module__
                match = _PROVIDERS_MATCHER.match(class_module)
                if match:
                    provider = match.group(1)
                    min_version = _MIN_SUPPORTED_PROVIDERS_VERSION.get(provider)
                    if min_version:
                        raise AirflowException(
                            f"You are trying to use common-sql with {hook.__class__.__name__},"
                            f" but the Hook class comes from provider {provider} that does not support it."
                            f" Please upgrade provider {provider} to at least {min_version}."
                        )
            raise AirflowException(
                f"You are trying to use `common-sql` with {hook.__class__.__name__},"
                " but its provider does not support it. Please upgrade the provider to a version that"
                " supports `common-sql`. The hook class should be a subclass of"
                " `airflow.providers.common.sql.hooks.sql.DbApiHook`."
                f" Got {hook.__class__.__name__} Hook with class hierarchy: {hook.__class__.mro()}"
            )

        if self.database:
            hook.schema = self.database

        return hook

    def get_db_hook(self) -> DbApiHook:
        """
        Get the database hook for the connection.

        :return: the database hook object.
        :rtype: DbApiHook
        """
        return self._hook

    def _raise_exception(self, exception_string: str) -> NoReturn:
        if self.retry_on_failure:
            raise AirflowException(exception_string)
        raise AirflowFailException(exception_string)


class SQLExecuteQueryOperator(BaseSQLOperator):
    """
    Executes SQL code in a specific database
    :param sql: the SQL code or string pointing to a template file to be executed (templated).
    File must have a '.sql' extensions.
    :param autocommit: (optional) if True, each command is automatically committed (default: False).
    :param parameters: (optional) the parameters to render the SQL query with.
    :param handler: (optional) the function that will be applied to the cursor (default: fetch_all_handler).
    :param split_statements: (optional) if split single SQL string into statements (default: False).
    :param return_last: (optional) if return the result of only last statement (default: True).

    .. seealso::
        For more information on how to use this operator, take a look at the guide:
        :ref:`howto/operator:SQLExecuteQueryOperator`
    """

    template_fields: Sequence[str] = ("sql", "parameters")
    template_ext: Sequence[str] = (".sql", ".json")
    template_fields_renderers = {"sql": "sql", "parameters": "json"}
    ui_color = "#cdaaed"

    def __init__(
        self,
        *,
        sql: str | list[str],
        autocommit: bool = False,
        parameters: Mapping | Iterable | None = None,
        handler: Callable[[Any], Any] = fetch_all_handler,
        split_statements: bool = False,
        return_last: bool = True,
        **kwargs,
    ) -> None:
        super().__init__(**kwargs)
        self.sql = sql
        self.autocommit = autocommit
        self.parameters = parameters
        self.handler = handler
        self.split_statements = split_statements
        self.return_last = return_last

    def execute(self, context):
        self.log.info("Executing: %s", self.sql)
        hook = self.get_db_hook()
        if self.do_xcom_push:
            output = hook.run(
                sql=self.sql,
                autocommit=self.autocommit,
                parameters=self.parameters,
                handler=self.handler,
                split_statements=self.split_statements,
                return_last=self.return_last,
            )
        else:
            output = hook.run(
                sql=self.sql,
                autocommit=self.autocommit,
                parameters=self.parameters,
                split_statements=self.split_statements,
            )

        if hasattr(self, "_process_output"):
            for out in output:
                self._process_output(*out)

        return output

    def prepare_template(self) -> None:
        """Parse template file for attribute parameters."""
        if isinstance(self.parameters, str):
            self.parameters = ast.literal_eval(self.parameters)


class SQLColumnCheckOperator(BaseSQLOperator):
    """
    Performs one or more of the templated checks in the column_checks dictionary.
    Checks are performed on a per-column basis specified by the column_mapping.
    Each check can take one or more of the following options:
    - equal_to: an exact value to equal, cannot be used with other comparison options
    - greater_than: value that result should be strictly greater than
    - less_than: value that results should be strictly less than
    - geq_to: value that results should be greater than or equal to
    - leq_to: value that results should be less than or equal to
    - tolerance: the percentage that the result may be off from the expected value
    - partition_clause: an extra clause passed into a WHERE statement to partition data

    :param table: the table to run checks on
    :param column_mapping: the dictionary of columns and their associated checks, e.g.

    .. code-block:: python

        {
            "col_name": {
                "null_check": {
                    "equal_to": 0,
                    "partition_clause": "foreign_key IS NOT NULL",
                },
                "min": {
                    "greater_than": 5,
                    "leq_to": 10,
                    "tolerance": 0.2,
                },
                "max": {"less_than": 1000, "geq_to": 10, "tolerance": 0.01},
            }
        }

    :param partition_clause: a partial SQL statement that is added to a WHERE clause in the query built by
        the operator that creates partition_clauses for the checks to run on, e.g.

    .. code-block:: python

        "date = '1970-01-01'"

    :param conn_id: the connection ID used to connect to the database
    :param database: name of database which overwrite the defined one in connection
    :param accept_none: whether or not to accept None values returned by the query. If true, converts None
        to 0.

    .. seealso::
        For more information on how to use this operator, take a look at the guide:
        :ref:`howto/operator:SQLColumnCheckOperator`
    """

    template_fields = ("partition_clause",)

    sql_check_template = """
        SELECT '{column}' AS col_name, '{check}' AS check_type, {column}_{check} AS check_result
        FROM (SELECT {check_statement} AS {column}_{check} FROM {table} {partition_clause}) AS sq
    """

    column_checks = {
        "null_check": "SUM(CASE WHEN {column} IS NULL THEN 1 ELSE 0 END)",
        "distinct_check": "COUNT(DISTINCT({column}))",
        "unique_check": "COUNT({column}) - COUNT(DISTINCT({column}))",
        "min": "MIN({column})",
        "max": "MAX({column})",
    }

    def __init__(
        self,
        *,
        table: str,
        column_mapping: dict[str, dict[str, Any]],
        partition_clause: str | None = None,
        conn_id: str | None = None,
        database: str | None = None,
        accept_none: bool = True,
        **kwargs,
    ):
        super().__init__(conn_id=conn_id, database=database, **kwargs)

        self.table = table
        self.column_mapping = column_mapping
        self.partition_clause = partition_clause
        self.accept_none = accept_none

        def _build_checks_sql():
            for column, checks in self.column_mapping.items():
                for check, check_values in checks.items():
                    self._column_mapping_validation(check, check_values)
                yield self._generate_sql_query(column, checks)

        checks_sql = "UNION ALL".join(_build_checks_sql())

        self.sql = f"SELECT col_name, check_type, check_result FROM ({checks_sql}) AS check_columns"

    def execute(self, context: Context):
        hook = self.get_db_hook()
        records = hook.get_records(self.sql)

        if not records:
            self._raise_exception(f"The following query returned zero rows: {self.sql}")

        self.log.info("Record: %s", records)

        for column, check, result in records:
            tolerance = self.column_mapping[column][check].get("tolerance")

            self.column_mapping[column][check]["result"] = result
            self.column_mapping[column][check]["success"] = self._get_match(
                self.column_mapping[column][check], result, tolerance
            )

        failed_tests = [
            f"Column: {col}\n\tCheck: {check},\n\tCheck Values: {check_values}\n"
            for col, checks in self.column_mapping.items()
            for check, check_values in checks.items()
            if not check_values["success"]
        ]
        if failed_tests:
            exception_string = (
                f"Test failed.\nResults:\n{records!s}\n"
                f"The following tests have failed:\n{''.join(failed_tests)}"
            )
            self._raise_exception(exception_string)

        self.log.info("All tests have passed")

    def _generate_sql_query(self, column, checks):
        def _generate_partition_clause(check):
            if self.partition_clause and "partition_clause" not in checks[check]:
                return f"WHERE {self.partition_clause}"
            elif not self.partition_clause and "partition_clause" in checks[check]:
                return f"WHERE {checks[check]['partition_clause']}"
            elif self.partition_clause and "partition_clause" in checks[check]:
                return f"WHERE {self.partition_clause} AND {checks[check]['partition_clause']}"
            else:
                return ""

        checks_sql = "UNION ALL".join(
            self.sql_check_template.format(
                check_statement=self.column_checks[check].format(column=column),
                check=check,
                table=self.table,
                column=column,
                partition_clause=_generate_partition_clause(check),
            )
            for check in checks
        )
        return checks_sql

    def _get_match(self, check_values, record, tolerance=None) -> bool:
        if record is None and self.accept_none:
            record = 0
        match_boolean = True
        if "geq_to" in check_values:
            if tolerance is not None:
                match_boolean = record >= check_values["geq_to"] * (1 - tolerance)
            else:
                match_boolean = record >= check_values["geq_to"]
        elif "greater_than" in check_values:
            if tolerance is not None:
                match_boolean = record > check_values["greater_than"] * (1 - tolerance)
            else:
                match_boolean = record > check_values["greater_than"]
        if "leq_to" in check_values:
            if tolerance is not None:
                match_boolean = record <= check_values["leq_to"] * (1 + tolerance) and match_boolean
            else:
                match_boolean = record <= check_values["leq_to"] and match_boolean
        elif "less_than" in check_values:
            if tolerance is not None:
                match_boolean = record < check_values["less_than"] * (1 + tolerance) and match_boolean
            else:
                match_boolean = record < check_values["less_than"] and match_boolean
        if "equal_to" in check_values:
            if tolerance is not None:
                match_boolean = (
                    check_values["equal_to"] * (1 - tolerance)
                    <= record
                    <= check_values["equal_to"] * (1 + tolerance)
                ) and match_boolean
            else:
                match_boolean = record == check_values["equal_to"] and match_boolean
        return match_boolean

    def _column_mapping_validation(self, check, check_values):
        if check not in self.column_checks:
            raise AirflowException(f"Invalid column check: {check}.")
        if (
            "greater_than" not in check_values
            and "geq_to" not in check_values
            and "less_than" not in check_values
            and "leq_to" not in check_values
            and "equal_to" not in check_values
        ):
            raise ValueError(
                "Please provide one or more of: less_than, leq_to, "
                "greater_than, geq_to, or equal_to in the check's dict."
            )

        if "greater_than" in check_values and "less_than" in check_values:
            if check_values["greater_than"] >= check_values["less_than"]:
                raise ValueError(
                    "greater_than should be strictly less than "
                    "less_than. Use geq_to or leq_to for "
                    "overlapping equality."
                )

        if "greater_than" in check_values and "leq_to" in check_values:
            if check_values["greater_than"] >= check_values["leq_to"]:
                raise ValueError(
                    "greater_than must be strictly less than leq_to. "
                    "Use geq_to with leq_to for overlapping equality."
                )

        if "geq_to" in check_values and "less_than" in check_values:
            if check_values["geq_to"] >= check_values["less_than"]:
                raise ValueError(
                    "geq_to should be strictly less than less_than. "
                    "Use leq_to with geq_to for overlapping equality."
                )

        if "geq_to" in check_values and "leq_to" in check_values:
            if check_values["geq_to"] > check_values["leq_to"]:
                raise ValueError("geq_to should be less than or equal to leq_to.")

        if "greater_than" in check_values and "geq_to" in check_values:
            raise ValueError("Only supply one of greater_than or geq_to.")

        if "less_than" in check_values and "leq_to" in check_values:
            raise ValueError("Only supply one of less_than or leq_to.")

        if (
            "greater_than" in check_values
            or "geq_to" in check_values
            or "less_than" in check_values
            or "leq_to" in check_values
        ) and "equal_to" in check_values:
            raise ValueError(
                "equal_to cannot be passed with a greater or less than "
                "function. To specify 'greater than or equal to' or "
                "'less than or equal to', use geq_to or leq_to."
            )


class SQLTableCheckOperator(BaseSQLOperator):
    """
    Performs one or more of the checks provided in the checks dictionary.
    Checks should be written to return a boolean result.

    :param table: the table to run checks on
    :param checks: the dictionary of checks, where check names are followed by a dictionary containing at
        least a check statement, and optionally a partition clause, e.g.:

    .. code-block:: python

        {
            "row_count_check": {"check_statement": "COUNT(*) = 1000"},
            "column_sum_check": {"check_statement": "col_a + col_b < col_c"},
            "third_check": {"check_statement": "MIN(col) = 1", "partition_clause": "col IS NOT NULL"},
        }


    :param partition_clause: a partial SQL statement that is added to a WHERE clause in the query built by
        the operator that creates partition_clauses for the checks to run on, e.g.

    .. code-block:: python

        "date = '1970-01-01'"

    :param conn_id: the connection ID used to connect to the database
    :param database: name of database which overwrite the defined one in connection

    .. seealso::
        For more information on how to use this operator, take a look at the guide:
        :ref:`howto/operator:SQLTableCheckOperator`
    """

    template_fields = ("partition_clause",)

    sql_check_template = """
    SELECT '{check_name}' AS check_name, MIN({check_name}) AS check_result
    FROM (SELECT CASE WHEN {check_statement} THEN 1 ELSE 0 END AS {check_name}
          FROM {table} {partition_clause}) AS sq
    """

    def __init__(
        self,
        *,
        table: str,
        checks: dict[str, dict[str, Any]],
        partition_clause: str | None = None,
        conn_id: str | None = None,
        database: str | None = None,
        **kwargs,
    ):
        super().__init__(conn_id=conn_id, database=database, **kwargs)

        self.table = table
        self.checks = checks
        self.partition_clause = partition_clause
        self.sql = f"SELECT check_name, check_result FROM ({self._generate_sql_query()}) AS check_table"

    def execute(self, context: Context):
        hook = self.get_db_hook()
        records = hook.get_records(self.sql)

        if not records:
            self._raise_exception(f"The following query returned zero rows: {self.sql}")

        self.log.info("Record:\n%s", records)

        for row in records:
            check, result = row
            self.checks[check]["success"] = _parse_boolean(str(result))

        failed_tests = [
            f"\tCheck: {check},\n\tCheck Values: {check_values}\n"
            for check, check_values in self.checks.items()
            if not check_values["success"]
        ]
        if failed_tests:
            exception_string = (
                f"Test failed.\nQuery:\n{self.sql}\nResults:\n{records!s}\n"
                f"The following tests have failed:\n{', '.join(failed_tests)}"
            )
            self._raise_exception(exception_string)

        self.log.info("All tests have passed")

    def _generate_sql_query(self):
        def _generate_partition_clause(check_name):
            if self.partition_clause and "partition_clause" not in self.checks[check_name]:
                return f"WHERE {self.partition_clause}"
            elif not self.partition_clause and "partition_clause" in self.checks[check_name]:
                return f"WHERE {self.checks[check_name]['partition_clause']}"
            elif self.partition_clause and "partition_clause" in self.checks[check_name]:
                return f"WHERE {self.partition_clause} AND {self.checks[check_name]['partition_clause']}"
            else:
                return ""

        return "UNION ALL".join(
            self.sql_check_template.format(
                check_statement=value["check_statement"],
                check_name=check_name,
                table=self.table,
                partition_clause=_generate_partition_clause(check_name),
            )
            for check_name, value in self.checks.items()
        )


class SQLCheckOperator(BaseSQLOperator):
    """
    Performs checks against a db. The ``SQLCheckOperator`` expects
    a sql query that will return a single row. Each value on that
    first row is evaluated using python ``bool`` casting. If any of the
    values return ``False`` the check is failed and errors out.

    Note that Python bool casting evals the following as ``False``:

    * ``False``
    * ``0``
    * Empty string (``""``)
    * Empty list (``[]``)
    * Empty dictionary or set (``{}``)

    Given a query like ``SELECT COUNT(*) FROM foo``, it will fail only if
    the count ``== 0``. You can craft much more complex query that could,
    for instance, check that the table has the same number of rows as
    the source table upstream, or that the count of today's partition is
    greater than yesterday's partition, or that a set of metrics are less
    than 3 standard deviation for the 7 day average.

    This operator can be used as a data quality check in your pipeline, and
    depending on where you put it in your DAG, you have the choice to
    stop the critical path, preventing from
    publishing dubious data, or on the side and receive email alerts
    without stopping the progress of the DAG.

    :param sql: the sql to be executed. (templated)
    :param conn_id: the connection ID used to connect to the database.
    :param database: name of database which overwrite the defined one in connection
    """

    template_fields: Sequence[str] = ("sql",)
    template_ext: Sequence[str] = (
        ".hql",
        ".sql",
    )
    template_fields_renderers = {"sql": "sql"}
    ui_color = "#fff7e6"

    def __init__(
        self, *, sql: str, conn_id: str | None = None, database: str | None = None, **kwargs
    ) -> None:
        super().__init__(conn_id=conn_id, database=database, **kwargs)
        self.sql = sql

    def execute(self, context: Context):
        self.log.info("Executing SQL check: %s", self.sql)
        records = self.get_db_hook().get_first(self.sql)

        self.log.info("Record: %s", records)
        if not records:
            self._raise_exception(f"The following query returned zero rows: {self.sql}")
        elif not all(bool(r) for r in records):
            self._raise_exception(f"Test failed.\nQuery:\n{self.sql}\nResults:\n{records!s}")

        self.log.info("Success.")


class SQLValueCheckOperator(BaseSQLOperator):
    """
    Performs a simple value check using sql code.

    :param sql: the sql to be executed. (templated)
    :param conn_id: the connection ID used to connect to the database.
    :param database: name of database which overwrite the defined one in connection
    """

    __mapper_args__ = {"polymorphic_identity": "SQLValueCheckOperator"}
    template_fields: Sequence[str] = (
        "sql",
        "pass_value",
    )
    template_ext: Sequence[str] = (
        ".hql",
        ".sql",
    )
    template_fields_renderers = {"sql": "sql"}
    ui_color = "#fff7e6"

    def __init__(
        self,
        *,
        sql: str,
        pass_value: Any,
        tolerance: Any = None,
        conn_id: str | None = None,
        database: str | None = None,
        **kwargs,
    ):
        super().__init__(conn_id=conn_id, database=database, **kwargs)
        self.sql = sql
        self.pass_value = str(pass_value)
        tol = _convert_to_float_if_possible(tolerance)
        self.tol = tol if isinstance(tol, float) else None
        self.has_tolerance = self.tol is not None

    def execute(self, context: Context):
        self.log.info("Executing SQL check: %s", self.sql)
        records = self.get_db_hook().get_first(self.sql)

        if not records:
            self._raise_exception(f"The following query returned zero rows: {self.sql}")

        pass_value_conv = _convert_to_float_if_possible(self.pass_value)
        is_numeric_value_check = isinstance(pass_value_conv, float)

        tolerance_pct_str = str(self.tol * 100) + "%" if self.tol is not None else None
        error_msg = (
            "Test failed.\nPass value:{pass_value_conv}\n"
            "Tolerance:{tolerance_pct_str}\n"
            "Query:\n{sql}\nResults:\n{records!s}"
        ).format(
            pass_value_conv=pass_value_conv,
            tolerance_pct_str=tolerance_pct_str,
            sql=self.sql,
            records=records,
        )

        if not is_numeric_value_check:
            tests = self._get_string_matches(records, pass_value_conv)
        elif is_numeric_value_check:
            try:
                numeric_records = self._to_float(records)
            except (ValueError, TypeError):
                raise AirflowException(f"Converting a result to float failed.\n{error_msg}")
            tests = self._get_numeric_matches(numeric_records, pass_value_conv)
        else:
            tests = []

        if not all(tests):
            self._raise_exception(error_msg)

    def _to_float(self, records):
        return [float(record) for record in records]

    def _get_string_matches(self, records, pass_value_conv):
        return [str(record) == pass_value_conv for record in records]

    def _get_numeric_matches(self, numeric_records, numeric_pass_value_conv):
        if self.has_tolerance:
            return [
                numeric_pass_value_conv * (1 - self.tol) <= record <= numeric_pass_value_conv * (1 + self.tol)
                for record in numeric_records
            ]

        return [record == numeric_pass_value_conv for record in numeric_records]


class SQLIntervalCheckOperator(BaseSQLOperator):
    """
    Checks that the values of metrics given as SQL expressions are within
    a certain tolerance of the ones from days_back before.

    :param table: the table name
    :param conn_id: the connection ID used to connect to the database.
    :param database: name of database which will overwrite the defined one in connection
    :param days_back: number of days between ds and the ds we want to check
        against. Defaults to 7 days
    :param date_filter_column: The column name for the dates to filter on. Defaults to 'ds'
    :param ratio_formula: which formula to use to compute the ratio between
        the two metrics. Assuming cur is the metric of today and ref is
        the metric to today - days_back.

        max_over_min: computes max(cur, ref) / min(cur, ref)
        relative_diff: computes abs(cur-ref) / ref

        Default: 'max_over_min'
    :param ignore_zero: whether we should ignore zero metrics
    :param metrics_thresholds: a dictionary of ratios indexed by metrics
    """

    __mapper_args__ = {"polymorphic_identity": "SQLIntervalCheckOperator"}
    template_fields: Sequence[str] = ("sql1", "sql2")
    template_ext: Sequence[str] = (
        ".hql",
        ".sql",
    )
    template_fields_renderers = {"sql1": "sql", "sql2": "sql"}
    ui_color = "#fff7e6"

    ratio_formulas = {
        "max_over_min": lambda cur, ref: float(max(cur, ref)) / min(cur, ref),
        "relative_diff": lambda cur, ref: float(abs(cur - ref)) / ref,
    }

    def __init__(
        self,
        *,
        table: str,
        metrics_thresholds: dict[str, int],
        date_filter_column: str | None = "ds",
        days_back: SupportsAbs[int] = -7,
        ratio_formula: str | None = "max_over_min",
        ignore_zero: bool = True,
        conn_id: str | None = None,
        database: str | None = None,
        **kwargs,
    ):
        super().__init__(conn_id=conn_id, database=database, **kwargs)
        if ratio_formula not in self.ratio_formulas:
            msg_template = "Invalid diff_method: {diff_method}. Supported diff methods are: {diff_methods}"

            raise AirflowFailException(
                msg_template.format(diff_method=ratio_formula, diff_methods=self.ratio_formulas)
            )
        self.ratio_formula = ratio_formula
        self.ignore_zero = ignore_zero
        self.table = table
        self.metrics_thresholds = metrics_thresholds
        self.metrics_sorted = sorted(metrics_thresholds.keys())
        self.date_filter_column = date_filter_column
        self.days_back = -abs(days_back)
        sqlexp = ", ".join(self.metrics_sorted)
        sqlt = f"SELECT {sqlexp} FROM {table} WHERE {date_filter_column}="

        self.sql1 = sqlt + "'{{ ds }}'"
        self.sql2 = sqlt + "'{{ macros.ds_add(ds, " + str(self.days_back) + ") }}'"

    def execute(self, context: Context):
        hook = self.get_db_hook()
        self.log.info("Using ratio formula: %s", self.ratio_formula)
        self.log.info("Executing SQL check: %s", self.sql2)
        row2 = hook.get_first(self.sql2)
        self.log.info("Executing SQL check: %s", self.sql1)
        row1 = hook.get_first(self.sql1)

        if not row2:
            self._raise_exception(f"The following query returned zero rows: {self.sql2}")
        if not row1:
            self._raise_exception(f"The following query returned zero rows: {self.sql1}")

        current = dict(zip(self.metrics_sorted, row1))
        reference = dict(zip(self.metrics_sorted, row2))

        ratios: dict[str, int | None] = {}
        test_results = {}

        for metric in self.metrics_sorted:
            cur = current[metric]
            ref = reference[metric]
            threshold = self.metrics_thresholds[metric]
            if cur == 0 or ref == 0:
                ratios[metric] = None
                test_results[metric] = self.ignore_zero
            else:
                ratio_metric = self.ratio_formulas[self.ratio_formula](current[metric], reference[metric])
                ratios[metric] = ratio_metric
                if ratio_metric is not None:
                    test_results[metric] = ratio_metric < threshold
                else:
                    test_results[metric] = self.ignore_zero

            self.log.info(
                (
                    "Current metric for %s: %s\n"
                    "Past metric for %s: %s\n"
                    "Ratio for %s: %s\n"
                    "Threshold: %s\n"
                ),
                metric,
                cur,
                metric,
                ref,
                metric,
                ratios[metric],
                threshold,
            )

        if not all(test_results.values()):
            failed_tests = [it[0] for it in test_results.items() if not it[1]]
            self.log.warning(
                "The following %s tests out of %s failed:",
                len(failed_tests),
                len(self.metrics_sorted),
            )
            for k in failed_tests:
                self.log.warning(
                    "'%s' check failed. %s is above %s",
                    k,
                    ratios[k],
                    self.metrics_thresholds[k],
                )
            self._raise_exception(f"The following tests have failed:\n {', '.join(sorted(failed_tests))}")

        self.log.info("All tests have passed")


class SQLThresholdCheckOperator(BaseSQLOperator):
    """
    Performs a value check using sql code against a minimum threshold
    and a maximum threshold. Thresholds can be in the form of a numeric
    value OR a sql statement that results a numeric.

    :param sql: the sql to be executed. (templated)
    :param conn_id: the connection ID used to connect to the database.
    :param database: name of database which overwrite the defined one in connection
    :param min_threshold: numerical value or min threshold sql to be executed (templated)
    :param max_threshold: numerical value or max threshold sql to be executed (templated)
    """

    template_fields: Sequence[str] = ("sql", "min_threshold", "max_threshold")
    template_ext: Sequence[str] = (
        ".hql",
        ".sql",
    )
    template_fields_renderers = {"sql": "sql"}

    def __init__(
        self,
        *,
        sql: str,
        min_threshold: Any,
        max_threshold: Any,
        conn_id: str | None = None,
        database: str | None = None,
        **kwargs,
    ):
        super().__init__(conn_id=conn_id, database=database, **kwargs)
        self.sql = sql
        self.min_threshold = _convert_to_float_if_possible(min_threshold)
        self.max_threshold = _convert_to_float_if_possible(max_threshold)

    def execute(self, context: Context):
        hook = self.get_db_hook()
        result = hook.get_first(self.sql)[0]
        if not result:
            self._raise_exception(f"The following query returned zero rows: {self.sql}")

        if isinstance(self.min_threshold, float):
            lower_bound = self.min_threshold
        else:
            lower_bound = hook.get_first(self.min_threshold)[0]

        if isinstance(self.max_threshold, float):
            upper_bound = self.max_threshold
        else:
            upper_bound = hook.get_first(self.max_threshold)[0]

        meta_data = {
            "result": result,
            "task_id": self.task_id,
            "min_threshold": lower_bound,
            "max_threshold": upper_bound,
            "within_threshold": lower_bound <= result <= upper_bound,
        }

        self.push(meta_data)
        if not meta_data["within_threshold"]:
            result = (
                round(meta_data.get("result"), 2)  # type: ignore[arg-type]
                if meta_data.get("result") is not None
                else "<None>"
            )
            error_msg = (
                f'Threshold Check: "{meta_data.get("task_id")}" failed.\n'
                f'DAG: {self.dag_id}\nTask_id: {meta_data.get("task_id")}\n'
                f'Check description: {meta_data.get("description")}\n'
                f"SQL: {self.sql}\n"
                f"Result: {result} is not within thresholds "
                f'{meta_data.get("min_threshold")} and {meta_data.get("max_threshold")}'
            )
            self._raise_exception(error_msg)

        self.log.info("Test %s Successful.", self.task_id)

    def push(self, meta_data):
        """
        Optional: Send data check info and metadata to an external database.
        Default functionality will log metadata.
        """
        info = "\n".join(f"""{key}: {item}""" for key, item in meta_data.items())
        self.log.info("Log from %s:\n%s", self.dag_id, info)


class BranchSQLOperator(BaseSQLOperator, SkipMixin):
    """
    Allows a DAG to "branch" or follow a specified path based on the results of a SQL query.

    :param sql: The SQL code to be executed, should return true or false (templated)
       Template reference are recognized by str ending in '.sql'.
       Expected SQL query to return Boolean (True/False), integer (0 = False, Otherwise = 1)
       or string (true/y/yes/1/on/false/n/no/0/off).
    :param follow_task_ids_if_true: task id or task ids to follow if query returns true
    :param follow_task_ids_if_false: task id or task ids to follow if query returns false
    :param conn_id: the connection ID used to connect to the database.
    :param database: name of database which overwrite the defined one in connection
    :param parameters: (optional) the parameters to render the SQL query with.
    """

    template_fields: Sequence[str] = ("sql",)
    template_ext: Sequence[str] = (".sql",)
    template_fields_renderers = {"sql": "sql"}
    ui_color = "#a22034"
    ui_fgcolor = "#F7F7F7"

    def __init__(
        self,
        *,
        sql: str,
        follow_task_ids_if_true: list[str],
        follow_task_ids_if_false: list[str],
        conn_id: str = "default_conn_id",
        database: str | None = None,
        parameters: Iterable | Mapping | None = None,
        **kwargs,
    ) -> None:
        super().__init__(conn_id=conn_id, database=database, **kwargs)
        self.sql = sql
        self.parameters = parameters
        self.follow_task_ids_if_true = follow_task_ids_if_true
        self.follow_task_ids_if_false = follow_task_ids_if_false

    def execute(self, context: Context):
        self.log.info(
            "Executing: %s (with parameters %s) with connection: %s",
            self.sql,
            self.parameters,
            self.conn_id,
        )
        record = self.get_db_hook().get_first(self.sql, self.parameters)
        if not record:
            raise AirflowException(
                "No rows returned from sql query. Operator expected True or False return value."
            )

        if isinstance(record, list):
            if isinstance(record[0], list):
                query_result = record[0][0]
            else:
                query_result = record[0]
        elif isinstance(record, tuple):
            query_result = record[0]
        else:
            query_result = record

        self.log.info("Query returns %s, type '%s'", query_result, type(query_result))

        follow_branch = None
        try:
            if isinstance(query_result, bool):
                if query_result:
                    follow_branch = self.follow_task_ids_if_true
            elif isinstance(query_result, str):
                # return result is not Boolean, try to convert from String to Boolean
                if _parse_boolean(query_result):
                    follow_branch = self.follow_task_ids_if_true
            elif isinstance(query_result, int):
                if bool(query_result):
                    follow_branch = self.follow_task_ids_if_true
            else:
                raise AirflowException(
                    f"Unexpected query return result '{query_result}' type '{type(query_result)}'"
                )

            if follow_branch is None:
                follow_branch = self.follow_task_ids_if_false
        except ValueError:
            raise AirflowException(
                f"Unexpected query return result '{query_result}' type '{type(query_result)}'"
            )

        self.skip_all_except(context["ti"], follow_branch)<|MERGE_RESOLUTION|>--- conflicted
+++ resolved
@@ -51,25 +51,7 @@
     raise ValueError(f"{val!r} is not a boolean-like string value")
 
 
-<<<<<<< HEAD
 _PROVIDERS_MATCHER = re.compile(r'airflow\.providers\.(.*)\.hooks.*')
-=======
-def _get_failed_checks(checks, col=None):
-    if col:
-        return [
-            f"Column: {col}\nCheck: {check},\nCheck Values: {check_values}\n"
-            for check, check_values in checks.items()
-            if not check_values["success"]
-        ]
-    return [
-        f"\tCheck: {check},\n\tCheck Values: {check_values}\n"
-        for check, check_values in checks.items()
-        if not check_values["success"]
-    ]
-
-
-_PROVIDERS_MATCHER = re.compile(r"airflow\.providers\.(.*)\.hooks.*")
->>>>>>> 7fcdb490
 
 _MIN_SUPPORTED_PROVIDERS_VERSION = {
     "amazon": "4.1.0",
