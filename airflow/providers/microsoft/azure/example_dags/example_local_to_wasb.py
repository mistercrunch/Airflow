--- conflicted
+++ resolved
@@ -28,10 +28,10 @@
     "example_local_to_wasb",
     schedule_interval="@once",
     start_date=datetime(2021, 1, 1),
-<<<<<<< HEAD
-=======
+
+
     catchup=False,
->>>>>>> 72679bef
+
     default_args={"container_name": "mycontainer", "blob_name": "myblob"},
 ) as dag:
     upload = LocalFilesystemToWasbOperator(task_id="upload_file", file_path=PATH_TO_UPLOAD_FILE)
