#
# Licensed to the Apache Software Foundation (ASF) under one
# or more contributor license agreements.  See the NOTICE file
# distributed with this work for additional information
# regarding copyright ownership.  The ASF licenses this file
# to you under the Apache License, Version 2.0 (the
# "License"); you may not use this file except in compliance
# with the License.  You may obtain a copy of the License at
#
#   http://www.apache.org/licenses/LICENSE-2.0
#
# Unless required by applicable law or agreed to in writing,
# software distributed under the License is distributed on an
# "AS IS" BASIS, WITHOUT WARRANTIES OR CONDITIONS OF ANY
# KIND, either express or implied.  See the License for the
# specific language governing permissions and limitations
# under the License.
from __future__ import annotations

from copy import deepcopy
from typing import (
    TYPE_CHECKING,
    Any,
    Callable,
    Sequence,
)

from airflow.exceptions import AirflowException, TaskDeferred
from airflow.models import BaseOperator
from airflow.providers.microsoft.azure.hooks.msgraph import KiotaRequestAdapterHook
from airflow.providers.microsoft.azure.triggers.msgraph import (
    MSGraphTrigger,
    ResponseSerializer,
)
from airflow.utils.xcom import XCOM_RETURN_KEY

if TYPE_CHECKING:
    from io import BytesIO

    from kiota_abstractions.request_adapter import ResponseType
    from kiota_abstractions.request_information import QueryParams
    from msgraph_core import APIVersion

    from airflow.utils.context import Context


class MSGraphAsyncOperator(BaseOperator):
    """
    A Microsoft Graph API operator which allows you to execute REST call to the Microsoft Graph API.

    https://learn.microsoft.com/en-us/graph/use-the-api

        .. seealso::
            For more information on how to use this operator, take a look at the guide:
            :ref:`howto/operator:MSGraphAsyncOperator`

    :param url: The url being executed on the Microsoft Graph API (templated).
    :param response_type: The expected return type of the response as a string. Possible value are: `bytes`,
        `str`, `int`, `float`, `bool` and `datetime` (default is None).
    :param method: The HTTP method being used to do the REST call (default is GET).
    :param conn_id: The HTTP Connection ID to run the operator against (templated).
    :param key: The key that will be used to store `XCom's` ("return_value" is default).
    :param timeout: The HTTP timeout being used by the `KiotaRequestAdapter` (default is None).
        When no timeout is specified or set to None then there is no HTTP timeout on each request.
    :param proxies: A dict defining the HTTP proxies to be used (default is None).
    :param api_version: The API version of the Microsoft Graph API to be used (default is v1).
        You can pass an enum named APIVersion which has 2 possible members v1 and beta,
        or you can pass a string as `v1.0` or `beta`.
    :param result_processor: Function to further process the response from MS Graph API
        (default is lambda: context, response: response).  When the response returned by the
        `KiotaRequestAdapterHook` are bytes, then those will be base64 encoded into a string.
    :param serializer: Class which handles response serialization (default is ResponseSerializer).
        Bytes will be base64 encoded into a string, so it can be stored as an XCom.
    """

    template_fields: Sequence[str] = (
        "url",
        "response_type",
        "path_parameters",
        "url_template",
        "query_parameters",
        "headers",
        "data",
        "conn_id",
    )

    def __init__(
        self,
        *,
        url: str,
        response_type: ResponseType | None = None,
        path_parameters: dict[str, Any] | None = None,
        url_template: str | None = None,
        method: str = "GET",
        query_parameters: dict[str, QueryParams] | None = None,
        headers: dict[str, str] | None = None,
        data: dict[str, Any] | str | BytesIO | None = None,
        conn_id: str = KiotaRequestAdapterHook.default_conn_name,
        key: str = XCOM_RETURN_KEY,
        timeout: float | None = None,
        proxies: dict | None = None,
        api_version: APIVersion | None = None,
        pagination_function: Callable[[MSGraphAsyncOperator, dict], tuple[str, dict]] | None = None,
        result_processor: Callable[[Context, Any], Any] = lambda context, result: result,
        serializer: type[ResponseSerializer] = ResponseSerializer,
        **kwargs: Any,
    ):
        super().__init__(**kwargs)
        self.url = url
        self.response_type = response_type
        self.path_parameters = path_parameters
        self.url_template = url_template
        self.method = method
        self.query_parameters = query_parameters
        self.headers = headers
        self.data = data
        self.conn_id = conn_id
        self.key = key
        self.timeout = timeout
        self.proxies = proxies
        self.api_version = api_version
        self.pagination_function = pagination_function or self.paginate
        self.result_processor = result_processor
        self.serializer: ResponseSerializer = serializer()
        self.results: list[Any] | None = None

    def execute(self, context: Context) -> None:
        self.defer(
            trigger=MSGraphTrigger(
                url=self.url,
                response_type=self.response_type,
                path_parameters=self.path_parameters,
                url_template=self.url_template,
                method=self.method,
                query_parameters=self.query_parameters,
                headers=self.headers,
                data=self.data,
                conn_id=self.conn_id,
                timeout=self.timeout,
                proxies=self.proxies,
                api_version=self.api_version,
                serializer=type(self.serializer),
            ),
            method_name=self.execute_complete.__name__,
        )

    def execute_complete(
        self,
        context: Context,
        event: dict[Any, Any] | None = None,
    ) -> Any:
        """
        Execute callback when MSGraphTrigger finishes execution.

        This method gets executed automatically when MSGraphTrigger completes its execution.
        """
        self.log.debug("context: %s", context)

        if event:
            self.log.debug("%s completed with %s: %s", self.task_id, event.get("status"), event)

            if event.get("status") == "failure":
                raise AirflowException(event.get("message"))

            response = event.get("response")

            self.log.debug("response: %s", response)

            if response:
                response = self.serializer.deserialize(response)

                self.log.debug("deserialize response: %s", response)

                result = self.result_processor(context, response)

                self.log.debug("processed response: %s", result)

                event["response"] = result

                try:
                    self.trigger_next_link(response=response, method_name=self.execute_complete.__name__)
                except TaskDeferred as exception:
<<<<<<< HEAD
                    results = self.pull_xcom(context=context)
                    self.log.debug("result: %s", result)
=======
                    self.results = self.pull_xcom(context=context)
                    self.log.debug("value: %s", result)
>>>>>>> 1f7be6f6
                    self.append_result(
                        result=result,
                        append_result_as_list_if_absent=True,
                    )
                    self.push_xcom(context=context, value=self.results)
                    raise exception

                self.append_result(result=result)
                self.log.debug("results: %s", self.results)

                return self.results
        return None

    def append_result(
        self,
        result: Any,
        append_result_as_list_if_absent: bool = False,
    ):
        if isinstance(self.results, list):
            if isinstance(result, list):
                self.results.extend(result)
            else:
                self.results.append(result)
        else:
            if append_result_as_list_if_absent:
                if isinstance(result, list):
                    self.results = result
                else:
                    self.results = [result]
            else:
                self.results = result

    def xcom_key(self, context: Context) -> str:
        map_index = context["ti"].map_index
<<<<<<< HEAD
        return f"{self.key}_{map_index}" if map_index is not None else self.key
=======
        return f"{self.key}_{map_index}" if map_index else self.key
>>>>>>> 1f7be6f6

    def pull_xcom(self, context: Context) -> list:
        key = self.xcom_key(context=context)
        value = list(
            self.xcom_pull(
                context=context,
                task_ids=self.task_id,
                dag_id=self.dag_id,
                key=key,
            )
            or []  # noqa: W503
        )

        self.log.info(
            "Pulled XCom with task_id '%s' and dag_id '%s' and key '%s': %s",
            self.task_id,
            self.dag_id,
            key,
            value,
        )

        return value

    def push_xcom(self, context: Context, value) -> None:
        self.log.debug("do_xcom_push: %s", self.do_xcom_push)
        if self.do_xcom_push:
            key = self.xcom_key(context=context)
            self.log.info("Pushing XCom with key '%s': %s", key, value)
            self.xcom_push(context=context, key=key, value=value)

    @staticmethod
    def paginate(operator: MSGraphAsyncOperator, response: dict) -> tuple[Any, dict[str, Any] | None]:
        odata_count = response.get("@odata.count")
        if odata_count and operator.query_parameters:
            query_parameters = deepcopy(operator.query_parameters)
            top = query_parameters.get("$top")
            odata_count = response.get("@odata.count")

            if top and odata_count:
                if len(response.get("value", [])) == top:
                    skip = (
                        sum(map(lambda result: len(result["value"]), operator.results)) + top
                        if operator.results
                        else top
                    )
                    query_parameters["$skip"] = skip
                    return operator.url, query_parameters
        return response.get("@odata.nextLink"), operator.query_parameters

    def trigger_next_link(self, response, method_name="execute_complete") -> None:
        if isinstance(response, dict):
            url, query_parameters = self.pagination_function(self, response)

            self.log.debug("url: %s", url)
            self.log.debug("query_parameters: %s", query_parameters)

            if url:
                self.defer(
                    trigger=MSGraphTrigger(
                        url=url,
                        query_parameters=query_parameters,
                        response_type=self.response_type,
                        conn_id=self.conn_id,
                        timeout=self.timeout,
                        proxies=self.proxies,
                        api_version=self.api_version,
                        serializer=type(self.serializer),
                    ),
                    method_name=method_name,
                )<|MERGE_RESOLUTION|>--- conflicted
+++ resolved
@@ -180,13 +180,8 @@
                 try:
                     self.trigger_next_link(response=response, method_name=self.execute_complete.__name__)
                 except TaskDeferred as exception:
-<<<<<<< HEAD
-                    results = self.pull_xcom(context=context)
+                    self.results = self.pull_xcom(context=context)
                     self.log.debug("result: %s", result)
-=======
-                    self.results = self.pull_xcom(context=context)
-                    self.log.debug("value: %s", result)
->>>>>>> 1f7be6f6
                     self.append_result(
                         result=result,
                         append_result_as_list_if_absent=True,
@@ -221,11 +216,7 @@
 
     def xcom_key(self, context: Context) -> str:
         map_index = context["ti"].map_index
-<<<<<<< HEAD
         return f"{self.key}_{map_index}" if map_index is not None else self.key
-=======
-        return f"{self.key}_{map_index}" if map_index else self.key
->>>>>>> 1f7be6f6
 
     def pull_xcom(self, context: Context) -> list:
         key = self.xcom_key(context=context)
