# Licensed to the Apache Software Foundation (ASF) under one
# or more contributor license agreements.  See the NOTICE file
# distributed with this work for additional information
# regarding copyright ownership.  The ASF licenses this file
# to you under the Apache License, Version 2.0 (the
# "License"); you may not use this file except in compliance
# with the License.  You may obtain a copy of the License at
#
#   http://www.apache.org/licenses/LICENSE-2.0
#
# Unless required by applicable law or agreed to in writing,
# software distributed under the License is distributed on an
# "AS IS" BASIS, WITHOUT WARRANTIES OR CONDITIONS OF ANY
# KIND, either express or implied.  See the License for the
# specific language governing permissions and limitations
# under the License.

---
package-name: apache-airflow-providers-microsoft-mssql
name: Microsoft SQL Server (MSSQL)
description: |
    `Microsoft SQL Server (MSSQL) <https://www.microsoft.com/sql-server/>`__

state: ready
source-date-epoch: 1722664157
# note that those versions are maintained by release manager - do not update them manually
versions:
  - 3.8.0
  - 3.7.2
  - 3.7.1
  - 3.7.0
  - 3.6.1
  - 3.6.0
  - 3.5.0
  - 3.4.2
  - 3.4.1
  - 3.4.0
  - 3.3.2
  - 3.3.1
  - 3.3.0
  - 3.2.1
  - 3.2.0
  - 3.1.0
  - 3.0.0
  - 2.1.3
  - 2.1.2
  - 2.1.1
  - 2.1.0
  - 2.0.1
  - 2.0.0
  - 1.1.0
  - 1.0.1
  - 1.0.0

dependencies:
<<<<<<< HEAD
  - apache-airflow>=2.7.0
  - apache-airflow-providers-common-sql>=1.15.0
=======
  - apache-airflow>=2.8.0
  - apache-airflow-providers-common-sql>=1.14.1
>>>>>>> ba4d4a05
  - pymssql>=2.3.0
  # The methodtools dependency can be removed with min airflow version >=2.9.1
  # as it was added in https://github.com/apache/airflow/pull/37757
  - methodtools>=0.4.7

integrations:
  - integration-name: Microsoft SQL Server (MSSQL)
    external-doc-url: https://www.microsoft.com/sql-server/
    logo: /integration-logos/mssql/Microsoft-SQL-Server.png
    how-to-guide:
      - /docs/apache-airflow-providers-microsoft-mssql/operators.rst
    tags: [software]

operators:
  - integration-name: Microsoft SQL Server (MSSQL)
    python-modules:
      - airflow.providers.microsoft.mssql.operators.mssql

hooks:
  - integration-name: Microsoft SQL Server (MSSQL)
    python-modules:
      - airflow.providers.microsoft.mssql.hooks.mssql

connection-types:
  - hook-class-name: airflow.providers.microsoft.mssql.hooks.mssql.MsSqlHook
    connection-type: mssql<|MERGE_RESOLUTION|>--- conflicted
+++ resolved
@@ -53,13 +53,8 @@
   - 1.0.0
 
 dependencies:
-<<<<<<< HEAD
-  - apache-airflow>=2.7.0
+  - apache-airflow>=2.8.0
   - apache-airflow-providers-common-sql>=1.15.0
-=======
-  - apache-airflow>=2.8.0
-  - apache-airflow-providers-common-sql>=1.14.1
->>>>>>> ba4d4a05
   - pymssql>=2.3.0
   # The methodtools dependency can be removed with min airflow version >=2.9.1
   # as it was added in https://github.com/apache/airflow/pull/37757
