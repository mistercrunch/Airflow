#
# Licensed to the Apache Software Foundation (ASF) under one
# or more contributor license agreements.  See the NOTICE file
# distributed with this work for additional information
# regarding copyright ownership.  The ASF licenses this file
# to you under the Apache License, Version 2.0 (the
# "License"); you may not use this file except in compliance
# with the License.  You may obtain a copy of the License at
#
#   http://www.apache.org/licenses/LICENSE-2.0
#
# Unless required by applicable law or agreed to in writing,
# software distributed under the License is distributed on an
# "AS IS" BASIS, WITHOUT WARRANTIES OR CONDITIONS OF ANY
# KIND, either express or implied.  See the License for the
# specific language governing permissions and limitations
# under the License.
"""Microsoft SQLServer hook module."""

from __future__ import annotations

from typing import Any

import pymssql
from pymssql import Connection as PymssqlConnection

from airflow.providers.common.sql.dialects.mssql import MsSqlDialect
from airflow.providers.common.sql.hooks.sql import DbApiHook

<<<<<<< HEAD
if TYPE_CHECKING:
    from airflow.models import Connection
    from airflow.providers.common.sql.hooks.dialect import Dialect

=======
>>>>>>> 9ae53eea

class MsSqlHook(DbApiHook):
    """
    Interact with Microsoft SQL Server.

    :param args: passed to DBApiHook
    :param sqlalchemy_scheme: Scheme sqlalchemy connection.  Default is ``mssql+pymssql`` Only used for
      ``get_sqlalchemy_engine`` and ``get_sqlalchemy_connection`` methods.
    :param kwargs: passed to DbApiHook
    """

    conn_name_attr = "mssql_conn_id"
    default_conn_name = "mssql_default"
    conn_type = "mssql"
    hook_name = "Microsoft SQL Server"
    supports_autocommit = True
    DEFAULT_SQLALCHEMY_SCHEME = "mssql+pymssql"

    def __init__(
        self,
        *args,
        sqlalchemy_scheme: str | None = None,
        **kwargs,
    ) -> None:
        super().__init__(*args, **kwargs)
        self.schema = kwargs.pop("schema", None)
        self._sqlalchemy_scheme = sqlalchemy_scheme

    @property
    def sqlalchemy_scheme(self) -> str:
        """Sqlalchemy scheme either from constructor, connection extras or default."""
        extra_scheme = self.connection_extra_lower.get("sqlalchemy_scheme")
        if not self._sqlalchemy_scheme and extra_scheme and (":" in extra_scheme or "/" in extra_scheme):
            raise RuntimeError("sqlalchemy_scheme in connection extra should not contain : or / characters")
        return self._sqlalchemy_scheme or extra_scheme or self.DEFAULT_SQLALCHEMY_SCHEME

    def get_uri(self) -> str:
        from urllib.parse import parse_qs, urlencode, urlsplit, urlunsplit

        r = list(urlsplit(super().get_uri()))
        # change pymssql driver:
        r[0] = self.sqlalchemy_scheme
        # remove query string 'sqlalchemy_scheme' like parameters:
        qs = parse_qs(r[3], keep_blank_values=True)
        for k in list(qs.keys()):
            if k.lower() == "sqlalchemy_scheme":
                qs.pop(k, None)
        r[3] = urlencode(qs, doseq=True)
        return urlunsplit(r)

    def get_sqlalchemy_connection(
        self, connect_kwargs: dict | None = None, engine_kwargs: dict | None = None
    ) -> Any:
        """Sqlalchemy connection object."""
        engine = self.get_sqlalchemy_engine(engine_kwargs=engine_kwargs)
        return engine.connect(**(connect_kwargs or {}))

    @cached_property
    def dialect(self) -> Dialect:
        return MsSqlDialect(self)

    def get_conn(self) -> PymssqlConnection:
        """Return ``pymssql`` connection object."""
        conn = self.connection
        return pymssql.connect(
            server=conn.host,
            user=conn.login,
            password=conn.password,
            database=self.schema or conn.schema,
            port=str(conn.port),
        )

    def set_autocommit(
        self,
        conn: PymssqlConnection,
        autocommit: bool,
    ) -> None:
        conn.autocommit(autocommit)

    def get_autocommit(self, conn: PymssqlConnection):
        return conn.autocommit_state<|MERGE_RESOLUTION|>--- conflicted
+++ resolved
@@ -27,13 +27,9 @@
 from airflow.providers.common.sql.dialects.mssql import MsSqlDialect
 from airflow.providers.common.sql.hooks.sql import DbApiHook
 
-<<<<<<< HEAD
 if TYPE_CHECKING:
-    from airflow.models import Connection
     from airflow.providers.common.sql.hooks.dialect import Dialect
 
-=======
->>>>>>> 9ae53eea
 
 class MsSqlHook(DbApiHook):
     """
