# Licensed to the Apache Software Foundation (ASF) under one
# or more contributor license agreements.  See the NOTICE file
# distributed with this work for additional information
# regarding copyright ownership.  The ASF licenses this file
# to you under the Apache License, Version 2.0 (the
# "License"); you may not use this file except in compliance
# with the License.  You may obtain a copy of the License at
#
#   http://www.apache.org/licenses/LICENSE-2.0
#
# Unless required by applicable law or agreed to in writing,
# software distributed under the License is distributed on an
# "AS IS" BASIS, WITHOUT WARRANTIES OR CONDITIONS OF ANY
# KIND, either express or implied.  See the License for the
# specific language governing permissions and limitations
# under the License.

---
package-name: apache-airflow-providers-tabular
name: Tabular
description: |
    `Tabular <https://tabular.io/>`__

suspended: false
versions:
  - 1.3.0
  - 1.2.1
  - 1.2.0
  - 1.1.0
  - 1.0.1
  - 1.0.0

dependencies:
<<<<<<< HEAD
  - apache-airflow>=2.4.0
  - pyiceberg>=0.5.0
=======
  - apache-airflow>=2.5.0
>>>>>>> 87f76152

integrations:
  - integration-name: Tabular
    external-doc-url: https://tabular.io/docs/
    logo: /integration-logos/tabular/tabular.jpeg
    tags: [software]

hooks:
  - integration-name: Tabular
    python-modules:
      - airflow.providers.tabular.hooks.tabular
sensors:
  - integration-name: Tabular
    python-modules:
      - airflow.providers.tabular.sensors.tabular

connection-types:
  - hook-class-name: airflow.providers.tabular.hooks.tabular.TabularHook
    connection-type: tabular<|MERGE_RESOLUTION|>--- conflicted
+++ resolved
@@ -31,12 +31,8 @@
   - 1.0.0
 
 dependencies:
-<<<<<<< HEAD
-  - apache-airflow>=2.4.0
+  - apache-airflow>=2.5.0
   - pyiceberg>=0.5.0
-=======
-  - apache-airflow>=2.5.0
->>>>>>> 87f76152
 
 integrations:
   - integration-name: Tabular
