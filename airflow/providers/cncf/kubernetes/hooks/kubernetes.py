--- conflicted
+++ resolved
@@ -66,15 +66,6 @@
 
     :param conn_id: The :ref:`kubernetes connection <howto/connection:kubernetes>`
         to Kubernetes cluster.
-<<<<<<< HEAD
-    :param client_configuration: (Optional) The kubernetes.client.Configuration to set configs to.
-    :param cluster_context: (Optional) Use to set the active context. If is set to None, current_context from
-        config file will be used. Takes priority over ``extra__kubernetes__cluster_context``.
-    :param config_file: (Optional) Name of the kube-config file.
-        Takes priority over ``extra__kubernetes__kube_config_path``.
-    :param in_cluster: (Optional) Loads kube config from in_cluster configuration.
-        Takes priority over ``extra__kubernetes__in_cluster`` in connection.
-=======
     :param client_configuration: Optional dictionary of client configuration params.
         Passed on to kubernetes client.
     :param cluster_context: Optionally specify a context to use (e.g. if you have multiple
@@ -83,7 +74,6 @@
     :param in_cluster: Set to ``True`` if running from within a kubernetes cluster.
     :param disable_verify_ssl: Set to ``True`` if SSL verification should be disabled.
     :param disable_tcp_keepalive: Set to ``True`` if you want to disable keepalive logic.
->>>>>>> 1dccaad4
     """
 
     conn_name_attr = 'kubernetes_conn_id'
