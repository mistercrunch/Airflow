--- conflicted
+++ resolved
@@ -85,24 +85,13 @@
             "kube_config": StringField(
                 lazy_gettext('Kube config (JSON format)'), widget=BS3TextFieldWidget()
             ),
-<<<<<<< HEAD
-            "extra__kubernetes__namespace": StringField(
-                lazy_gettext('Namespace'), widget=BS3TextFieldWidget()
-            ),
-            "extra__kubernetes__cluster_context": StringField(
-                lazy_gettext('Cluster context'), widget=BS3TextFieldWidget()
-            ),
-            "extra__kubernetes__disable_verify_ssl": BooleanField(lazy_gettext('Disable SSL')),
-            "extra__kubernetes__disable_tcp_keepalive": BooleanField(lazy_gettext('Disable TCP keepalive')),
-            "extra__kubernetes__xcom_sidecar_container_image": StringField(
-                lazy_gettext('Xcom sidecar image'), widget=BS3TextFieldWidget()
-            ),
-=======
             "namespace": StringField(lazy_gettext('Namespace'), widget=BS3TextFieldWidget()),
             "cluster_context": StringField(lazy_gettext('Cluster context'), widget=BS3TextFieldWidget()),
             "disable_verify_ssl": BooleanField(lazy_gettext('Disable SSL')),
             "disable_tcp_keepalive": BooleanField(lazy_gettext('Disable TCP keepalive')),
->>>>>>> 3a414761
+            "xcom_sidecar_container_image": StringField(
+                lazy_gettext('Xcom sidecar image'), widget=BS3TextFieldWidget()
+            ),
         }
 
     @staticmethod
