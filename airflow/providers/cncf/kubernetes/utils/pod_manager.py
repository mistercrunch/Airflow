--- conflicted
+++ resolved
@@ -408,7 +408,6 @@
             """
             last_captured_timestamp = None
             try:
-<<<<<<< HEAD
                 logs = self.read_pod_logs(
                     pod=pod,
                     container_name=container_name,
@@ -417,51 +416,39 @@
                         math.ceil((pendulum.now() - since_time).total_seconds()) if since_time else None
                     ),
                     follow=follow,
-                    post_termination_timeout=termination_timeout,
+                    post_termination_timeout=post_termination_timeout,
                 )
                 message_to_log = None
                 message_timestamp = None
                 progress_callback_lines = []
-=======
-                if not logs:
-                    logs = self.read_pod_logs(
-                        pod=pod,
-                        container_name=container_name,
-                        timestamps=True,
-                        since_seconds=(
-                            math.ceil((pendulum.now() - since_time).total_seconds()) if since_time else None
-                        ),
-                        follow=follow,
-                        post_termination_timeout=post_termination_timeout,
-                    )
->>>>>>> 89df63b7
-                for raw_line in logs:
-                    line = raw_line.decode("utf-8", errors="backslashreplace")
-                    line_timestamp, message = self.parse_log_line(line)
-                    if line_timestamp:  # detect new log line
-                        if message_to_log is None:  # first line in the log
-                            message_to_log = message
-                            message_timestamp = line_timestamp
+                try:
+                    for raw_line in logs:
+                        line = raw_line.decode("utf-8", errors="backslashreplace")
+                        line_timestamp, message = self.parse_log_line(line)
+                        if line_timestamp:  # detect new log line
+                            if message_to_log is None:  # first line in the log
+                                message_to_log = message
+                                message_timestamp = line_timestamp
+                                progress_callback_lines.append(line)
+                            else:  # previous log line is complete
+                                if self._progress_callback:
+                                    for line in progress_callback_lines:
+                                        self._progress_callback(line)
+                                self.log.info("[%s] %s", container_name, message_to_log)
+                                last_captured_timestamp = message_timestamp
+                                message_to_log = message
+                                message_timestamp = line_timestamp
+                                progress_callback_lines = [line]
+                        else:  # continuation of the previous log line
+                            message_to_log = f"{message_to_log}\n{message}"
                             progress_callback_lines.append(line)
-                        else:  # previous log line is complete
-                            if self._progress_callback:
-                                for line in progress_callback_lines:
-                                    self._progress_callback(line)
-                            self.log.info("[%s] %s", container_name, message_to_log)
-                            last_captured_timestamp = message_timestamp
-                            message_to_log = message
-                            message_timestamp = line_timestamp
-                            progress_callback_lines = [line]
-                    else:  # continuation of the previous log line
-                        message_to_log = f"{message_to_log}\n{message}"
-                        progress_callback_lines.append(line)
-
-                # log the last line and update the last_captured_timestamp
-                if self._progress_callback:
-                    for line in progress_callback_lines:
-                        self._progress_callback(line)
-                self.log.info("[%s] %s", container_name, message_to_log)
-                last_captured_timestamp = message_timestamp
+                finally:
+                    # log the last line and update the last_captured_timestamp
+                    if self._progress_callback:
+                        for line in progress_callback_lines:
+                            self._progress_callback(line)
+                    self.log.info("[%s] %s", container_name, message_to_log)
+                    last_captured_timestamp = message_timestamp
             except BaseHTTPError as e:
                 self.log.warning(
                     "Reading of logs interrupted for container %r with error %r; will retry. "
