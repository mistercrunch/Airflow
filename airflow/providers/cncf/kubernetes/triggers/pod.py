--- conflicted
+++ resolved
@@ -83,12 +83,9 @@
         in_cluster: bool | None = None,
         get_logs: bool = True,
         startup_timeout: int = 120,
-<<<<<<< HEAD
         startup_check_interval: int = 1,
-=======
         on_finish_action: str = "delete_pod",
         should_delete_pod: bool | None = None,
->>>>>>> f5c2748c
     ):
         super().__init__()
         self.pod_name = pod_name
