--- conflicted
+++ resolved
@@ -133,7 +133,6 @@
                 self.log.debug("Container %s status: %s", self.base_container_name, container_state)
 
                 if container_state == ContainerState.TERMINATED:
-<<<<<<< HEAD
                     if pod_status not in PodPhase.terminal_states:
                         self.log.info(
                             "Pod %s is still running. Sleeping for %s seconds.",
@@ -150,17 +149,7 @@
                                 "message": "All containers inside pod have started successfully.",
                             }
                         )
-=======
-                    yield TriggerEvent(
-                        {
-                            "name": self.pod_name,
-                            "namespace": self.pod_namespace,
-                            "status": "success",
-                            "message": "All containers inside pod have started successfully.",
-                        }
-                    )
-                    return
->>>>>>> 0560881f
+                        return
                 elif self.should_wait(pod_phase=pod_status, container_state=container_state):
                     self.log.info("Container is not completed and still working.")
 
