# Licensed to the Apache Software Foundation (ASF) under one
# or more contributor license agreements.  See the NOTICE file
# distributed with this work for additional information
# regarding copyright ownership.  The ASF licenses this file
# to you under the Apache License, Version 2.0 (the
# "License"); you may not use this file except in compliance
# with the License.  You may obtain a copy of the License at
#
#   http://www.apache.org/licenses/LICENSE-2.0
#
# Unless required by applicable law or agreed to in writing,
# software distributed under the License is distributed on an
# "AS IS" BASIS, WITHOUT WARRANTIES OR CONDITIONS OF ANY
# KIND, either express or implied.  See the License for the
# specific language governing permissions and limitations
# under the License.
from __future__ import annotations

import asyncio
from asyncio import CancelledError
from datetime import datetime
from enum import Enum
from typing import Any, AsyncIterator

import pytz
from kubernetes_asyncio.client.models import V1Pod

from airflow.providers.cncf.kubernetes.hooks.kubernetes import AsyncKubernetesHook
from airflow.providers.cncf.kubernetes.utils.pod_manager import PodPhase
from airflow.triggers.base import BaseTrigger, TriggerEvent


class ContainerState(str, Enum):
    """
    Possible container states
    See https://kubernetes.io/docs/concepts/workloads/pods/pod-lifecycle/#pod-phase.
    """

    WAITING = "waiting"
    RUNNING = "running"
    TERMINATED = "terminated"
    FAILED = "failed"
    UNDEFINED = "undefined"


class KubernetesPodTrigger(BaseTrigger):
    """
    KubernetesPodTrigger run on the trigger worker to check the state of Pod.

    :param pod_name: The name of the pod.
    :param pod_namespace: The namespace of the pod.
    :param kubernetes_conn_id: The :ref:`kubernetes connection id <howto/connection:kubernetes>`
        for the Kubernetes cluster.
    :param cluster_context: Context that points to kubernetes cluster.
    :param config_file: Path to kubeconfig file.
    :param poll_interval: Polling period in seconds to check for the status.
    :param trigger_start_time: time in Datetime format when the trigger was started
    :param in_cluster: run kubernetes client with in_cluster configuration.
    :param should_delete_pod: What to do when the pod reaches its final
        state, or the execution is interrupted. If True (default), delete the
        pod; if False, leave the pod.
    :param get_logs: get the stdout of the container as logs of the tasks.
    :param startup_timeout: timeout in seconds to start up the pod.
    """

    def __init__(
        self,
        pod_name: str,
        pod_namespace: str,
        trigger_start_time: datetime,
        base_container_name: str,
        kubernetes_conn_id: str | None = None,
        poll_interval: float = 2,
        cluster_context: str | None = None,
        config_file: str | None = None,
        in_cluster: bool | None = None,
        should_delete_pod: bool = True,
        get_logs: bool = True,
        startup_timeout: int = 120,
    ):
        super().__init__()
        self.pod_name = pod_name
        self.pod_namespace = pod_namespace
        self.trigger_start_time = trigger_start_time
        self.base_container_name = base_container_name
        self.kubernetes_conn_id = kubernetes_conn_id
        self.poll_interval = poll_interval
        self.cluster_context = cluster_context
        self.config_file = config_file
        self.in_cluster = in_cluster
        self.should_delete_pod = should_delete_pod
        self.get_logs = get_logs
        self.startup_timeout = startup_timeout

        self._hook: AsyncKubernetesHook | None = None
        self._since_time = None

    def serialize(self) -> tuple[str, dict[str, Any]]:
        """Serializes KubernetesCreatePodTrigger arguments and classpath."""
        return (
            "airflow.providers.cncf.kubernetes.triggers.pod.KubernetesPodTrigger",
            {
                "pod_name": self.pod_name,
                "pod_namespace": self.pod_namespace,
                "base_container_name": self.base_container_name,
                "kubernetes_conn_id": self.kubernetes_conn_id,
                "poll_interval": self.poll_interval,
                "cluster_context": self.cluster_context,
                "config_file": self.config_file,
                "in_cluster": self.in_cluster,
                "should_delete_pod": self.should_delete_pod,
                "get_logs": self.get_logs,
                "startup_timeout": self.startup_timeout,
                "trigger_start_time": self.trigger_start_time,
            },
        )

    async def run(self) -> AsyncIterator[TriggerEvent]:  # type: ignore[override]
        """Gets current pod status and yields a TriggerEvent."""
        hook = self._get_async_hook()
        self.log.info("Checking pod %r in namespace %r.", self.pod_name, self.pod_namespace)
        while True:
            try:
                pod = await hook.get_pod(
                    name=self.pod_name,
                    namespace=self.pod_namespace,
                )

                pod_status = pod.status.phase
                self.log.debug("Pod %s status: %s", self.pod_name, pod_status)

                container_state = self.define_container_state(pod)
                self.log.debug("Container %s status: %s", self.base_container_name, container_state)

                if container_state == ContainerState.TERMINATED:
<<<<<<< HEAD
                    if pod_status not in PodPhase.terminal_states:
                        self.log.info(
                            "Pod %s is still running. Sleeping for %s seconds.",
                            self.pod_name,
                            self.poll_interval,
                        )
                        await asyncio.sleep(self.poll_interval)
                    else:
                        yield TriggerEvent(
                            {
                                "name": self.pod_name,
                                "namespace": self.pod_namespace,
                                "status": "success",
                                "message": "All containers inside pod have started successfully.",
                            }
                        )
                        return
=======
                    yield TriggerEvent(
                        {
                            "name": self.pod_name,
                            "namespace": self.pod_namespace,
                            "status": "success",
                            "message": "All containers inside pod have started successfully.",
                        }
                    )
>>>>>>> 4e265812
                elif self.should_wait(pod_phase=pod_status, container_state=container_state):
                    self.log.info("Container is not completed and still working.")

                    if pod_status == PodPhase.PENDING and container_state == ContainerState.UNDEFINED:
                        delta = datetime.now(tz=pytz.UTC) - self.trigger_start_time
                        if delta.total_seconds() >= self.startup_timeout:
                            message = (
                                f"Pod took longer than {self.startup_timeout} seconds to start. "
                                "Check the pod events in kubernetes to determine why."
                            )
                            yield TriggerEvent(
                                {
                                    "name": self.pod_name,
                                    "namespace": self.pod_namespace,
                                    "status": "timeout",
                                    "message": message,
                                }
                            )

                    self.log.info("Sleeping for %s seconds.", self.poll_interval)
                    await asyncio.sleep(self.poll_interval)
                else:
                    yield TriggerEvent(
                        {
                            "name": self.pod_name,
                            "namespace": self.pod_namespace,
                            "status": "failed",
                            "message": pod.status.message,
                        }
                    )
            except CancelledError:
                # That means that task was marked as failed
                if self.get_logs:
                    self.log.info("Outputting container logs...")
                    await self._get_async_hook().read_logs(
                        name=self.pod_name,
                        namespace=self.pod_namespace,
                    )
                if self.should_delete_pod:
                    self.log.info("Deleting pod...")
                    await self._get_async_hook().delete_pod(
                        name=self.pod_name,
                        namespace=self.pod_namespace,
                    )
                yield TriggerEvent(
                    {
                        "name": self.pod_name,
                        "namespace": self.pod_namespace,
                        "status": "cancelled",
                        "message": "Pod execution was cancelled",
                    }
                )
            except Exception as e:
                self.log.exception("Exception occurred while checking pod phase:")
                yield TriggerEvent(
                    {
                        "name": self.pod_name,
                        "namespace": self.pod_namespace,
                        "status": "error",
                        "message": str(e),
                    }
                )

    def _get_async_hook(self) -> AsyncKubernetesHook:
        if self._hook is None:
            self._hook = AsyncKubernetesHook(
                conn_id=self.kubernetes_conn_id,
                in_cluster=self.in_cluster,
                config_file=self.config_file,
                cluster_context=self.cluster_context,
            )
        return self._hook

    def define_container_state(self, pod: V1Pod) -> ContainerState:
        pod_containers = pod.status.container_statuses

        if pod_containers is None:
            return ContainerState.UNDEFINED

        container = [c for c in pod_containers if c.name == self.base_container_name][0]

        for state in (ContainerState.RUNNING, ContainerState.WAITING, ContainerState.TERMINATED):
            state_obj = getattr(container.state, state)
            if state_obj is not None:
                if state != ContainerState.TERMINATED:
                    return state
                else:
                    return ContainerState.TERMINATED if state_obj.exit_code == 0 else ContainerState.FAILED
        return ContainerState.UNDEFINED

    @staticmethod
    def should_wait(pod_phase: PodPhase, container_state: ContainerState) -> bool:
        return (
            container_state == ContainerState.WAITING
            or container_state == ContainerState.RUNNING
            or (container_state == ContainerState.UNDEFINED and pod_phase == PodPhase.PENDING)
        )<|MERGE_RESOLUTION|>--- conflicted
+++ resolved
@@ -133,7 +133,6 @@
                 self.log.debug("Container %s status: %s", self.base_container_name, container_state)
 
                 if container_state == ContainerState.TERMINATED:
-<<<<<<< HEAD
                     if pod_status not in PodPhase.terminal_states:
                         self.log.info(
                             "Pod %s is still running. Sleeping for %s seconds.",
@@ -150,17 +149,6 @@
                                 "message": "All containers inside pod have started successfully.",
                             }
                         )
-                        return
-=======
-                    yield TriggerEvent(
-                        {
-                            "name": self.pod_name,
-                            "namespace": self.pod_namespace,
-                            "status": "success",
-                            "message": "All containers inside pod have started successfully.",
-                        }
-                    )
->>>>>>> 4e265812
                 elif self.should_wait(pod_phase=pod_status, container_state=container_state):
                     self.log.info("Container is not completed and still working.")
 
@@ -179,6 +167,7 @@
                                     "message": message,
                                 }
                             )
+                            return
 
                     self.log.info("Sleeping for %s seconds.", self.poll_interval)
                     await asyncio.sleep(self.poll_interval)
@@ -213,6 +202,7 @@
                         "message": "Pod execution was cancelled",
                     }
                 )
+                return
             except Exception as e:
                 self.log.exception("Exception occurred while checking pod phase:")
                 yield TriggerEvent(
@@ -223,6 +213,7 @@
                         "message": str(e),
                     }
                 )
+                return
 
     def _get_async_hook(self) -> AsyncKubernetesHook:
         if self._hook is None:
