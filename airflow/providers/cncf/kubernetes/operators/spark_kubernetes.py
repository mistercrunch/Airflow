#
# Licensed to the Apache Software Foundation (ASF) under one
# or more contributor license agreements.  See the NOTICE file
# distributed with this work for additional information
# regarding copyright ownership.  The ASF licenses this file
# to you under the Apache License, Version 2.0 (the
# "License"); you may not use this file except in compliance
# with the License.  You may obtain a copy of the License at
#
#   http://www.apache.org/licenses/LICENSE-2.0
#
# Unless required by applicable law or agreed to in writing,
# software distributed under the License is distributed on an
# "AS IS" BASIS, WITHOUT WARRANTIES OR CONDITIONS OF ANY
# KIND, either express or implied.  See the License for the
# specific language governing permissions and limitations
# under the License.
from __future__ import annotations

import json
import re
from typing import TYPE_CHECKING, Any

<<<<<<< HEAD
import jinja2
from kubernetes.client import CoreV1Api, CustomObjectsApi, models as k8s

from airflow.compat.functools import cached_property
from airflow.exceptions import AirflowException
from airflow.kubernetes import pod_generator
from airflow.kubernetes.pod_generator import MAX_LABEL_LEN, PodGenerator
from airflow.providers.cncf.kubernetes.hooks.kubernetes import KubernetesHook, _load_body_to_dict
from airflow.providers.cncf.kubernetes.operators.custom_object_launcher import CustomObjectLauncher
from airflow.providers.cncf.kubernetes.operators.kubernetes_pod import KubernetesPodOperator
from airflow.providers.cncf.kubernetes.utils.pod_manager import PodManager
from airflow.utils.helpers import prune_dict
=======
from kubernetes.watch import Watch

from airflow.models import BaseOperator
from airflow.providers.cncf.kubernetes.hooks.kubernetes import KubernetesHook, _load_body_to_dict
>>>>>>> 25e31599

if TYPE_CHECKING:
    from airflow.utils.context import Context


class SparkKubernetesOperator(KubernetesPodOperator):
    """
    Creates sparkApplication object in kubernetes cluster:

    .. seealso::
        For more detail about Spark Application Object have a look at the reference:
        https://github.com/GoogleCloudPlatform/spark-on-k8s-operator/blob/v1beta2-1.3.3-3.1.1/docs/api-docs.md#sparkapplication

    :param application_file: filepath to kubernetes custom_resource_definition of sparkApplication
    :param kubernetes_conn_id: the connection to Kubernetes cluster
    :param image: Docker image you wish to launch. Defaults to hub.docker.com,
    :param code_path: path to the spark code in image,
    :param namespace: kubernetes namespace to put sparkApplication
    :param cluster_context: context of the cluster
    :param application_file: yaml file if passed
    :param get_logs: get the stdout of the container as logs of the tasks.
    :param do_xcom_push: If True, the content of the file
        /airflow/xcom/return.json in the container will also be pushed to an
        XCom when the container completes.
    :param success_run_history_limit: Number of past successful runs of the application to keep.
    :param delete_on_termination: What to do when the pod reaches its final
        state, or the execution is interrupted. If True (default), delete the
        pod; if False, leave the pod.
    :param startup_timeout_seconds: timeout in seconds to startup the pod.
    :param log_events_on_failure: Log the pod's events if a failure occurs
    :param reattach_on_restart: if the scheduler dies while the pod is running, reattach and monitor
    """

    template_fields = ["application_file", "namespace", "template_spec"]
    template_fields_renderers = {"template_spec": "py"}
    template_ext = ("yaml", "yml", "json")
    ui_color = "#f4a460"

    def __init__(
        self,
        *,
        image: str | None = None,
        code_path: str | None = None,
        namespace: str = "default",
        name: str = "default",
        application_file: str | None = None,
        template_spec=None,
        get_logs: bool = True,
        do_xcom_push: bool = False,
        success_run_history_limit: int = 1,
        startup_timeout_seconds=600,
        log_events_on_failure: bool = False,
        reattach_on_restart: bool = True,
        delete_on_termination: bool = True,
        kubernetes_conn_id: str = "kubernetes_default",
<<<<<<< HEAD
        **kwargs,
    ) -> None:
        if kwargs.get("xcom_push") is not None:
            raise AirflowException("'xcom_push' was deprecated, use 'do_xcom_push' instead")
        super().__init__(name=name, **kwargs)
        self.image = image
        self.code_path = code_path
        self.application_file = application_file
        self.template_spec = template_spec
        self.name = self.create_job_name()
        self.kubernetes_conn_id = kubernetes_conn_id
        self.startup_timeout_seconds = startup_timeout_seconds
        self.reattach_on_restart = reattach_on_restart
        self.delete_on_termination = delete_on_termination
        self.do_xcom_push = do_xcom_push
        self.namespace = namespace
        self.get_logs = get_logs
        self.log_events_on_failure = log_events_on_failure
        self.success_run_history_limit = success_run_history_limit
        self.template_body = self.manage_template_specs()

    def _render_nested_template_fields(
        self,
        content: Any,
        context: Context,
        jinja_env: jinja2.Environment,
        seen_oids: set,
    ) -> None:
        if id(content) not in seen_oids and isinstance(content, k8s.V1EnvVar):
            seen_oids.add(id(content))
            self._do_render_template_fields(content, ("value", "name"), context, jinja_env, seen_oids)
            return

        super()._render_nested_template_fields(content, context, jinja_env, seen_oids)

    def manage_template_specs(self):
        if self.application_file:
            template_body = _load_body_to_dict(open(self.application_file))
        elif self.template_spec:
            template_body = self.template_spec
        else:
            raise AirflowException("either application_file or template_spec should be passed")
        if "spark" not in template_body:
            template_body = {"spark": template_body}
        return template_body

    def create_job_name(self):
        initial_name = PodGenerator.make_unique_pod_id(self.task_id)[:MAX_LABEL_LEN]
        return re.sub(r"[^a-z0-9-]+", "-", initial_name.lower())

    @staticmethod
    def _get_pod_identifying_label_string(labels) -> str:
        filtered_labels = {label_id: label for label_id, label in labels.items() if label_id != "try_number"}
        return ",".join([label_id + "=" + label for label_id, label in sorted(filtered_labels.items())])

    @staticmethod
    def create_labels_for_pod(context: dict | None = None, include_try_number: bool = True) -> dict:
        """
        Generate labels for the pod to track the pod in case of Operator crash
        :param include_try_number: add try number to labels
        :param context: task context provided by airflow DAG
        :return: dict
        """
        if not context:
            return {}

        ti = context["ti"]
        run_id = context["run_id"]

        labels = {
            "dag_id": ti.dag_id,
            "task_id": ti.task_id,
            "run_id": run_id,
            "spark_kubernetes_operator": "True",
            # 'execution_date': context['ts'],
            # 'try_number': context['ti'].try_number,
        }

        # If running on Airflow 2.3+:
        map_index = getattr(ti, "map_index", -1)
        if map_index >= 0:
            labels["map_index"] = map_index

        if include_try_number:
            labels.update(try_number=ti.try_number)

        # In the case of sub dags this is just useful
        if context["dag"].is_subdag:
            labels["parent_dag_id"] = context["dag"].parent_dag.dag_id
        # Ensure that label is valid for Kube,
        # and if not truncate/remove invalid chars and replace with short hash.
        for label_id, label in labels.items():
            safe_label = pod_generator.make_safe_label_value(str(label))
            labels[label_id] = safe_label
        return labels

    @cached_property
    def pod_manager(self) -> PodManager:
        return PodManager(kube_client=self.client)

    @staticmethod
    def _try_numbers_match(context, pod) -> bool:
        return pod.metadata.labels["try_number"] == context["ti"].try_number

    def find_spark_job(self, context):
        labels = self.create_labels_for_pod(context, include_try_number=False)
        label_selector = self._get_pod_identifying_label_string(labels) + ",spark-role=driver"
        pod_list = self.client.list_namespaced_pod(self.namespace, label_selector=label_selector).items

        pod = None
        if len(pod_list) > 1:  # and self.reattach_on_restart:
            raise AirflowException(f"More than one pod running with labels: {label_selector}")
        elif len(pod_list) == 1:
            pod = pod_list[0]
            self.log.info(
                "Found matching driver pod %s with labels %s", pod.metadata.name, pod.metadata.labels
            )
            self.log.info("`try_number` of task_instance: %s", context["ti"].try_number)
            self.log.info("`try_number` of pod: %s", pod.metadata.labels["try_number"])
        return pod

    def get_or_create_spark_crd(self, launcher: CustomObjectLauncher, context) -> k8s.V1Pod:
        if self.reattach_on_restart:
            driver_pod = self.find_spark_job(context)
            if driver_pod:
                return driver_pod

        driver_pod, spark_obj_spec = launcher.start_spark_job(
            image=self.image, code_path=self.code_path, startup_timeout=self.startup_timeout_seconds
        )
        return driver_pod

    def extract_xcom(self, pod):
        """Retrieves xcom value and kills xcom sidecar container"""
        result = self.pod_manager.extract_xcom(pod)
        self.log.info("xcom result: \n%s", result)
        return json.loads(result)

    def process_pod_deletion(self, pod, *, reraise=True):
        if pod is not None:
            if self.delete_on_termination:
                self.log.info("Deleting spark job: %s", pod.metadata.name.replace("-driver", ""))
                self.launcher.delete_spark_job(pod.metadata.name.replace("-driver", ""))
            else:
                self.log.info("skipping deleting spark job: %s", pod.metadata.name)

    @cached_property
    def hook(self) -> KubernetesHook:
        hook = KubernetesHook(
            conn_id=self.kubernetes_conn_id,
            in_cluster=self.in_cluster or self.template_body.get("kubernetes", {}).get("in_cluster", False),
            config_file=self.config_file
            or self.template_body.get("kubernetes", {}).get("kube_config_file", None),
            cluster_context=self.cluster_context
            or self.template_body.get("kubernetes", {}).get("cluster_context", None),
        )
        return hook

    @cached_property
    def client(self) -> CoreV1Api:
        return self.hook.core_v1_client

    @cached_property
    def custom_obj_api(self) -> CustomObjectsApi:
        return CustomObjectsApi()

    def execute(self, context: Context):
        self.log.info("Creating sparkApplication.")
        self.launcher = CustomObjectLauncher(
            name=self.name,
            namespace=self.namespace,
            kube_client=self.client,
            custom_obj_api=self.custom_obj_api,
            template_body=self.template_body,
        )
        self.pod = self.get_or_create_spark_crd(self.launcher, context)
        self.BASE_CONTAINER_NAME = "spark-kubernetes-driver"
        self.pod_request_obj = self.launcher.pod_spec

        return super().execute(context=context)

    def on_kill(self) -> None:
        if self.launcher:
            self.log.debug("Deleting spark job for task %s", self.task_id)
            self.launcher.delete_spark_job()

    def patch_already_checked(self, pod: k8s.V1Pod, *, reraise=True):
        """Add an "already checked" annotation to ensure we don't reattach on retries"""
        pod.metadata.labels["already_checked"] = "True"
        body = PodGenerator.serialize_pod(pod)
        self.client.patch_namespaced_pod(pod.metadata.name, pod.metadata.namespace, body)

    def dry_run(self) -> None:
        """Prints out the spark job that would be created by this operator."""
        print(prune_dict(self.launcher.body, mode="strict"))
=======
        api_group: str = "sparkoperator.k8s.io",
        api_version: str = "v1beta2",
        in_cluster: bool | None = None,
        cluster_context: str | None = None,
        config_file: str | None = None,
        **kwargs,
    ) -> None:
        super().__init__(**kwargs)
        self.namespace = namespace
        self.kubernetes_conn_id = kubernetes_conn_id
        self.api_group = api_group
        self.api_version = api_version
        self.plural = "sparkapplications"
        self.application_file = application_file
        self.in_cluster = in_cluster
        self.cluster_context = cluster_context
        self.config_file = config_file

        self.hook = KubernetesHook(
            conn_id=self.kubernetes_conn_id,
            in_cluster=self.in_cluster,
            config_file=self.config_file,
            cluster_context=self.cluster_context,
        )

    def execute(self, context: Context):
        body = _load_body_to_dict(self.application_file)
        name = body["metadata"]["name"]
        namespace = self.namespace or self.hook.get_namespace()
        namespace_event_stream = Watch().stream(
            self.hook.core_v1_client.list_namespaced_pod,
            namespace=namespace,
            _preload_content=False,
            watch=True,
            label_selector=f"sparkoperator.k8s.io/app-name={name},spark-role=driver",
            field_selector="status.phase=Running",
        )

        self.hook.create_custom_object(
            group=self.api_group,
            version=self.api_version,
            plural=self.plural,
            body=body,
            namespace=namespace,
        )
        for event in namespace_event_stream:
            if event["type"] == "ADDED":
                pod_log_stream = Watch().stream(
                    self.hook.core_v1_client.read_namespaced_pod_log,
                    name=f"{name}-driver",
                    namespace=namespace,
                    _preload_content=False,
                    timestamps=True,
                )
                for line in pod_log_stream:
                    self.log.info(line)
            else:
                break

    def on_kill(self) -> None:
        body = _load_body_to_dict(self.application_file)
        name = body["metadata"]["name"]
        namespace = self.namespace or self.hook.get_namespace()
        self.hook.delete_custom_object(
            group=self.api_group,
            version=self.api_version,
            plural=self.plural,
            namespace=namespace,
            name=name,
        )
>>>>>>> 25e31599
<|MERGE_RESOLUTION|>--- conflicted
+++ resolved
@@ -21,7 +21,6 @@
 import re
 from typing import TYPE_CHECKING, Any
 
-<<<<<<< HEAD
 import jinja2
 from kubernetes.client import CoreV1Api, CustomObjectsApi, models as k8s
 
@@ -31,15 +30,11 @@
 from airflow.kubernetes.pod_generator import MAX_LABEL_LEN, PodGenerator
 from airflow.providers.cncf.kubernetes.hooks.kubernetes import KubernetesHook, _load_body_to_dict
 from airflow.providers.cncf.kubernetes.operators.custom_object_launcher import CustomObjectLauncher
-from airflow.providers.cncf.kubernetes.operators.kubernetes_pod import KubernetesPodOperator
+from airflow.providers.cncf.kubernetes.operators.pod import KubernetesPodOperator
 from airflow.providers.cncf.kubernetes.utils.pod_manager import PodManager
 from airflow.utils.helpers import prune_dict
-=======
 from kubernetes.watch import Watch
 
-from airflow.models import BaseOperator
-from airflow.providers.cncf.kubernetes.hooks.kubernetes import KubernetesHook, _load_body_to_dict
->>>>>>> 25e31599
 
 if TYPE_CHECKING:
     from airflow.utils.context import Context
@@ -95,7 +90,6 @@
         reattach_on_restart: bool = True,
         delete_on_termination: bool = True,
         kubernetes_conn_id: str = "kubernetes_default",
-<<<<<<< HEAD
         **kwargs,
     ) -> None:
         if kwargs.get("xcom_push") is not None:
@@ -290,76 +284,4 @@
 
     def dry_run(self) -> None:
         """Prints out the spark job that would be created by this operator."""
-        print(prune_dict(self.launcher.body, mode="strict"))
-=======
-        api_group: str = "sparkoperator.k8s.io",
-        api_version: str = "v1beta2",
-        in_cluster: bool | None = None,
-        cluster_context: str | None = None,
-        config_file: str | None = None,
-        **kwargs,
-    ) -> None:
-        super().__init__(**kwargs)
-        self.namespace = namespace
-        self.kubernetes_conn_id = kubernetes_conn_id
-        self.api_group = api_group
-        self.api_version = api_version
-        self.plural = "sparkapplications"
-        self.application_file = application_file
-        self.in_cluster = in_cluster
-        self.cluster_context = cluster_context
-        self.config_file = config_file
-
-        self.hook = KubernetesHook(
-            conn_id=self.kubernetes_conn_id,
-            in_cluster=self.in_cluster,
-            config_file=self.config_file,
-            cluster_context=self.cluster_context,
-        )
-
-    def execute(self, context: Context):
-        body = _load_body_to_dict(self.application_file)
-        name = body["metadata"]["name"]
-        namespace = self.namespace or self.hook.get_namespace()
-        namespace_event_stream = Watch().stream(
-            self.hook.core_v1_client.list_namespaced_pod,
-            namespace=namespace,
-            _preload_content=False,
-            watch=True,
-            label_selector=f"sparkoperator.k8s.io/app-name={name},spark-role=driver",
-            field_selector="status.phase=Running",
-        )
-
-        self.hook.create_custom_object(
-            group=self.api_group,
-            version=self.api_version,
-            plural=self.plural,
-            body=body,
-            namespace=namespace,
-        )
-        for event in namespace_event_stream:
-            if event["type"] == "ADDED":
-                pod_log_stream = Watch().stream(
-                    self.hook.core_v1_client.read_namespaced_pod_log,
-                    name=f"{name}-driver",
-                    namespace=namespace,
-                    _preload_content=False,
-                    timestamps=True,
-                )
-                for line in pod_log_stream:
-                    self.log.info(line)
-            else:
-                break
-
-    def on_kill(self) -> None:
-        body = _load_body_to_dict(self.application_file)
-        name = body["metadata"]["name"]
-        namespace = self.namespace or self.hook.get_namespace()
-        self.hook.delete_custom_object(
-            group=self.api_group,
-            version=self.api_version,
-            plural=self.plural,
-            namespace=namespace,
-            name=name,
-        )
->>>>>>> 25e31599
+        print(prune_dict(self.launcher.body, mode="strict"))