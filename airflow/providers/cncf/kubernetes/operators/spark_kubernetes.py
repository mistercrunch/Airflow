--- conflicted
+++ resolved
@@ -17,35 +17,24 @@
 # under the License.
 from __future__ import annotations
 
-<<<<<<< HEAD
 import json
 import re
 from functools import cached_property
 from typing import TYPE_CHECKING, Any
-=======
-import datetime
-from functools import cached_property
-from typing import TYPE_CHECKING, Sequence
->>>>>>> 6f3d2946
-
-import jinja2
+
 from kubernetes.client import CoreV1Api, CustomObjectsApi, models as k8s
 
 from airflow.exceptions import AirflowException
-<<<<<<< HEAD
 from airflow.providers.cncf.kubernetes import pod_generator
-from airflow.providers.cncf.kubernetes.pod_generator import PodGenerator, MAX_LABEL_LEN
-=======
-from airflow.models import BaseOperator
->>>>>>> 6f3d2946
 from airflow.providers.cncf.kubernetes.hooks.kubernetes import KubernetesHook, _load_body_to_dict
 from airflow.providers.cncf.kubernetes.operators.custom_object_launcher import CustomObjectLauncher
 from airflow.providers.cncf.kubernetes.operators.pod import KubernetesPodOperator
+from airflow.providers.cncf.kubernetes.pod_generator import MAX_LABEL_LEN, PodGenerator
 from airflow.providers.cncf.kubernetes.utils.pod_manager import PodManager
 from airflow.utils.helpers import prune_dict
 
 if TYPE_CHECKING:
-    from kubernetes.client.models import CoreV1EventList
+    import jinja2
 
     from airflow.utils.context import Context
 
@@ -121,7 +110,6 @@
         self.success_run_history_limit = success_run_history_limit
         self.template_body = self.manage_template_specs()
 
-<<<<<<< HEAD
     def _render_nested_template_fields(
         self,
         content: Any,
@@ -135,6 +123,7 @@
             return
 
         super()._render_nested_template_fields(content, context, jinja_env, seen_oids)
+
     def manage_template_specs(self):
         if self.application_file:
             template_body = _load_body_to_dict(open(self.application_file))
@@ -158,7 +147,8 @@
     @staticmethod
     def create_labels_for_pod(context: dict | None = None, include_try_number: bool = True) -> dict:
         """
-        Generate labels for the pod to track the pod in case of Operator crash
+        Generate labels for the pod to track the pod in case of Operator crash.
+
         :param include_try_number: add try number to labels
         :param context: task context provided by airflow DAG
         :return: dict.
@@ -199,16 +189,6 @@
     @cached_property
     def pod_manager(self) -> PodManager:
         return PodManager(kube_client=self.client)
-=======
-    @cached_property
-    def hook(self) -> KubernetesHook:
-        return KubernetesHook(
-            conn_id=self.kubernetes_conn_id,
-            in_cluster=self.in_cluster,
-            config_file=self.config_file,
-            cluster_context=self.cluster_context,
-        )
->>>>>>> 6f3d2946
 
     @staticmethod
     def _try_numbers_match(context, pod) -> bool:
