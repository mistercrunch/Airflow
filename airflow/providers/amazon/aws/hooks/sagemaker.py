#
# Licensed to the Apache Software Foundation (ASF) under one
# or more contributor license agreements.  See the NOTICE file
# distributed with this work for additional information
# regarding copyright ownership.  The ASF licenses this file
# to you under the Apache License, Version 2.0 (the
# "License"); you may not use this file except in compliance
# with the License.  You may obtain a copy of the License at
#
#   http://www.apache.org/licenses/LICENSE-2.0
#
# Unless required by applicable law or agreed to in writing,
# software distributed under the License is distributed on an
# "AS IS" BASIS, WITHOUT WARRANTIES OR CONDITIONS OF ANY
# KIND, either express or implied.  See the License for the
# specific language governing permissions and limitations
# under the License.
import collections
import os
import tarfile
import tempfile
import time
import warnings
from functools import partial
from typing import Any, Callable, Dict, Generator, List, Optional, Set

from botocore.exceptions import ClientError

from airflow.exceptions import AirflowException
from airflow.providers.amazon.aws.hooks.base_aws import AwsBaseHook
from airflow.providers.amazon.aws.hooks.logs import AwsLogsHook
from airflow.providers.amazon.aws.hooks.s3 import S3Hook
from airflow.utils import timezone


class LogState:
    """
    Enum-style class holding all possible states of CloudWatch log streams.
    https://sagemaker.readthedocs.io/en/stable/session.html#sagemaker.session.LogState
    """

    STARTING = 1
    WAIT_IN_PROGRESS = 2
    TAILING = 3
    JOB_COMPLETE = 4
    COMPLETE = 5


# Position is a tuple that includes the last read timestamp and the number of items that were read
# at that time. This is used to figure out which event to start with on the next read.
Position = collections.namedtuple('Position', ['timestamp', 'skip'])


def argmin(arr, f: Callable) -> Optional[int]:
    """Return the index, i, in arr that minimizes f(arr[i])"""
    min_value = None
    min_idx = None
    for idx, item in enumerate(arr):
        if item is not None:
            if min_value is None or f(item) < min_value:
                min_value = f(item)
                min_idx = idx
    return min_idx


def secondary_training_status_changed(current_job_description: dict, prev_job_description: dict) -> bool:
    """
    Returns true if training job's secondary status message has changed.

    :param current_job_description: Current job description, returned from DescribeTrainingJob call.
    :type current_job_description: dict
    :param prev_job_description: Previous job description, returned from DescribeTrainingJob call.
    :type prev_job_description: dict

    :return: Whether the secondary status message of a training job changed or not.
    """
    current_secondary_status_transitions = current_job_description.get('SecondaryStatusTransitions')
    if current_secondary_status_transitions is None or len(current_secondary_status_transitions) == 0:
        return False

    prev_job_secondary_status_transitions = (
        prev_job_description.get('SecondaryStatusTransitions') if prev_job_description is not None else None
    )

    last_message = (
        prev_job_secondary_status_transitions[-1]['StatusMessage']
        if prev_job_secondary_status_transitions is not None
        and len(prev_job_secondary_status_transitions) > 0
        else ''
    )

    message = current_job_description['SecondaryStatusTransitions'][-1]['StatusMessage']

    return message != last_message


def secondary_training_status_message(
    job_description: Dict[str, List[dict]], prev_description: Optional[dict]
) -> str:
    """
    Returns a string contains start time and the secondary training job status message.

    :param job_description: Returned response from DescribeTrainingJob call
    :type job_description: dict
    :param prev_description: Previous job description from DescribeTrainingJob call
    :type prev_description: dict

    :return: Job status string to be printed.
    """
    current_transitions = job_description.get('SecondaryStatusTransitions')
    if current_transitions is None or len(current_transitions) == 0:
        return ''

    prev_transitions_num = 0
    if prev_description is not None:
        if prev_description.get('SecondaryStatusTransitions') is not None:
            prev_transitions_num = len(prev_description['SecondaryStatusTransitions'])

    transitions_to_print = (
        current_transitions[-1:]
        if len(current_transitions) == prev_transitions_num
        else current_transitions[prev_transitions_num - len(current_transitions) :]
    )

    status_strs = []
    for transition in transitions_to_print:
        message = transition['StatusMessage']
        time_str = timezone.convert_to_utc(job_description['LastModifiedTime']).strftime('%Y-%m-%d %H:%M:%S')
        status_strs.append(f"{time_str} {transition['Status']} - {message}")

    return '\n'.join(status_strs)


class SageMakerHook(AwsBaseHook):
    """
    Interact with Amazon SageMaker.

    Additional arguments (such as ``aws_conn_id``) may be specified and
    are passed down to the underlying AwsBaseHook.

    .. seealso::
        :class:`~airflow.providers.amazon.aws.hooks.base_aws.AwsBaseHook`
    """

    non_terminal_states = {'InProgress', 'Stopping'}
    endpoint_non_terminal_states = {'Creating', 'Updating', 'SystemUpdating', 'RollingBack', 'Deleting'}
    failed_states = {'Failed'}

    def __init__(self, *args, **kwargs):
        super().__init__(client_type='sagemaker', *args, **kwargs)
        self.s3_hook = S3Hook(aws_conn_id=self.aws_conn_id)
        self.logs_hook = AwsLogsHook(aws_conn_id=self.aws_conn_id)

    def tar_and_s3_upload(self, path: str, key: str, bucket: str) -> None:
        """
        Tar the local file or directory and upload to s3

        :param path: local file or directory
        :type path: str
        :param key: s3 key
        :type key: str
        :param bucket: s3 bucket
        :type bucket: str
        :return: None
        """
        with tempfile.TemporaryFile() as temp_file:
            if os.path.isdir(path):
                files = [os.path.join(path, name) for name in os.listdir(path)]
            else:
                files = [path]
            with tarfile.open(mode='w:gz', fileobj=temp_file) as tar_file:
                for f in files:
                    tar_file.add(f, arcname=os.path.basename(f))
            temp_file.seek(0)
            self.s3_hook.load_file_obj(temp_file, key, bucket, replace=True)

    def configure_s3_resources(self, config: dict) -> None:
        """
        Extract the S3 operations from the configuration and execute them.

        :param config: config of SageMaker operation
        :type config: dict
        :rtype: dict
        """
        s3_operations = config.pop('S3Operations', None)

        if s3_operations is not None:
            create_bucket_ops = s3_operations.get('S3CreateBucket', [])
            upload_ops = s3_operations.get('S3Upload', [])
            for op in create_bucket_ops:
                self.s3_hook.create_bucket(bucket_name=op['Bucket'])
            for op in upload_ops:
                if op['Tar']:
                    self.tar_and_s3_upload(op['Path'], op['Key'], op['Bucket'])
                else:
                    self.s3_hook.load_file(op['Path'], op['Key'], op['Bucket'])

    def check_s3_url(self, s3url: str) -> bool:
        """
        Check if an S3 URL exists

        :param s3url: S3 url
        :type s3url: str
        :rtype: bool
        """
        bucket, key = S3Hook.parse_s3_url(s3url)
        if not self.s3_hook.check_for_bucket(bucket_name=bucket):
            raise AirflowException(f"The input S3 Bucket {bucket} does not exist ")
        if (
            key
            and not self.s3_hook.check_for_key(key=key, bucket_name=bucket)
            and not self.s3_hook.check_for_prefix(prefix=key, bucket_name=bucket, delimiter='/')
        ):
            # check if s3 key exists in the case user provides a single file
            # or if s3 prefix exists in the case user provides multiple files in
            # a prefix
            raise AirflowException(
                f"The input S3 Key or Prefix {s3url} does not exist in the Bucket {bucket}"
            )
        return True

    def check_training_config(self, training_config: dict) -> None:
        """
        Check if a training configuration is valid

        :param training_config: training_config
        :type training_config: dict
        :return: None
        """
        if "InputDataConfig" in training_config:
            for channel in training_config['InputDataConfig']:
                if "S3DataSource" in channel['DataSource']:
                    self.check_s3_url(channel['DataSource']['S3DataSource']['S3Uri'])

    def check_tuning_config(self, tuning_config: dict) -> None:
        """
        Check if a tuning configuration is valid

        :param tuning_config: tuning_config
        :type tuning_config: dict
        :return: None
        """
        for channel in tuning_config['TrainingJobDefinition']['InputDataConfig']:
            if "S3DataSource" in channel['DataSource']:
                self.check_s3_url(channel['DataSource']['S3DataSource']['S3Uri'])

    def get_log_conn(self):
        """
        This method is deprecated.
        Please use :py:meth:`airflow.providers.amazon.aws.hooks.logs.AwsLogsHook.get_conn` instead.
        """
        warnings.warn(
            "Method `get_log_conn` has been deprecated. "
            "Please use `airflow.providers.amazon.aws.hooks.logs.AwsLogsHook.get_conn` instead.",
            category=DeprecationWarning,
            stacklevel=2,
        )

        return self.logs_hook.get_conn()

    def log_stream(self, log_group, stream_name, start_time=0, skip=0):
        """
        This method is deprecated.
        Please use
        :py:meth:`airflow.providers.amazon.aws.hooks.logs.AwsLogsHook.get_log_events` instead.
        """
        warnings.warn(
            "Method `log_stream` has been deprecated. "
            "Please use "
            "`airflow.providers.amazon.aws.hooks.logs.AwsLogsHook.get_log_events` instead.",
            category=DeprecationWarning,
            stacklevel=2,
        )

        return self.logs_hook.get_log_events(log_group, stream_name, start_time, skip)

    def multi_stream_iter(self, log_group: str, streams: list, positions=None) -> Generator:
        """
        Iterate over the available events coming from a set of log streams in a single log group
        interleaving the events from each stream so they're yielded in timestamp order.

        :param log_group: The name of the log group.
        :type log_group: str
        :param streams: A list of the log stream names. The position of the stream in this list is
            the stream number.
        :type streams: list
        :param positions: A list of pairs of (timestamp, skip) which represents the last record
            read from each stream.
        :type positions: list
        :return: A tuple of (stream number, cloudwatch log event).
        """
        positions = positions or {s: Position(timestamp=0, skip=0) for s in streams}
        event_iters = [
            self.logs_hook.get_log_events(log_group, s, positions[s].timestamp, positions[s].skip)
            for s in streams
        ]
        events: List[Optional[Any]] = []
        for event_stream in event_iters:
            if not event_stream:
                events.append(None)
                continue
            try:
                events.append(next(event_stream))
            except StopIteration:
                events.append(None)

        while any(events):
            i = argmin(events, lambda x: x['timestamp'] if x else 9999999999) or 0
            yield i, events[i]
            try:
                events[i] = next(event_iters[i])
            except StopIteration:
                events[i] = None

    def create_training_job(
        self,
        config: dict,
        wait_for_completion: bool = True,
        print_log: bool = True,
        check_interval: int = 30,
        max_ingestion_time: Optional[int] = None,
    ):
        """
        Create a training job

        :param config: the config for training
        :type config: dict
        :param wait_for_completion: if the program should keep running until job finishes
        :type wait_for_completion: bool
        :param check_interval: the time interval in seconds which the operator
            will check the status of any SageMaker job
        :type check_interval: int
        :param max_ingestion_time: the maximum ingestion time in seconds. Any
            SageMaker jobs that run longer than this will fail. Setting this to
            None implies no timeout for any SageMaker job.
        :type max_ingestion_time: int
        :return: A response to training job creation
        """
        self.check_training_config(config)

        response = self.get_conn().create_training_job(**config)
        if print_log:
            self.check_training_status_with_log(
                config['TrainingJobName'],
                self.non_terminal_states,
                self.failed_states,
                wait_for_completion,
                check_interval,
                max_ingestion_time,
            )
        elif wait_for_completion:
            describe_response = self.check_status(
                config['TrainingJobName'],
                'TrainingJobStatus',
                self.describe_training_job,
                check_interval,
                max_ingestion_time,
            )

            billable_time = (
                describe_response['TrainingEndTime'] - describe_response['TrainingStartTime']
            ) * describe_response['ResourceConfig']['InstanceCount']
            self.log.info('Billable seconds: %d', int(billable_time.total_seconds()) + 1)

        return response

    def create_tuning_job(
        self,
        config: dict,
        wait_for_completion: bool = True,
        check_interval: int = 30,
        max_ingestion_time: Optional[int] = None,
    ):
        """
        Create a tuning job

        :param config: the config for tuning
        :type config: dict
        :param wait_for_completion: if the program should keep running until job finishes
        :type wait_for_completion: bool
        :param check_interval: the time interval in seconds which the operator
            will check the status of any SageMaker job
        :type check_interval: int
        :param max_ingestion_time: the maximum ingestion time in seconds. Any
            SageMaker jobs that run longer than this will fail. Setting this to
            None implies no timeout for any SageMaker job.
        :type max_ingestion_time: int
        :return: A response to tuning job creation
        """
        self.check_tuning_config(config)

        response = self.get_conn().create_hyper_parameter_tuning_job(**config)
        if wait_for_completion:
            self.check_status(
                config['HyperParameterTuningJobName'],
                'HyperParameterTuningJobStatus',
                self.describe_tuning_job,
                check_interval,
                max_ingestion_time,
            )
        return response

    def create_transform_job(
        self,
        config: dict,
        wait_for_completion: bool = True,
        check_interval: int = 30,
        max_ingestion_time: Optional[int] = None,
    ):
        """
        Create a transform job

        :param config: the config for transform job
        :type config: dict
        :param wait_for_completion: if the program should keep running until job finishes
        :type wait_for_completion: bool
        :param check_interval: the time interval in seconds which the operator
            will check the status of any SageMaker job
        :type check_interval: int
        :param max_ingestion_time: the maximum ingestion time in seconds. Any
            SageMaker jobs that run longer than this will fail. Setting this to
            None implies no timeout for any SageMaker job.
        :type max_ingestion_time: int
        :return: A response to transform job creation
        """
        if "S3DataSource" in config['TransformInput']['DataSource']:
            self.check_s3_url(config['TransformInput']['DataSource']['S3DataSource']['S3Uri'])

        response = self.get_conn().create_transform_job(**config)
        if wait_for_completion:
            self.check_status(
                config['TransformJobName'],
                'TransformJobStatus',
                self.describe_transform_job,
                check_interval,
                max_ingestion_time,
            )
        return response

    def create_processing_job(
        self,
        config: dict,
        wait_for_completion: bool = True,
        check_interval: int = 30,
        max_ingestion_time: Optional[int] = None,
    ):
        """
        Create a processing job

        :param config: the config for processing job
        :type config: dict
        :param wait_for_completion: if the program should keep running until job finishes
        :type wait_for_completion: bool
        :param check_interval: the time interval in seconds which the operator
            will check the status of any SageMaker job
        :type check_interval: int
        :param max_ingestion_time: the maximum ingestion time in seconds. Any
            SageMaker jobs that run longer than this will fail. Setting this to
            None implies no timeout for any SageMaker job.
        :type max_ingestion_time: int
        :return: A response to transform job creation
        """
        response = self.get_conn().create_processing_job(**config)
        if wait_for_completion:
            self.check_status(
                config['ProcessingJobName'],
                'ProcessingJobStatus',
                self.describe_processing_job,
                check_interval,
                max_ingestion_time,
            )
        return response

    def create_model(self, config: dict):
        """
        Create a model job

        :param config: the config for model
        :type config: dict
        :return: A response to model creation
        """
        return self.get_conn().create_model(**config)

    def create_endpoint_config(self, config: dict):
        """
        Create an endpoint config

        :param config: the config for endpoint-config
        :type config: dict
        :return: A response to endpoint config creation
        """
        return self.get_conn().create_endpoint_config(**config)

    def create_endpoint(
        self,
        config: dict,
        wait_for_completion: bool = True,
        check_interval: int = 30,
        max_ingestion_time: Optional[int] = None,
    ):
        """
        Create an endpoint

        :param config: the config for endpoint
        :type config: dict
        :param wait_for_completion: if the program should keep running until job finishes
        :type wait_for_completion: bool
        :param check_interval: the time interval in seconds which the operator
            will check the status of any SageMaker job
        :type check_interval: int
        :param max_ingestion_time: the maximum ingestion time in seconds. Any
            SageMaker jobs that run longer than this will fail. Setting this to
            None implies no timeout for any SageMaker job.
        :type max_ingestion_time: int
        :return: A response to endpoint creation
        """
        response = self.get_conn().create_endpoint(**config)
        if wait_for_completion:
            self.check_status(
                config['EndpointName'],
                'EndpointStatus',
                self.describe_endpoint,
                check_interval,
                max_ingestion_time,
                non_terminal_states=self.endpoint_non_terminal_states,
            )
        return response

    def update_endpoint(
        self,
        config: dict,
        wait_for_completion: bool = True,
        check_interval: int = 30,
        max_ingestion_time: Optional[int] = None,
    ):
        """
        Update an endpoint

        :param config: the config for endpoint
        :type config: dict
        :param wait_for_completion: if the program should keep running until job finishes
        :type wait_for_completion: bool
        :param check_interval: the time interval in seconds which the operator
            will check the status of any SageMaker job
        :type check_interval: int
        :param max_ingestion_time: the maximum ingestion time in seconds. Any
            SageMaker jobs that run longer than this will fail. Setting this to
            None implies no timeout for any SageMaker job.
        :type max_ingestion_time: int
        :return: A response to endpoint update
        """
        response = self.get_conn().update_endpoint(**config)
        if wait_for_completion:
            self.check_status(
                config['EndpointName'],
                'EndpointStatus',
                self.describe_endpoint,
                check_interval,
                max_ingestion_time,
                non_terminal_states=self.endpoint_non_terminal_states,
            )
        return response

    def describe_training_job(self, name: str):
        """
        Return the training job info associated with the name

        :param name: the name of the training job
        :type name: str
        :return: A dict contains all the training job info
        """
        return self.get_conn().describe_training_job(TrainingJobName=name)

    def describe_training_job_with_log(
        self,
        job_name: str,
        positions,
        stream_names: list,
        instance_count: int,
        state: int,
        last_description: dict,
        last_describe_job_call: float,
    ):
        """Return the training job info associated with job_name and print CloudWatch logs"""
        log_group = '/aws/sagemaker/TrainingJobs'

        if len(stream_names) < instance_count:
            # Log streams are created whenever a container starts writing to stdout/err, so this list
            # may be dynamic until we have a stream for every instance.
            logs_conn = self.logs_hook.get_conn()
            try:
                streams = logs_conn.describe_log_streams(
                    logGroupName=log_group,
                    logStreamNamePrefix=job_name + '/',
                    orderBy='LogStreamName',
                    limit=instance_count,
                )
                stream_names = [s['logStreamName'] for s in streams['logStreams']]
                positions.update(
                    [(s, Position(timestamp=0, skip=0)) for s in stream_names if s not in positions]
                )
            except logs_conn.exceptions.ResourceNotFoundException:
                # On the very first training job run on an account, there's no log group until
                # the container starts logging, so ignore any errors thrown about that
                pass

        if len(stream_names) > 0:
            for idx, event in self.multi_stream_iter(log_group, stream_names, positions):
                self.log.info(event['message'])
                ts, count = positions[stream_names[idx]]
                if event['timestamp'] == ts:
                    positions[stream_names[idx]] = Position(timestamp=ts, skip=count + 1)
                else:
                    positions[stream_names[idx]] = Position(timestamp=event['timestamp'], skip=1)

        if state == LogState.COMPLETE:
            return state, last_description, last_describe_job_call

        if state == LogState.JOB_COMPLETE:
            state = LogState.COMPLETE
        elif time.monotonic() - last_describe_job_call >= 30:
            description = self.describe_training_job(job_name)
            last_describe_job_call = time.monotonic()

            if secondary_training_status_changed(description, last_description):
                self.log.info(secondary_training_status_message(description, last_description))
                last_description = description

            status = description['TrainingJobStatus']

            if status not in self.non_terminal_states:
                state = LogState.JOB_COMPLETE
        return state, last_description, last_describe_job_call

    def describe_tuning_job(self, name: str) -> dict:
        """
        Return the tuning job info associated with the name

        :param name: the name of the tuning job
        :type name: str
        :return: A dict contains all the tuning job info
        """
        return self.get_conn().describe_hyper_parameter_tuning_job(HyperParameterTuningJobName=name)

    def describe_model(self, name: str) -> dict:
        """
        Return the SageMaker model info associated with the name

        :param name: the name of the SageMaker model
        :type name: str
        :return: A dict contains all the model info
        """
        return self.get_conn().describe_model(ModelName=name)

    def describe_transform_job(self, name: str) -> dict:
        """
        Return the transform job info associated with the name

        :param name: the name of the transform job
        :type name: str
        :return: A dict contains all the transform job info
        """
        return self.get_conn().describe_transform_job(TransformJobName=name)

    def describe_processing_job(self, name: str) -> dict:
        """
        Return the processing job info associated with the name

        :param name: the name of the processing job
        :type name: str
        :return: A dict contains all the processing job info
        """
        return self.get_conn().describe_processing_job(ProcessingJobName=name)

    def describe_endpoint_config(self, name: str) -> dict:
        """
        Return the endpoint config info associated with the name

        :param name: the name of the endpoint config
        :type name: str
        :return: A dict contains all the endpoint config info
        """
        return self.get_conn().describe_endpoint_config(EndpointConfigName=name)

    def describe_endpoint(self, name: str) -> dict:
        """
        :param name: the name of the endpoint
        :type name: str
        :return: A dict contains all the endpoint info
        """
        return self.get_conn().describe_endpoint(EndpointName=name)

    def check_status(
        self,
        job_name: str,
        key: str,
        describe_function: Callable,
        check_interval: int,
        max_ingestion_time: Optional[int] = None,
        non_terminal_states: Optional[Set] = None,
    ):
        """
        Check status of a SageMaker job

        :param job_name: name of the job to check status
        :type job_name: str
        :param key: the key of the response dict
            that points to the state
        :type key: str
        :param describe_function: the function used to retrieve the status
        :type describe_function: python callable
        :param args: the arguments for the function
        :param check_interval: the time interval in seconds which the operator
            will check the status of any SageMaker job
        :type check_interval: int
        :param max_ingestion_time: the maximum ingestion time in seconds. Any
            SageMaker jobs that run longer than this will fail. Setting this to
            None implies no timeout for any SageMaker job.
        :type max_ingestion_time: int
        :param non_terminal_states: the set of nonterminal states
        :type non_terminal_states: set
        :return: response of describe call after job is done
        """
        if not non_terminal_states:
            non_terminal_states = self.non_terminal_states

        sec = 0
        running = True

        while running:
            time.sleep(check_interval)
            sec += check_interval

            try:
                response = describe_function(job_name)
                status = response[key]
                self.log.info('Job still running for %s seconds... current status is %s', sec, status)
            except KeyError:
                raise AirflowException('Could not get status of the SageMaker job')
            except ClientError:
                raise AirflowException('AWS request failed, check logs for more info')

            if status in non_terminal_states:
                running = True
            elif status in self.failed_states:
                raise AirflowException(f"SageMaker job failed because {response['FailureReason']}")
            else:
                running = False

            if max_ingestion_time and sec > max_ingestion_time:
                # ensure that the job gets killed if the max ingestion time is exceeded
                raise AirflowException(f'SageMaker job took more than {max_ingestion_time} seconds')

        self.log.info('SageMaker Job completed')
        response = describe_function(job_name)
        return response

    def check_training_status_with_log(
        self,
        job_name: str,
        non_terminal_states: set,
        failed_states: set,
        wait_for_completion: bool,
        check_interval: int,
        max_ingestion_time: Optional[int] = None,
    ):
        """
        Display the logs for a given training job, optionally tailing them until the
        job is complete.

        :param job_name: name of the training job to check status and display logs for
        :type job_name: str
        :param non_terminal_states: the set of non_terminal states
        :type non_terminal_states: set
        :param failed_states: the set of failed states
        :type failed_states: set
        :param wait_for_completion: Whether to keep looking for new log entries
            until the job completes
        :type wait_for_completion: bool
        :param check_interval: The interval in seconds between polling for new log entries and job completion
        :type check_interval: int
        :param max_ingestion_time: the maximum ingestion time in seconds. Any
            SageMaker jobs that run longer than this will fail. Setting this to
            None implies no timeout for any SageMaker job.
        :type max_ingestion_time: int
        :return: None
        """
        sec = 0
        description = self.describe_training_job(job_name)
        self.log.info(secondary_training_status_message(description, None))
        instance_count = description['ResourceConfig']['InstanceCount']
        status = description['TrainingJobStatus']

        stream_names: list = []  # The list of log streams
        positions: dict = {}  # The current position in each stream, map of stream name -> position

        job_already_completed = status not in non_terminal_states

        state = LogState.TAILING if wait_for_completion and not job_already_completed else LogState.COMPLETE

        # The loop below implements a state machine that alternates between checking the job status and
        # reading whatever is available in the logs at this point. Note, that if we were called with
        # wait_for_completion == False, we never check the job status.
        #
        # If wait_for_completion == TRUE and job is not completed, the initial state is TAILING
        # If wait_for_completion == FALSE, the initial state is COMPLETE
        # (doesn't matter if the job really is complete).
        #
        # The state table:
        #
        # STATE               ACTIONS                        CONDITION             NEW STATE
        # ----------------    ----------------               -----------------     ----------------
        # TAILING             Read logs, Pause, Get status   Job complete          JOB_COMPLETE
        #                                                    Else                  TAILING
        # JOB_COMPLETE        Read logs, Pause               Any                   COMPLETE
        # COMPLETE            Read logs, Exit                                      N/A
        #
        # Notes:
        # - The JOB_COMPLETE state forces us to do an extra pause and read any items that
        # got to Cloudwatch after the job was marked complete.
        last_describe_job_call = time.monotonic()
        last_description = description

        while True:
            time.sleep(check_interval)
            sec += check_interval

            state, last_description, last_describe_job_call = self.describe_training_job_with_log(
                job_name,
                positions,
                stream_names,
                instance_count,
                state,
                last_description,
                last_describe_job_call,
            )
            if state == LogState.COMPLETE:
                break

            if max_ingestion_time and sec > max_ingestion_time:
                # ensure that the job gets killed if the max ingestion time is exceeded
                raise AirflowException(f'SageMaker job took more than {max_ingestion_time} seconds')

        if wait_for_completion:
            status = last_description['TrainingJobStatus']
            if status in failed_states:
                reason = last_description.get('FailureReason', '(No reason provided)')
                raise AirflowException(f'Error training {job_name}: {status} Reason: {reason}')
            billable_time = (
                last_description['TrainingEndTime'] - last_description['TrainingStartTime']
            ) * instance_count
            self.log.info('Billable seconds: %d', int(billable_time.total_seconds()) + 1)

    def list_training_jobs(
        self, name_contains: Optional[str] = None, max_results: Optional[int] = None, **kwargs
    ) -> List[Dict]:
        """
        This method wraps boto3's `list_training_jobs`. The training job name and max results are configurable
        via arguments. Other arguments are not, and should be provided via kwargs. Note boto3 expects these in
        CamelCase format, for example:

        .. code-block:: python

            list_training_jobs(name_contains="myjob", StatusEquals="Failed")

        .. seealso::
            https://boto3.amazonaws.com/v1/documentation/api/latest/reference/services/sagemaker.html#SageMaker.Client.list_training_jobs

        :param name_contains: (optional) partial name to match
        :param max_results: (optional) maximum number of results to return. None returns infinite results
        :param kwargs: (optional) kwargs to boto3's list_training_jobs method
        :return: results of the list_training_jobs request
        """
        config = {}

        if name_contains:
            if "NameContains" in kwargs:
                raise AirflowException("Either name_contains or NameContains can be provided, not both.")
            config["NameContains"] = name_contains

        if "MaxResults" in kwargs and kwargs["MaxResults"] is not None:
            if max_results:
                raise AirflowException("Either max_results or MaxResults can be provided, not both.")
            # Unset MaxResults, we'll use the SageMakerHook's internal method for iteratively fetching results
            max_results = kwargs["MaxResults"]
            del kwargs["MaxResults"]

        config.update(kwargs)
        list_training_jobs_request = partial(self.get_conn().list_training_jobs, **config)
        results = self._list_request(
            list_training_jobs_request, "TrainingJobSummaries", max_results=max_results
        )
        return results

    def list_processing_jobs(self, **kwargs) -> List[Dict]:
        """
        This method wraps boto3's `list_processing_jobs`. All arguments should be provided via kwargs.
        Note boto3 expects these in CamelCase format, for example:

        .. code-block:: python

            list_processing_jobs(NameContains="myjob", StatusEquals="Failed")

        .. seealso::
            https://boto3.amazonaws.com/v1/documentation/api/latest/reference/services/sagemaker.html#SageMaker.Client.list_processing_jobs

        :param kwargs: (optional) kwargs to boto3's list_training_jobs method
        :return: results of the list_processing_jobs request
        """
        list_processing_jobs_request = partial(self.get_conn().list_processing_jobs, **kwargs)
        results = self._list_request(
            list_processing_jobs_request, "ProcessingJobSummaries", max_results=kwargs.get("MaxResults")
        )
        return results

    def _list_request(
        self, partial_func: Callable, result_key: str, max_results: Optional[int] = None
    ) -> List[Dict]:
        """
        All AWS boto3 list_* requests return results in batches (if the key "NextToken" is contained in the
        result, there are more results to fetch). The default AWS batch size is 10, and configurable up to
        100. This function iteratively loads all results (or up to a given maximum).

        Each boto3 list_* function returns the results in a list with a different name. The key of this
        structure must be given to iterate over the results, e.g. "TransformJobSummaries" for
        list_transform_jobs().

        :param partial_func: boto3 function with arguments
        :param result_key: the result key to iterate over
        :param max_results: maximum number of results to return (None = infinite)
        :return: Results of the list_* request
        """
        sagemaker_max_results = 100  # Fixed number set by AWS

        results: List[Dict] = []
        next_token = None

        while True:
            kwargs = {}
            if next_token is not None:
                kwargs["NextToken"] = next_token

            if max_results is None:
                kwargs["MaxResults"] = sagemaker_max_results
            else:
                kwargs["MaxResults"] = min(max_results - len(results), sagemaker_max_results)

            response = partial_func(**kwargs)
            self.log.debug("Fetched %s results.", len(response[result_key]))
            results.extend(response[result_key])

            if "NextToken" not in response or (max_results is not None and len(results) == max_results):
                # Return when there are no results left (no NextToken) or when we've reached max_results.
                return results
            else:
                next_token = response["NextToken"]

    def find_processing_job_by_name(self, processing_job_name: str) -> bool:
<<<<<<< HEAD
        """
        Query processing job by name
        """
=======
        """Query processing job by name"""
>>>>>>> 49f8b1bf
        try:
            self.get_conn().describe_processing_job(ProcessingJobName=processing_job_name)
            return True
        except ClientError as e:
            if e.response['Error']['Code'] == 'ValidationException':
                return False
            raise<|MERGE_RESOLUTION|>--- conflicted
+++ resolved
@@ -956,13 +956,7 @@
                 next_token = response["NextToken"]
 
     def find_processing_job_by_name(self, processing_job_name: str) -> bool:
-<<<<<<< HEAD
-        """
-        Query processing job by name
-        """
-=======
         """Query processing job by name"""
->>>>>>> 49f8b1bf
         try:
             self.get_conn().describe_processing_job(ProcessingJobName=processing_job_name)
             return True
