--- conflicted
+++ resolved
@@ -455,15 +455,10 @@
             aws_conn_id=aws_conn_id,
         )
 
-<<<<<<< HEAD
-    def hook(self) -> EmrServerlessHook:
-        return self.hook_instance
-=======
-    def hook(self) -> AwsGenericHook:
+    def hook(self) -> EmrServerlessHook:
         return EmrServerlessHook(self.aws_conn_id)
 
     @property
-    def hook_instance(self) -> AwsGenericHook:
+    def hook_instance(self) -> EmrServerlessHook:
         """This property is added for backward compatibility."""
-        return self.hook()
->>>>>>> c26aa12b
+        return self.hook()