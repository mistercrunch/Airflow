--- conflicted
+++ resolved
@@ -605,9 +605,7 @@
             self._xcom_del(session, self.REATTACH_XCOM_TASK_ID_TEMPLATE.format(task_id=self.task_id))
 
     @AwsBaseHook.retry(should_retry_eni)
-<<<<<<< HEAD
     def _start_wait_task(self, context):
-
         if not self.arn:
             self._start_task(context)
 
@@ -628,17 +626,11 @@
                 # 60 seconds is added to allow the trigger to exit gracefully (i.e. yield TriggerEvent)
                 timeout=timedelta(seconds=self.waiter_max_attempts * self.waiter_delay + 60),
             )
-        elif self._aws_logs_enabled():
-=======
-    def _start_wait_check_task(self, context):
-        if not self.arn:
-            self._start_task(context)
 
         if not self.wait_for_completion:
             return
 
         if self._aws_logs_enabled():
->>>>>>> e0f21f43
             self.log.info("Starting ECS Task Log Fetcher")
             self.task_log_fetcher = self._get_task_log_fetcher()
             self.task_log_fetcher.start()
@@ -648,15 +640,8 @@
             finally:
                 self.task_log_fetcher.stop()
             self.task_log_fetcher.join()
-<<<<<<< HEAD
-        elif self.wait_for_completion:
-            self._wait_for_task_ended()
-=======
         else:
             self._wait_for_task_ended()
-
-        self._check_success_task()
->>>>>>> e0f21f43
 
     def _xcom_del(self, session, task_id):
         session.query(XCom).filter(XCom.dag_id == self.dag_id, XCom.task_id == task_id).delete()
@@ -744,15 +729,11 @@
         return self.awslogs_group and self.awslogs_stream_prefix
 
     def _get_logs_stream_name(self) -> str:
-        return f"{self.awslogs_stream_prefix}/{self.ecs_task_id}"
+        return f"{self.awslogs_stream_prefix}/{self._get_ecs_task_id(self.arn)}"
 
     def _get_task_log_fetcher(self) -> EcsTaskLogFetcher:
         if not self.awslogs_group:
             raise ValueError("must specify awslogs_group to fetch task logs")
-<<<<<<< HEAD
-=======
-        log_stream_name = f"{self.awslogs_stream_prefix}/{self._get_ecs_task_id(self.arn)}"
->>>>>>> e0f21f43
 
         return EcsTaskLogFetcher(
             aws_conn_id=self.aws_conn_id,
