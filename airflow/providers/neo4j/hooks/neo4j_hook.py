# -*- coding: utf-8 -*-
#
# Licensed to the Apache Software Foundation (ASF) under one
# or more contributor license agreements.  See the NOTICE file
# distributed with this work for additional information
# regarding copyright ownership.  The ASF licenses this file
# to you under the Apache License, Version 2.0 (the
# "License"); you may not use this file except in compliance
# with the License.  You may obtain a copy of the License at
#
#   http://www.apache.org/licenses/LICENSE-2.0
#
# Unless required by applicable law or agreed to in writing,
# software distributed under the License is distributed on an
# "AS IS" BASIS, WITHOUT WARRANTIES OR CONDITIONS OF ANY
# KIND, either express or implied.  See the License for the
# specific language governing permissions and limitations
# under the License.
"""
This hook provides minimal thin wrapper around the neo4j python library to provide query execution
"""
import csv

from neo4j import BoltStatementResult, Driver, GraphDatabase, Session

from airflow.hooks.base_hook import BaseHook


class Neo4JHook(BaseHook):
    """
    This class enables the neo4j operator to execute queries against a configured neo4j server.
    It requires the configuration name as set in Airflow -> Admin -> Connections

    :param n4j_conn_id: Name of connection configured in Airflow
    :type n4j_conn_id: str
    """
    n4j_conn_id: str

<<<<<<< HEAD
=======

>>>>>>> 47fd7f06
    def __init__(self, n4j_conn_id: str = 'n4j_default', *args, **kwargs):
        self.n4j_conn_id = n4j_conn_id

    @staticmethod
    def get_config(n4j_conn_id: str) -> dict:
        """
        Obtain the Username + Password from the Airflow connection definition
        Store them in _config dictionary as:
        *credentials* -- a tuple of username/password eg. ("username", "password")
        *host* -- String for Neo4J URI eg. "bolt://1.1.1.1:7687"

        :param n4j_conn_id: Name of connection configured in Airflow
        :type n4j_conn_id: str
        :return: dictionary with configuration values
        :rtype: dict
        """
        config: dict = {}
        connection_object = Neo4JHook.get_connection(n4j_conn_id)
        if connection_object.login and connection_object.host:
            config['credentials'] = connection_object.login, connection_object.password
            config['host'] = "bolt://{0}:{1}".format(connection_object.host, connection_object.port)

        return config

    @staticmethod
    def get_driver(config: dict) -> Driver:
        """
        Establish a TCP connection to the server

        :param config: Dictionary containing the host and credentials needed to connect
        :type config: dict containing 'host' and 'credentials' keys
        :return: Driver connection
        :rtype: neo4j.Driver
        """
        return GraphDatabase.driver(
            uri=config['host'],
            auth=config['credentials']
        )

    @staticmethod
    def get_session(driver: Driver) -> Session:
        """
        Get a neo4j.session from the driver.

        :param driver Neo4J Driver (established connection to a server)
        :type driver: neo4j.Driver
        :return: Neo4J session which may contain many transactions
        :rtype: neo4j.Session
        """
        return driver.session()

    def run_query(self, cypher_query: str, parameters=None) -> BoltStatementResult:
        """
        Uses a session to execute submit a query for execution

        :param cypher_query: Cypher query eg. MATCH (a) RETURN (a)
        :type cypher_query: str
        :param parameters: Optional list of parameters to use with the query
        :type parameters: list[str]
        :return: Result of query execution (nodes & relationships)
        :rtype: neo4j.BoltStatementResult see https://neo4j.com/docs/api/python-driver/current/results.html
        """
        neo4j_config: dict = Neo4JHook.get_config(self.n4j_conn_id)
        neo4j_driver: Driver = Neo4JHook.get_driver(neo4j_config)
        neo4j_session: Session = Neo4JHook.get_session(neo4j_driver)

        with neo4j_session as session:
            self.log.info("Executing query: {}".format(cypher_query))
            result: BoltStatementResult = session.read_transaction(
                lambda tx, inputs: tx.run(cypher_query, inputs),
                parameters
            )
        return result

    def to_csv(self, result: BoltStatementResult, output_filename: str):
        """
        Local utility method to write out the results of query execution
        to a CSV. Better options could be added in the future

        :param result: Result of query execution
        :type result: neo4j.BoltStatementResult
        :param output_filename: Name of file to write
        :type output_filename: str
        :return: Count of rows written
        :rtype: int
        """
        total_row_count = 0

        with open(output_filename, 'w', newline='') as output_file:
            output_writer = csv.DictWriter(output_file, fieldnames=result.keys())
            output_writer.writeheader()

            for total_row_count, row in enumerate(result, start=1):
                output_writer.writerow(row.data())

        self.log.info("Saved %s with %s rows", output_filename, total_row_count)

        return total_row_count<|MERGE_RESOLUTION|>--- conflicted
+++ resolved
@@ -36,10 +36,6 @@
     """
     n4j_conn_id: str
 
-<<<<<<< HEAD
-=======
-
->>>>>>> 47fd7f06
     def __init__(self, n4j_conn_id: str = 'n4j_default', *args, **kwargs):
         self.n4j_conn_id = n4j_conn_id
 
@@ -79,17 +75,16 @@
             auth=config['credentials']
         )
 
-    @staticmethod
-    def get_session(driver: Driver) -> Session:
+    def get_conn(self) -> Session:
         """
-        Get a neo4j.session from the driver.
+        Handle the process of getting the connection details, the driver and starting a session
 
-        :param driver Neo4J Driver (established connection to a server)
-        :type driver: neo4j.Driver
         :return: Neo4J session which may contain many transactions
         :rtype: neo4j.Session
         """
-        return driver.session()
+        neo4j_config: dict = self.get_config(self.n4j_conn_id)
+        neo4j_driver: Driver = self.get_driver(neo4j_config)
+        return neo4j_driver.session()
 
     def run_query(self, cypher_query: str, parameters=None) -> BoltStatementResult:
         """
@@ -102,9 +97,7 @@
         :return: Result of query execution (nodes & relationships)
         :rtype: neo4j.BoltStatementResult see https://neo4j.com/docs/api/python-driver/current/results.html
         """
-        neo4j_config: dict = Neo4JHook.get_config(self.n4j_conn_id)
-        neo4j_driver: Driver = Neo4JHook.get_driver(neo4j_config)
-        neo4j_session: Session = Neo4JHook.get_session(neo4j_driver)
+        neo4j_session: Session = self.get_conn()
 
         with neo4j_session as session:
             self.log.info("Executing query: {}".format(cypher_query))
