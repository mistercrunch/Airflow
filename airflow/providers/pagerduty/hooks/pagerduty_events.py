--- conflicted
+++ resolved
@@ -153,7 +153,6 @@
         resp.raise_for_status()
         return resp.json()
 
-<<<<<<< HEAD
     def create_change_event(
         self,
         summary: str,
@@ -195,12 +194,11 @@
 
         session = pdpyras.ChangeEventsAPISession(self.integration_key)
         return session.send_change_event(payload=payload, links=links)
-=======
+
     def test_connection(self):
         try:
             session = pdpyras.EventsAPISession(self.integration_key)
             session.resolve("some_dedup_key_that_dont_exist")
         except Exception:
             return False, "connection test failed, invalid routing key"
-        return True, "connection tested successfully"
->>>>>>> 54f1fb05
+        return True, "connection tested successfully"