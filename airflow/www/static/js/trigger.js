--- conflicted
+++ resolved
@@ -19,7 +19,6 @@
 
 /* global document, CodeMirror, window */
 
-<<<<<<< HEAD
 let jsonForm;
 const objectFields = new Map();
 
@@ -167,23 +166,6 @@
 initForm();
 
 window.updateJSONconf = updateJSONconf;
-=======
-const textArea = document.getElementById('json');
-const recentConfigList = document.getElementById('recent_configs');
-const minHeight = 300;
-const maxHeight = window.innerHeight - 450;
-const height = maxHeight > minHeight ? maxHeight : minHeight;
-
-CodeMirror.fromTextArea(textArea, {
-  lineNumbers: true,
-  mode: {
-    name: 'javascript',
-    json: true,
-  },
-  gutters: ['CodeMirror-lint-markers'],
-  lint: true,
-})
-  .setSize(null, height);
 
 function setRecentConfig(e) {
   let { value } = e.target;
@@ -194,8 +176,9 @@
     // eslint-disable-next-line no-console
     console.error('config is not valid JSON format');
   }
+
+  // TODO Values need to be applied to all form fields accordingly!
   document.querySelector('.CodeMirror').CodeMirror.setValue(value);
 }
 
-recentConfigList.addEventListener('change', setRecentConfig);
->>>>>>> 672264b0
+recentConfigList.addEventListener('change', setRecentConfig);