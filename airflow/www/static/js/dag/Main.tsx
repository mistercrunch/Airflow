/*!
 * Licensed to the Apache Software Foundation (ASF) under one
 * or more contributor license agreements.  See the NOTICE file
 * distributed with this work for additional information
 * regarding copyright ownership.  The ASF licenses this file
 * to you under the Apache License, Version 2.0 (the
 * "License"); you may not use this file except in compliance
 * with the License.  You may obtain a copy of the License at
 *
 *   http://www.apache.org/licenses/LICENSE-2.0
 *
 * Unless required by applicable law or agreed to in writing,
 * software distributed under the License is distributed on an
 * "AS IS" BASIS, WITHOUT WARRANTIES OR CONDITIONS OF ANY
 * KIND, either express or implied.  See the License for the
 * specific language governing permissions and limitations
 * under the License.
 */

/* global localStorage */

import React, { useState, useRef, useEffect, useCallback } from "react";
import { Box, Flex, Divider, Spinner, useDisclosure } from "@chakra-ui/react";
import { isEmpty, debounce } from "lodash";

import { useGridData } from "src/api";
import { hoverDelay } from "src/utils";

import ShortcutCheatSheet from "src/components/ShortcutCheatSheet";
import { useKeysPress } from "src/utils/useKeysPress";
import Details from "./details";
import Grid from "./grid";
import FilterBar from "./nav/FilterBar";
import LegendRow from "./nav/LegendRow";
import useToggleGroups from "./useToggleGroups";
import keyboardShortcutIdentifier from "./keyboardShortcutIdentifier";

const detailsPanelKey = "hideDetailsPanel";
const minPanelWidth = 300;
const collapsedWidth = "28px";

const gridWidthKey = "grid-width";
const saveWidth = debounce(
  (w) => localStorage.setItem(gridWidthKey, w),
  hoverDelay
);

const footerHeight =
  parseInt(
    getComputedStyle(
      document.getElementsByTagName("body")[0]
    ).paddingBottom.replace("px", ""),
    10
  ) || 0;
const headerHeight =
  parseInt(
    getComputedStyle(
      document.getElementsByTagName("body")[0]
    ).paddingTop.replace("px", ""),
    10
  ) || 0;

const Main = () => {
  const {
    data: { groups },
    isLoading,
  } = useGridData();
  const [isGridCollapsed, setIsGridCollapsed] = useState(false);
  const resizeRef = useRef<HTMLDivElement>(null);
  const gridRef = useRef<HTMLDivElement>(null);
  const isPanelOpen = localStorage.getItem(detailsPanelKey) !== "true";
  const { isOpen, onToggle } = useDisclosure({ defaultIsOpen: isPanelOpen });
  const [hoveredTaskState, setHoveredTaskState] = useState<
    string | null | undefined
  >();
  const { openGroupIds, onToggleGroups } = useToggleGroups();
<<<<<<< HEAD
  const oldGridElX = useRef(0);
=======
  const {
    onClose: onCloseShortcut,
    isOpen: isOpenShortcut,
    onToggle: onToggleShortcut,
  } = useDisclosure();
>>>>>>> efe84733

  // Add a debounced delay to not constantly trigger highlighting certain task states
  const onStatusHover = debounce(
    (state) => setHoveredTaskState(state),
    hoverDelay
  );

  const onStatusLeave = () => {
    setHoveredTaskState(undefined);
    onStatusHover.cancel();
  };

  const gridWidth = localStorage.getItem(gridWidthKey) || undefined;

  const onPanelToggle = () => {
    if (!isOpen) {
      localStorage.setItem(detailsPanelKey, "false");
    } else {
      localStorage.setItem(detailsPanelKey, "true");
      if (isGridCollapsed) {
        setIsGridCollapsed(!isGridCollapsed);
      }
    }
    onToggle();
  };

  const resize = useCallback(
    (e: MouseEvent) => {
      const gridEl = gridRef.current;
      if (gridEl) {
        if (e.x > minPanelWidth && e.x < window.innerWidth - minPanelWidth) {
          const width = `${e.x}px`;
          gridEl.style.width = width;
          saveWidth(width);
        } else if (
          e.x < minPanelWidth &&
          oldGridElX &&
          oldGridElX.current &&
          oldGridElX.current < e.x
        ) {
          setIsGridCollapsed(false);
        }
      }
      oldGridElX.current = e.x;
    },
    [gridRef]
  );

  useEffect(() => {
    const resizeEl = resizeRef.current;
    if (resizeEl) {
      resizeEl.addEventListener("mousedown", (e) => {
        e.preventDefault();
        document.addEventListener("mousemove", resize);
      });

      document.addEventListener("mouseup", () => {
        document.removeEventListener("mousemove", resize);
      });

      return () => {
        resizeEl?.removeEventListener("mousedown", resize);
        document.removeEventListener("mouseup", resize);
      };
    }
    return () => {};
  }, [resize, isLoading, isOpen]);

  const onToggleGridCollapse = () => {
    const gridElement = gridRef.current;
    if (gridElement) {
      if (isGridCollapsed) {
        gridElement.style.width = localStorage.getItem(gridWidthKey) || "";
      } else {
        gridElement.style.width = collapsedWidth;
      }
      setIsGridCollapsed(!isGridCollapsed);
    }
  };

  useKeysPress(
    keyboardShortcutIdentifier.toggleShortcutCheatSheet,
    onToggleShortcut
  );

  return (
    <Box
      flex={1}
      height={`calc(100vh - ${footerHeight + headerHeight}px)`}
      maxHeight={`calc(100vh - ${footerHeight + headerHeight}px)`}
      minHeight="750px"
      overflow="hidden"
      position="relative"
    >
      <FilterBar />
      <LegendRow onStatusHover={onStatusHover} onStatusLeave={onStatusLeave} />
      <Divider mb={5} borderBottomWidth={2} />
      <Flex height="100%">
        {isLoading || isEmpty(groups) ? (
          <Spinner />
        ) : (
          <>
            <Box
              flex={isOpen ? undefined : 1}
              minWidth={isGridCollapsed ? collapsedWidth : minPanelWidth}
              ref={gridRef}
              height="100%"
              width={isGridCollapsed ? collapsedWidth : gridWidth}
            >
              <Grid
                isPanelOpen={isOpen}
                onPanelToggle={onPanelToggle}
                hoveredTaskState={hoveredTaskState}
                openGroupIds={openGroupIds}
                onToggleGroups={onToggleGroups}
                isGridCollapsed={isGridCollapsed}
                setIsGridCollapsed={onToggleGridCollapse}
              />
            </Box>
            {isOpen && (
              <>
                <Box
                  width={2}
                  cursor="ew-resize"
                  bg="gray.200"
                  ref={resizeRef}
                  zIndex={1}
                />
                <Box
                  flex={1}
                  minWidth={minPanelWidth}
                  zIndex={1}
                  bg="white"
                  height="100%"
                >
                  <Details
                    openGroupIds={openGroupIds}
                    onToggleGroups={onToggleGroups}
                    hoveredTaskState={hoveredTaskState}
                  />
                </Box>
              </>
            )}
          </>
        )}
      </Flex>
      <ShortcutCheatSheet
        isOpen={isOpenShortcut}
        onClose={onCloseShortcut}
        header="Shortcuts to interact with DAGs and Tasks"
        keyboardShortcutIdentifier={keyboardShortcutIdentifier}
      />
    </Box>
  );
};

export default Main;<|MERGE_RESOLUTION|>--- conflicted
+++ resolved
@@ -74,15 +74,13 @@
     string | null | undefined
   >();
   const { openGroupIds, onToggleGroups } = useToggleGroups();
-<<<<<<< HEAD
   const oldGridElX = useRef(0);
-=======
+
   const {
     onClose: onCloseShortcut,
     isOpen: isOpenShortcut,
     onToggle: onToggleShortcut,
   } = useDisclosure();
->>>>>>> efe84733
 
   // Add a debounced delay to not constantly trigger highlighting certain task states
   const onStatusHover = debounce(
