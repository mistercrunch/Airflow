/*!
 * Licensed to the Apache Software Foundation (ASF) under one
 * or more contributor license agreements.  See the NOTICE file
 * distributed with this work for additional information
 * regarding copyright ownership.  The ASF licenses this file
 * to you under the Apache License, Version 2.0 (the
 * "License"); you may not use this file except in compliance
 * with the License.  You may obtain a copy of the License at
 *
 *   http://www.apache.org/licenses/LICENSE-2.0
 *
 * Unless required by applicable law or agreed to in writing,
 * software distributed under the License is distributed on an
 * "AS IS" BASIS, WITHOUT WARRANTIES OR CONDITIONS OF ANY
 * KIND, either express or implied.  See the License for the
 * specific language governing permissions and limitations
 * under the License.
 */

import React, { forwardRef } from "react";
import { Flex } from "@chakra-ui/react";

import { getMetaValue, appendSearchParams } from "src/utils";
import LinkButton from "src/components/LinkButton";
import type { Task } from "src/types";
import URLSearchParamsWrapper from "src/utils/URLSearchParamWrapper";

const dagId = getMetaValue("dag_id");
const taskInstancesUrl = getMetaValue("task_instances_list_url");
<<<<<<< HEAD
const renderedK8sUrl = getMetaValue("rendered_k8s_url");
=======
>>>>>>> 17b792d8
const taskUrl = getMetaValue("task_url");
const gridUrl = getMetaValue("grid_url");

interface Props {
  taskId: Task["id"];
  executionDate: string;
  operator?: string;
  isMapped?: boolean;
  mapIndex?: number;
}

const Nav = forwardRef<HTMLDivElement, Props>(
  ({ taskId, executionDate, operator, isMapped = false, mapIndex }, ref) => {
    if (!taskId) return null;
    const params = new URLSearchParamsWrapper({
      task_id: taskId,
      execution_date: executionDate,
      map_index: mapIndex ?? -1,
    });
    const detailsLink = `${taskUrl}&${params}`;
<<<<<<< HEAD
    const k8sLink = `${renderedK8sUrl}&${params}`;
=======
>>>>>>> 17b792d8
    const listParams = new URLSearchParamsWrapper({
      _flt_3_dag_id: dagId,
      _flt_3_task_id: taskId,
      _oc_TaskInstanceModelView: "dag_run.execution_date",
    });
    const subDagParams = new URLSearchParamsWrapper({
      execution_date: executionDate,
    }).toString();

    if (mapIndex !== undefined && mapIndex >= 0)
      listParams.append("_flt_0_map_index", mapIndex.toString());

    const allInstancesLink = `${taskInstancesUrl}?${listParams.toString()}`;

    const subDagLink = appendSearchParams(
      gridUrl.replace(dagId, `${dagId}.${taskId}`),
      subDagParams
    );

    // TODO: base subdag zooming as its own attribute instead of via operator name
    const isSubDag = operator === "SubDagOperator";

    return (
      <Flex flexWrap="wrap" ref={ref} mb={2}>
        {(!isMapped || mapIndex !== undefined) && (
          <>
            <LinkButton href={detailsLink}>More Details</LinkButton>
<<<<<<< HEAD
            {isK8sExecutor && (
              <LinkButton href={k8sLink}>K8s Pod Spec</LinkButton>
            )}
=======
>>>>>>> 17b792d8
            {isSubDag && (
              <LinkButton href={subDagLink}>Zoom into SubDag</LinkButton>
            )}
          </>
        )}
        <LinkButton href={allInstancesLink} title="View all">
          List All Instances
        </LinkButton>
      </Flex>
    );
  }
);

export default Nav;<|MERGE_RESOLUTION|>--- conflicted
+++ resolved
@@ -27,10 +27,6 @@
 
 const dagId = getMetaValue("dag_id");
 const taskInstancesUrl = getMetaValue("task_instances_list_url");
-<<<<<<< HEAD
-const renderedK8sUrl = getMetaValue("rendered_k8s_url");
-=======
->>>>>>> 17b792d8
 const taskUrl = getMetaValue("task_url");
 const gridUrl = getMetaValue("grid_url");
 
@@ -51,10 +47,6 @@
       map_index: mapIndex ?? -1,
     });
     const detailsLink = `${taskUrl}&${params}`;
-<<<<<<< HEAD
-    const k8sLink = `${renderedK8sUrl}&${params}`;
-=======
->>>>>>> 17b792d8
     const listParams = new URLSearchParamsWrapper({
       _flt_3_dag_id: dagId,
       _flt_3_task_id: taskId,
@@ -82,12 +74,6 @@
         {(!isMapped || mapIndex !== undefined) && (
           <>
             <LinkButton href={detailsLink}>More Details</LinkButton>
-<<<<<<< HEAD
-            {isK8sExecutor && (
-              <LinkButton href={k8sLink}>K8s Pod Spec</LinkButton>
-            )}
-=======
->>>>>>> 17b792d8
             {isSubDag && (
               <LinkButton href={subDagLink}>Zoom into SubDag</LinkButton>
             )}
