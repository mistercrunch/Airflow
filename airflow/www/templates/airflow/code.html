{#
 Licensed to the Apache Software Foundation (ASF) under one
 or more contributor license agreements.  See the NOTICE file
 distributed with this work for additional information
 regarding copyright ownership.  The ASF licenses this file
 to you under the Apache License, Version 2.0 (the
 "License"); you may not use this file except in compliance
 with the License.  You may obtain a copy of the License at

   http://www.apache.org/licenses/LICENSE-2.0

 Unless required by applicable law or agreed to in writing,
 software distributed under the License is distributed on an
 "AS IS" BASIS, WITHOUT WARRANTIES OR CONDITIONS OF ANY
 KIND, either express or implied.  See the License for the
 specific language governing permissions and limitations
 under the License.
#}
<<<<<<< HEAD

{% extends "airflow/master.html" %}
=======
>>>>>>> d25854dd

{% extends base_template %}

{% block page_title %}{{ dag.dag_id }} - Code - {{ appbuilder.app_name }}{% endblock %}

{% block content %}
  {{ super() }}
  <h2>{{ title }}</h2>

  {% if pre_subtitle %}
    <pre>{{ pre_subtitle }}</pre>
  {% endif %}

  {% if subtitle %}
    <h5>{{ subtitle }}</h5>
  {% endif %}

  {% if code %}
    <pre>{{ code }}</pre>
  {% endif %}

<<<<<<< HEAD
    {% if code_html %}
        {{ code_html }}
    {% endif %}
=======
  {% if code_html %}
    {{ code_html }}
  {% endif %}
>>>>>>> d25854dd
{% endblock %}<|MERGE_RESOLUTION|>--- conflicted
+++ resolved
@@ -16,11 +16,6 @@
  specific language governing permissions and limitations
  under the License.
 #}
-<<<<<<< HEAD
-
-{% extends "airflow/master.html" %}
-=======
->>>>>>> d25854dd
 
 {% extends base_template %}
 
@@ -42,13 +37,7 @@
     <pre>{{ code }}</pre>
   {% endif %}
 
-<<<<<<< HEAD
-    {% if code_html %}
-        {{ code_html }}
-    {% endif %}
-=======
   {% if code_html %}
     {{ code_html }}
   {% endif %}
->>>>>>> d25854dd
 {% endblock %}