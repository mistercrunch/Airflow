--- conflicted
+++ resolved
@@ -527,7 +527,6 @@
       if (extra_links && extra_links.length > 0){
         var markupArr = [];
         extra_links.sort();
-<<<<<<< HEAD
         var url = "{{ url_for('Airflow.extra_links') }}" +
                 "?task_id=" + encodeURIComponent(task_id) +
                 "&dag_id=" + encodeURIComponent(dag_id) +
@@ -563,40 +562,6 @@
               });
             }
           });
-=======
-        $.each(extra_links, function(i, link){
-          var url = '{{ url_for('Airflow.extra_links') }}' +
-                  '?task_id=' + encodeURIComponent(task_id) +
-                  '&dag_id=' + encodeURIComponent(dag_id) +
-                  '&execution_date=' + encodeURIComponent(execution_date) +
-                  '&link_name=' + encodeURIComponent(link);
-          var external_link = $('<a href="#" class="btn btn-primary disabled" target="_blank"></a>')
-          var link_tooltip = $('<span class="tool-tip" data-toggle="tooltip" style="padding-right: 2px; padding-left: 3px" data-placement="top" ' +
-            'title="link not yet available"></span>');
-          link_tooltip.append(external_link)
-          external_link.text(link);
-
-          $.ajax(
-            {url: url,
-             cache: false,
-             success: function (data) {
-               external_link.attr('href', data['url']);
-               external_link.removeClass('disabled');
-               link_tooltip.tooltip('disable');
-             },
-             error:  function (data) {
-               link_tooltip.tooltip('hide').attr('title', data['responseJSON']['error']).tooltip('fixTitle');
-             }
-           });
-
-          markupArr.push(link_tooltip)
-        });
-
-        var extra_links_span = $('#extra_links');
-        extra_links_span.prev('hr').show();
-        extra_links_span.append(markupArr).show();
-        extra_links_span.find('[data-toggle="tooltip"]').tooltip();
->>>>>>> e7bb17ae
       }
     }
 
