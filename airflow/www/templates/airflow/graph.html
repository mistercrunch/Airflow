{#
 Licensed to the Apache Software Foundation (ASF) under one
 or more contributor license agreements.  See the NOTICE file
 distributed with this work for additional information
 regarding copyright ownership.  The ASF licenses this file
 to you under the Apache License, Version 2.0 (the
 "License"); you may not use this file except in compliance
 with the License.  You may obtain a copy of the License at

   http://www.apache.org/licenses/LICENSE-2.0

 Unless required by applicable law or agreed to in writing,
 software distributed under the License is distributed on an
 "AS IS" BASIS, WITHOUT WARRANTIES OR CONDITIONS OF ANY
 KIND, either express or implied.  See the License for the
 specific language governing permissions and limitations
 under the License.
#}

{% extends "airflow/dag.html" %}
{% from 'appbuilder/loading_dots.html' import loading_dots %}

{% block page_title %}{{ dag.dag_id }} - Graph - Airflow{% endblock %}

{% block head_css %}
  {{ super() }}
  <link rel="stylesheet" type="text/css" href="{{ url_for_asset('graph.css') }}">
  <style type="text/css">
    {% for state, state_color in state_color_mapping.items() %}
      g.node.{{state}} rect {
        stroke: {{state_color}};
      }
    {% endfor %}
  </style>
{% endblock %}

{% block content %}
  {{ super() }}
  <div class="row dag-view-tools">
    <div class="col-md-10">
      <form method="get" class="form-inline">
        <input type="hidden" name="root" value="{{ root }}">
        <input type="hidden" value="{{ dag.dag_id }}" name="dag_id">
        <input type="hidden" name="_csrf_token" value="{{ csrf_token() }}">
        <div class="form-group">
          <label class="sr-only" for="base_date">Base date</label>
          <div class="input-group">
            {{ form.base_date(class_="form-control", disabled=not(dag.has_dag_runs())) }}
          </div>
        </div>
        <div class="form-group">
          <label class="sr-only" for="num_runs">Number of runs</label>
          <div class="input-group">
            <div class="input-group-addon">Runs</div>
            {{ form.num_runs(class_="form-control", disabled=not(dag.has_dag_runs())) }}
          </div>
        </div>
        <div class="form-group">
          <label class="sr-only" for="execution_date">Run</label>
          <div class="input-group">
            <div class="input-group-addon">Run</div>
            {{ form.execution_date(class_="form-control", disabled=not(dag.has_dag_runs())) }}
          </div>
        </div>
        <div class="form-group">
          <label class="sr-only" for="arrange">Layout</label>
          <div class="input-group">
            <div class="input-group-addon">Layout</div>
            {{ form.arrange(class_="form-control") }}
          </div>
        </div>
        <button type="submit" class="btn">Update</button>
        {% if not dag.has_dag_runs() %}<span class="text-warning" style="margin-left:16px;">No DAG runs yet.</span>{% endif %}
      </form>
    </div>
    <div class="col-md-2 text-right">
      <label class="sr-only" for="searchbox">Search</label>
      <input type="search" class="form-control" id="searchbox" placeholder="Find Task…">
    </div>
  </div>

  <div class="legend-row">
    <div>
      {% for op in operators %}<span class="legend-item" style="color: {{ op.ui_fgcolor }};background: {{ op.ui_color }};">
        {{ op.task_type }}</span>{% endfor %}
    </div>
    <div>
      {% for state, state_color in state_color_mapping.items() %}<span class="legend-item js-state-legend-item" data-state="{{state}}" style="border-color: {{state_color}};">
        {{state}}</span>{% endfor %}<span class="legend-item legend-item--no-border js-state-legend-item" data-state="no_status" style="border-color:white;">no_status</span>
    </div>
  </div>
  <div id="error" style="display: none; margin-top: 10px;" class="alert alert-danger" role="alert">
    <span class="material-icons" aria-hidden="true">error</span>
    <span id="error_msg">Oops.</span>
  </div>
  <br>
  <div class="refresh-actions">
    {{ loading_dots(id='loading-dots', classes='refresh-loading') }}
    <label class="switch-label">
      <input class="switch-input" id="auto_refresh" type="checkbox" {% if dag_run_state == 'running' %}checked{% endif %}>
      <span class="switch" aria-hidden="true"></span>
      Auto-refresh
    </label>
    <button class="btn btn-default btn-sm" id="refresh_button">
      <span class="material-icons" aria-hidden="true">refresh</span>
    </button>
  </div>
  <div class="svg-wrapper">
    <div class="graph-svg-wrap">
      <svg id="graph-svg" width="{{ width }}" height="{{ height }}">
        <g id="dig" transform="translate(20,20)"></g>
        <filter id="blur-effect-1">
          <feGaussianBlur stdDeviation="3"></feGaussianBlur>
        </filter>
      </svg>
    </div>
  </div>
{% endblock %}

{% block tail %}
  {{ super() }}
  <script src="{{ url_for_asset('d3.min.js') }}"></script>
  <script src="{{ url_for_asset('dagre-d3.min.js') }}"></script>
  <script src="{{ url_for_asset('d3-tip.js') }}"></script>
  <script src="{{ url_for_asset('taskInstances.js') }}"></script>
  <script src="{{ url_for_asset('graph.js') }}"></script>
  <script>

      const initialStrokeWidth = '3px';
      const highlightStrokeWidth = '5px';

      var nodes = {{ nodes|tojson }};
      var edges = {{ edges|tojson }};
      var execution_date = "{{ execution_date }}";
      var arrange = "{{ arrange }}";
      var task_group_tips = get_task_group_tips(nodes);
      // This maps the actual task_id to the current graph node id that contains the task
      // (because tasks may be grouped into a group node)
      var map_task_to_node = new Map()

      // Below variables are being used in dag.js
      var tasks = {{ tasks|tojson }};
      var task_instances = {{ task_instances|tojson }};
      var getTaskInstanceURL = "{{ url_for('Airflow.task_instances') }}" +
        "?dag_id=" + encodeURIComponent(dag_id) + "&execution_date=" +
        encodeURIComponent(execution_date);

      var duration = 500;
      var stateFocusMap = {
          'success': false,
          'running':false,
          'failed':false,
          'skipped': false,
          'upstream_failed': false,
          'up_for_reschedule': false,
          'up_for_retry': false,
          'queued': false,
          'no_status': false
      };
      const taskTip = d3.tip()
        .attr('class', 'tooltip d3-tip')
        .html(function(toolTipHtml) {
          return toolTipHtml;
        });

      // Preparation of DagreD3 data structures
      // "compound" is set to true to make use of clusters to display TaskGroup.
      var g = new dagreD3.graphlib.Graph({compound: true}).setGraph({
          nodesep: 15,
          ranksep: 15,
          rankdir: arrange,
        })
        .setDefaultEdgeLabel(function() { return { lineInterpolate: 'basis' } });

      var render = dagreD3.render(),
        svg = d3.select("#graph-svg"),
        innerSvg = d3.select("#graph-svg g");

      // Update the page to show the latest DAG.
      function draw() {
        innerSvg.remove()
        innerSvg = svg.append("g")
        // Run the renderer. This is what draws the final graph.
        innerSvg.call(render, g);
        innerSvg.call(taskTip)

        // When an expanded group is clicked, collapse it.
        d3.selectAll("g.cluster").on("click", function (node_id) {
          if (d3.event.defaultPrevented) // Ignore dragging actions.
              return;
          node = g.node(node_id)
          collapse_group(node_id, node)
        })
        // When a node is clicked, action depends on the node type.
        d3.selectAll("g.node").on("click", function (node_id) {
          node = g.node(node_id)
          if (node.children != undefined && Object.keys(node.children).length > 0) {
            // A group node
            if (d3.event.defaultPrevented) // Ignore dragging actions.
              return;
            expand_group(node_id, node)
          } else if (node_id in tasks) {
            // A task node
            task = tasks[node_id];
            if (node_id in task_instances)
              try_number = task_instances[node_id].try_number;
            else
              try_number = 0;

            if (task.task_type == "SubDagOperator")
              call_modal(node_id, execution_date, task.extra_links, try_number, true);
            else
              call_modal(node_id, execution_date, task.extra_links, try_number, undefined);
          } else {
            // join node between TaskGroup. Ignore.
          }
        });

        Airflow.graph.setUpNodeHighlighting(g);
        updateNodesStates(task_instances);
        Airflow.graph.setUpZoomSupport(g);
      }

      var zoom = null;

<<<<<<< HEAD
=======
      function setUpZoomSupport() {
        // Set up zoom support for Graph
        zoom = d3.behavior.zoom().on("zoom", function() {
              innerSvg.attr("transform", `translate(${d3.event.translate})scale(${d3.event.scale})`);
            });
        svg.call(zoom);

        // Centering the DAG on load
        // Get Dagre Graph dimensions
        var graphWidth = g.graph().width;
        var graphHeight = g.graph().height;
        // Get SVG dimensions
        var padding = 20;
        var svgBb = svg.node().getBoundingClientRect();
        var width = svgBb.width - padding*2;
        var height = svgBb.height - padding;  // we are not centering the dag vertically

        // Calculate applicable scale for zoom
        zoomScale = Math.min(
          Math.min(width / graphWidth, height / graphHeight),
          1.5,  // cap zoom level to 1.5 so nodes are not too large
        );

        zoom.translate([(width/2) - ((graphWidth*zoomScale)/2) + padding, padding]);
        zoom.scale(zoomScale);
        zoom.event(innerSvg);
      }

      function highlight_nodes(nodes, color, stroke_width) {
          nodes.forEach (function (nodeid) {
              const my_node = g.node(nodeid).elem
              d3.select(my_node)
                  .selectAll("rect,circle")
                  .style("stroke", color)
                  .style("stroke-width", stroke_width) ;
          })
      }


>>>>>>> 64280abd
      {% if blur %}
      d3.selectAll("text").attr("class", "blur");
      {% endif %}

      d3.selectAll('.js-state-legend-item')
          .style("cursor", "pointer")
          .on("mouseover", function(){
              if(!stateIsSet()){
                  state = $(this).data('state');
                  focusState(state);
              }
          })
          .on("mouseout", function(){
              if(!stateIsSet()){
                  clearFocus();
              }
          });

      d3.selectAll('.js-state-legend-item')
          .on("click", function(){
              state = $(this).data('state');
              color = d3.select(this).style("border-color");

              if (!stateFocusMap[state]){
                  clearFocus();
                  focusState(state, this, color);
                  setFocusMap(state);
              } else {
                  clearFocus();
                  setFocusMap();
              }
          });

      // Returns true if a node's id or its children's id matches search_text
      function node_matches(node_id, search_text) {
        if (node_id.indexOf(search_text) > -1)
          return true;

        // The node's own id does not match, it may have children that match
        var node = g.node(node_id)
        if (node.children != undefined) {
          var children = get_children_ids(node);
          for(const child of children) {
            if(child.indexOf(search_text) > -1)
              return true
          }
        }
      }

      d3.select("#searchbox").on("keyup", function() {
          var s = document.getElementById("searchbox").value;

          if(s == "")
            return;

          if (stateIsSet()){
              clearFocus();
              setFocusMap();
          }

        Airflow.graph.searchboxHighlighting(s);

      });

      function clearFocus(){
          d3.selectAll("g.node")
              .transition(duration)
              .style("opacity", 1);
          d3.selectAll("g.node rect")
              .transition(duration)
              .style("stroke-width", initialStrokeWidth);
          d3.select("g.edgePaths")
              .transition().duration(duration)
              .style("opacity", 1);
          d3.selectAll('.js-state-legend-item')
              .style("background-color", null);
      }

      function focusState(state, node, color){
          d3.selectAll("g.node")
              .transition(duration)
              .style("opacity", 0.2);
          d3.selectAll(`g.node.${state}`)
              .transition(duration)
              .style("opacity", 1);
          d3.selectAll(`g.node.${state} rect`)
              .transition(duration)
              .style("stroke-width", highlightStrokeWidth)
              .style("opacity", 1);
          d3.select("g.edgePaths")
              .transition().duration(duration)
              .style("opacity", 0.2);
          d3.select(node)
              .style("background-color", color);
      }

      function setFocusMap(state){
          for (var key in stateFocusMap){
                  stateFocusMap[key] = false;
          }
          if(state != null){
              stateFocusMap[state] = true;
          }
      }

      function stateIsSet(){
          for (var key in stateFocusMap){
              if (stateFocusMap[key]){
                  return true
              }
          }
          return false
      }

      function handleRefresh() {
        $('#loading-dots').css('display', 'inline-block');
        $.get(getTaskInstanceURL)
          .done(
            (tis) => {
              task_instances = JSON.parse(tis)
              updateNodesStates(task_instances);
              setTimeout(function() { $('#loading-dots').hide(); }, 500);
              $('#error').hide();
            }
          ).fail((_, textStatus, err) => {
            $('#error_msg').text(`${textStatus}: ${err}`);
            $('#error').show();
            setTimeout(function() { $('#loading-dots').hide(); }, 500);
            $('#chart_section').hide(1000);
            $('#datatable_section').hide(1000);
          });
      }

      var refreshInterval;

      function startOrStopRefresh() {
        if ($('#auto_refresh').is(':checked')) {
          refreshInterval = setInterval(function() {
            handleRefresh();
          }, 3000); // run refresh every 3 seconds
        } else {
          clearInterval(refreshInterval);
        }
      }

      $('#auto_refresh').change(function() {
        if ($('#auto_refresh').is(':checked')) {
          // Run an initial refesh before starting interval if manually turned on
          handleRefresh();
          localStorage.removeItem('disableAutoRefresh');
        } else {
          localStorage.setItem('disableAutoRefresh', 'true');
        }
        startOrStopRefresh();
      });

      function initRefresh() {
        if (!!localStorage.getItem('disableAutoRefresh')) {
          $('#auto_refresh').removeAttr('checked');
        }
        startOrStopRefresh();
        d3.select('#refresh_button').on('click', () => handleRefresh());
      }

      // Generate tooltip for a group node
      function group_tooltip(node_id, tis) {
        var num_map = new Map([["success", 0],
                               ["failed", 0],
                               ["upstream_failed", 0],
                               ["up_for_retry", 0],
                               ["running", 0],
                               ["no_status", 0]]
                             );
        for(const child of get_children_ids(g.node(node_id))) {
          if(child in tis) {
            const ti = tis[child];
            const state_key = ti.state == null ? "no_status" : ti.state;
            if(num_map.has(state_key))
              num_map.set(state_key, num_map.get(state_key) + 1);
          }
        }

        const tip = task_group_tips.get(node_id);
        let tt = `${escapeHtml(tip)}<br><br>`;
        for(const [key, val] of num_map.entries())
          tt += `<strong>${escapeHtml(key)}:</strong> ${val} <br>`;

        return tt;
      }

      // Build a map mapping node id to tooltip for all the TaskGroups.
      function get_task_group_tips(node) {
        var tips = new Map();
        if(node.children != undefined) {
          tips.set(node.id, node.tooltip);

          for(const child of node.children.values()) {
            for(const [key, val] of get_task_group_tips(child))
              tips.set(key, val);
          }
        }
        return tips;
      }

      // Assigning css classes based on state to nodes
      // Initiating the tooltips
      function updateNodesStates(tis) {
        for(const node_id of g.nodes())
        {
          elem = g.node(node_id).elem;
          elem.setAttribute("class", `node enter ${get_node_state(node_id, tis)}`);
          elem.setAttribute("data-toggle", "tooltip");

          const task_id = node_id;
          elem.onmouseover = (evt) => {
            if(task_id in tis) {
              const tt = tiTooltip(tis[task_id]);
              taskTip.show(tt, evt.target); // taskTip is defined in graph.html
            } else if(task_group_tips.has(task_id)) {
              const tt = group_tooltip(task_id, tis)
              taskTip.show(tt, evt.target);
            } else if (task_id in tasks) {
              const tt = taskNoInstanceTooltip(task_id, tasks[task_id]);
              taskTip.show(tt, evt.target)
            }
          };
          elem.onmouseout = taskTip.hide;
          elem.onclick = taskTip.hide;
        }
      }


      // Returns list of children id of the given task group
      function get_children_ids(group) {
        var children = []
        for(const [key, val] of Object.entries(group.children)) {
          if(val.children == undefined) {
            // node
            children.push(val.id)
          } else {
            // group
            const sub_group_children = get_children_ids(val)
            for(const id of sub_group_children) {
              children.push(id)
            }
          }
        }
        return children
      }


      // Return the state for the node based on the state of its taskinstance or that of its
      // children if it's a group node
      function get_node_state(node_id, tis) {
        node = g.node(node_id)

        if (node.children == undefined) {
          if(node_id in tis)
            return tis[node_id].state

          return "no_status"
        }
        var children = get_children_ids(node)

        children_states = new Set()
        children.forEach(function(task_id) {
          if (task_id in tis) {
            var state = tis[task_id].state
            children_states.add(state == null ? "no_status" : state)
          }
        })

        // In this order, if any of these states appeared in children_states, return it as
        // the group state.
        var priority = ["failed", "upstream_failed", "up_for_retry","up_for_reschedule",
                        "queued", "scheduled", "sensing", "running", "shutdown", "removed",
                        "no_status", "success", "skipped"]

        for(const state of priority) {
          if (children_states.has(state))
            return state
        }
        return "no_status"
      }

      // Focus the graph on the expanded/collapsed node
      function focus_group(node_id) {
        if(node_id != null && zoom != null) {
            const x = g.node(node_id).x;
            const y = g.node(node_id).y;
            // This is the total canvas size.
            const svg_box = svg.node().getBoundingClientRect();
            const width = svg_box.width;
            const height = svg_box.height;

            // This is the size of the node or the cluster (i.e. group)
            var rect = d3.selectAll("g.node").filter(x => {return x == node_id}).select('rect');
            if (rect.empty())
              rect = d3.selectAll("g.cluster").filter(x => {return x == node_id}).select('rect');

            // Is there a better way to get node_width and node_height ?
            const [node_width, node_height] = [rect[0][0].attributes.width.value, rect[0][0].attributes.height.value];

            // Calculate zoom scale to fill most of the canvas with the the node/cluster in focus.
            const scale = Math.min(
              Math.min(width / node_width, height / node_height),
              1.5,  // cap zoom level to 1.5 so nodes are not too large
            ) * 0.9;

            var [delta_x, delta_y] = [width / 2 - x * scale, height / 2 - y * scale];
            zoom.translate([delta_x, delta_y]);
            zoom.scale(scale);
            zoom.event(innerSvg.transition().duration(duration));

            const children = new Set(g.children(node_id))
            // Change opacity to highlight the focused group.
            d3.selectAll("g.nodes g.node").filter(function(d, i){
              if (d == node_id || children.has(d)) {
                  d3.select(this)
                      .transition().duration(duration)
                      .style("opacity", 1)
              } else {
                  d3.select(this)
                      .transition()
                      .style("opacity", 0.2).duration(duration)
              }
            });
        }
      }

      // Expands a group node
      function expand_group(node_id, node) {
        node.children.forEach(function (val) {
          // Set children nodes
          g.setNode(val.id, val.value)
          map_task_to_node.set(val.id, val.id)
          g.node(val.id).id = val.id
          if (val.children != undefined) {
            // Set children attribute so that the group can be expanded later when needed.
            group_node = g.node(val.id)
            group_node.children = val.children
            // Map task that are under this node to this node's id
            for(const child_id of get_children_ids(val))
              map_task_to_node.set(child_id, val.id)
          }
          // Only call setParent if node is not the root node.
          if (node_id != null)
            g.setParent(val.id, node_id)
        })

        // Add edges
        edges.forEach(function(edge) {
          source_id = map_task_to_node.get(edge.source_id)
          target_id = map_task_to_node.get(edge.target_id)
          if(source_id != target_id && !g.hasEdge(source_id, target_id))
            g.setEdge(source_id, target_id)
        })

        g.edges().forEach(function (edge) {
          // Remove edges that were associated with the expanded group node..
          if(node_id == edge.v || node_id == edge.w)
            g.removeEdge(edge.v, edge.w)
        })

        draw()
        focus_group(node_id)
    }

    // Remove the node with this node_id from g.
    function remove_node(node_id) {
      if(g.hasNode(node_id)) {
          node = g.node(node_id)
          if(node.children != undefined) {
            // If the child is an expanded group node, remove children too.
            node.children.forEach(function (child) {
              remove_node(child.id)
            })
          }
      }
      g.removeNode(node_id)
    }

    // Collapse the children of the given group node.
    function collapse_group(node_id, node) {
        // Remove children nodes
        node.children.forEach(function(child) {
          remove_node(child.id)
        })
        // Map task that are under this node to this node's id
        for(const child_id of get_children_ids(node))
          map_task_to_node.set(child_id, node_id)

        node = g.node(node_id)

        // Set children edges onto the group edge
        edges.forEach(function(edge) {
          source_id = map_task_to_node.get(edge.source_id)
          target_id = map_task_to_node.get(edge.target_id)
          if(source_id != target_id && !g.hasEdge(source_id, target_id))
            g.setEdge(source_id, target_id)
        })

        draw()
        focus_group(node_id)
      }

      expand_group(null, nodes)

      initRefresh();
  </script>
{% endblock %}<|MERGE_RESOLUTION|>--- conflicted
+++ resolved
@@ -223,48 +223,6 @@
 
       var zoom = null;
 
-<<<<<<< HEAD
-=======
-      function setUpZoomSupport() {
-        // Set up zoom support for Graph
-        zoom = d3.behavior.zoom().on("zoom", function() {
-              innerSvg.attr("transform", `translate(${d3.event.translate})scale(${d3.event.scale})`);
-            });
-        svg.call(zoom);
-
-        // Centering the DAG on load
-        // Get Dagre Graph dimensions
-        var graphWidth = g.graph().width;
-        var graphHeight = g.graph().height;
-        // Get SVG dimensions
-        var padding = 20;
-        var svgBb = svg.node().getBoundingClientRect();
-        var width = svgBb.width - padding*2;
-        var height = svgBb.height - padding;  // we are not centering the dag vertically
-
-        // Calculate applicable scale for zoom
-        zoomScale = Math.min(
-          Math.min(width / graphWidth, height / graphHeight),
-          1.5,  // cap zoom level to 1.5 so nodes are not too large
-        );
-
-        zoom.translate([(width/2) - ((graphWidth*zoomScale)/2) + padding, padding]);
-        zoom.scale(zoomScale);
-        zoom.event(innerSvg);
-      }
-
-      function highlight_nodes(nodes, color, stroke_width) {
-          nodes.forEach (function (nodeid) {
-              const my_node = g.node(nodeid).elem
-              d3.select(my_node)
-                  .selectAll("rect,circle")
-                  .style("stroke", color)
-                  .style("stroke-width", stroke_width) ;
-          })
-      }
-
-
->>>>>>> 64280abd
       {% if blur %}
       d3.selectAll("text").attr("class", "blur");
       {% endif %}
