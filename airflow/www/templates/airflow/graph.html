--- conflicted
+++ resolved
@@ -213,87 +213,14 @@
           }
         });
 
-<<<<<<< HEAD
-        Airflow.graph.setUpNodeHighlighting(g);
-=======
-        d3.selectAll("g.node").on("mouseover", function (d) {
-          d3.select(this).selectAll("rect").style("stroke", highlight_color);
-          highlight_nodes(g.predecessors(d), upstream_color, highlightStrokeWidth);
-          highlight_nodes(g.successors(d), downstream_color, highlightStrokeWidth)
-          adjacent_node_names = [d, ...g.predecessors(d), ...g.successors(d)]
-          d3.selectAll("g.nodes g.node")
-            .filter(x => !adjacent_node_names.includes(x))
-            .style("opacity", 0.2);
-          adjacent_edges = g.nodeEdges(d)
-          d3.selectAll("g.edgePath")[0]
-            .filter(x => !adjacent_edges.includes(x.__data__))
-            .forEach(function (x) {
-              d3.select(x).style('opacity', .2)
-            })
-        });
-
-        d3.selectAll("g.node").on("mouseout", function (d) {
-          d3.select(this).selectAll("rect,circle").style("stroke", null);
-          highlight_nodes(g.predecessors(d), null, initialStrokeWidth)
-          highlight_nodes(g.successors(d), null, initialStrokeWidth)
-          d3.selectAll("g.node")
-            .style("opacity", 1);
-          d3.selectAll("g.node rect")
-            .style("stroke-width", initialStrokeWidth);
-          d3.selectAll("g.edgePath")
-            .style("opacity", 1);
-          localStorage.removeItem(focused_group_key(dag_id));
-        });
->>>>>>> 70731073
+
+        Airflow.graph.setUpNodeHighlighting(g, focused_group_key(dag_id));
+
         updateNodesStates(task_instances);
         Airflow.graph.setUpZoomSupport(g);
       }
 
       var zoom = null;
-
-<<<<<<< HEAD
-      {% if blur %}
-      d3.selectAll("text").attr("class", "blur");
-      {% endif %}
-=======
-      function setUpZoomSupport() {
-        // Set up zoom support for Graph
-        zoom = d3.behavior.zoom().on("zoom", function() {
-              innerSvg.attr("transform", `translate(${d3.event.translate})scale(${d3.event.scale})`);
-            });
-        svg.call(zoom);
-
-        // Centering the DAG on load
-        // Get Dagre Graph dimensions
-        var graphWidth = g.graph().width;
-        var graphHeight = g.graph().height;
-        // Get SVG dimensions
-        var padding = 20;
-        var svgBb = svg.node().getBoundingClientRect();
-        var width = svgBb.width - padding*2;
-        var height = svgBb.height - padding;  // we are not centering the dag vertically
-
-        // Calculate applicable scale for zoom
-        zoomScale = Math.min(
-          Math.min(width / graphWidth, height / graphHeight),
-          1.5,  // cap zoom level to 1.5 so nodes are not too large
-        );
-
-        zoom.translate([(width/2) - ((graphWidth*zoomScale)/2) + padding, padding]);
-        zoom.scale(zoomScale);
-        zoom.event(innerSvg);
-      }
-
-      function highlight_nodes(nodes, color, stroke_width) {
-          nodes.forEach (function (nodeid) {
-              const my_node = g.node(nodeid).elem
-              d3.select(my_node)
-                  .selectAll("rect,circle")
-                  .style("stroke", color)
-                  .style("stroke-width", stroke_width) ;
-          })
-      }
->>>>>>> 70731073
 
       d3.selectAll('.js-state-legend-item')
           .style("cursor", "pointer")
