--- conflicted
+++ resolved
@@ -22,378 +22,6 @@
 {% from 'appbuilder/loading_dots.html' import loading_dots %}
 
 {% block head_css %}
-<<<<<<< HEAD
-{{ super() }}
-<link rel="stylesheet" type="text/css" href="{{ url_for('static', filename='tree.css') }}">
-<link href="{{ admin_static.url(filename='vendor/bootstrap-daterangepicker/daterangepicker-bs2.css') }}" rel="stylesheet">
-<style type="text/css">
-  {% for state, state_color in state_color_mapping.items() %}
-    rect.{{state}} {
-      fill: {{state_color}};
-    }
-  {% endfor %}
-</style>
-{% endblock %}
-
-{% block body %}
-{{ super() }}
-{% if doc_md %}
-{{ doc_md }}
-{% endif %}
-<div style="float: left" class="form-inline">
-  <form method="get" style="float:left;">
-    Base date: {{ form.base_date(class_="form-control") }}
-    Number of runs: {{ form.num_runs(class_="form-control") }}
-    <input type="hidden" name="root" value="{{ root if root else '' }}">
-    <input type="hidden" value="{{ dag.dag_id }}" name="dag_id">
-    <input type="submit" value="Go" class="btn btn-default">
-    <input name="_csrf_token" type="hidden" value="{{ csrf_token() }}">
-  </form>
-</div>
-<div style="clear: both;"></div>
-<hr/>
-<div>
-  <div class="legend_item" style="border: none;">no_status</div>
-  <div class="square" style="background: white;"></div>
-  {% for state, state_color in state_color_mapping.items() %}
-    <div class="legend_item" style="border: none;">{{state}}</div>
-    <div class="square" style="background: {{state_color}};"></div>
-  {% endfor %}
-  {% for op in operators %}
-  <div class="legend_circle" style="background:{{ op.ui_color }};">
-  </div>
-  <div class="legend_item" style="float:left;border-color:white;">{{ op.task_type }}</div>
-  {% endfor %}
-  <div style="clear:both;"></div>
-</div>
-<hr/>
-<div id="svg_container">
-  <img id='loading' width="50" src="{{ url_for('static', filename='loading.gif') }}">
-  <svg class='tree' width="100%">
-    <filter id="blur-effect-1">
-      <feGaussianBlur stdDeviation="3"></feGaussianBlur>
-    </filter>
-  </svg>
-</div>
-{% endblock %}
-
-{% block tail %}
-{{ super() }}
-<script src="{{ url_for('static', filename='d3.v3.min.js') }}"></script>
-<script>
-$('span.status_square').tooltip({html: true});
-
-var devicePixelRatio = window.devicePixelRatio || 1;
-var data = {{ data|tojson }};
-var barHeight = 20;
-var axisHeight = 40;
-var square_x = parseInt(500 * devicePixelRatio);
-var square_size = 10;
-var square_spacing = 2;
-var margin = {top: barHeight/2 + axisHeight, right: 0, bottom: 0, left: barHeight/2},
-    width = parseInt(960 * devicePixelRatio) - margin.left - margin.right,
-    barWidth = width * 0.9;
-
-var i = 0,
-    duration = 400,
-    root;
-
-var tree = d3.layout.tree().nodeSize([0, 25]);
-var nodes = tree.nodes(data);
-var nodeobj = {};
-for (i=0; i<nodes.length; i++) {
-    node = nodes[i];
-    nodeobj[node.name] = node;
-}
-
-var diagonal = d3.svg.diagonal()
-    .projection(function(d) { return [d.y, d.x]; });
-
-var svg = d3.select("svg")
-    //.attr("width", width + margin.left + margin.right)
-  .append("g")
-  .attr("class", "level")
-    .attr("transform", "translate(" + margin.left + "," + margin.top + ")");
-
-    data.x0 = 0;
-    data.y0 = 0;
-
-  if (nodes.length == 1)
-    var base_node = nodes[0];
-  else
-    var base_node = nodes[1];
-
-  var num_square = base_node.instances.length;
-  var extent = d3.extent(base_node.instances, function(d,i) {
-    return new Date(d.execution_date);
-  });
-  var xScale = d3.time.scale()
-  .domain(extent)
-  .range([
-    square_size/2,
-    (num_square * square_size) + ((num_square-1) * square_spacing) - (square_size/2)
-  ]);
-
-  d3.select("svg")
-  .insert("g")
-  .attr("transform",
-    "translate("+ (square_x + margin.left) +", " + axisHeight + ")")
-  .attr("class", "axis").call(
-    d3.svg.axis()
-    .scale(xScale)
-    .orient("top")
-    .ticks(2)
-  )
-  .selectAll("text")
-  .attr("transform", "rotate(-30)")
-  .style("text-anchor", "start");
-
-  function node_class(d) {
-        var sclass = "node";
-        if (d.children === undefined && d._children === undefined)
-          sclass += " leaf";
-        else {
-          sclass += " parent";
-          if (d.children === undefined)
-            sclass += " collapsed"
-          else
-            sclass += " expanded"
-        }
-        return sclass;
-  }
-
-update(root = data);
-
-function update(source) {
-
-  // Compute the flattened node list. TODO use d3.layout.hierarchy.
-  var nodes = tree.nodes(root);
-
-  var height = Math.max(500, nodes.length * barHeight + margin.top + margin.bottom);
-  var width = square_x + (num_square * (square_size + square_spacing)) + margin.left + margin.right + 50;
-  d3.select("svg").transition()
-      .duration(duration)
-      .attr("height", height)
-      .attr("width", width);
-
-  d3.select(self.frameElement).transition()
-      .duration(duration)
-      .style("height", height + "px");
-
-  // Compute the "layout".
-  nodes.forEach(function(n, i) {
-    n.x = i * barHeight;
-  });
-
-  // Update the nodes…
-  var node = svg.selectAll("g.node")
-      .data(nodes, function(d) { return d.id || (d.id = ++i); });
-
-  var nodeEnter = node.enter().append("g")
-  .attr("class", node_class)
-  .attr("transform", function(d) {
-    return "translate(" + source.y0 + "," + source.x0 + ")";
-  })
-  .style("opacity", 1e-6);
-
-  nodeEnter.append("circle")
-      .attr("r", (barHeight / 3))
-      .attr("class", "task")
-      .attr("data-toggle", "tooltip")
-      .attr("title", function(d){
-        var tt = "";
-        if (d.operator != undefined) {
-          if (d.operator != undefined) {
-            tt += "operator: " + escapeHtml(d.operator) + "<br/>";
-          }
-          tt += "depends_on_past: " + escapeHtml(d.depends_on_past) + "<br/>";
-          tt += "upstream: " + escapeHtml(d.num_dep) + "<br/>";
-          tt += "retries: " + escapeHtml(d.retries) + "<br/>";
-          tt += "owner: " + escapeHtml(d.owner) + "<br/>";
-          tt += "start_date: " + escapeHtml(d.start_date) + "<br/>";
-          tt += "end_date: " + escapeHtml(d.end_date) + "<br/>";
-        }
-        return tt;
-      })
-      .attr("height", barHeight)
-      .attr("width", function(d, i) {return barWidth - d.y;})
-      .style("fill", function(d) {return d.ui_color;})
-      .attr("task_id", function(d){return d.name})
-      .on("click", toggles);
-
-  text = nodeEnter.append("text")
-      .attr("dy", 3.5)
-      .attr("dx", barHeight/2)
-      .text(function(d) { return d.name; });
-  {% if blur %}
-  text.attr("class", "blur");
-  {% endif %}
-
-  nodeEnter.append('g')
-      .attr("class", "stateboxes")
-      .attr("transform",
-        function(d, i) { return "translate(" + (square_x-d.y) + ",0)"; })
-      .selectAll("rect").data(function(d) { return d.instances; })
-      .enter()
-      .append('rect')
-      .on("click", function(d){
-        if(d.task_id === undefined)
-            call_modal_dag(d);
-        else if(nodeobj[d.task_id].operator=='SubDagOperator')
-            call_modal(d.task_id, d.execution_date, d.try_number, true);
-        else
-            call_modal(d.task_id, d.execution_date, d.try_number);
-      })
-      .attr("class", function(d) {return "state " + d.state})
-      .attr("data-toggle", "tooltip")
-      .attr("rx", function(d) {return (d.run_id != undefined)? "5": "0"})
-      .attr("ry", function(d) {return (d.run_id != undefined)? "5": "0"})
-      .style("shape-rendering", function(d) {return (d.run_id != undefined)? "auto": "crispEdges"})
-      .style("stroke-width", function(d) {return (d.run_id != undefined)? "2": "1"})
-      .style("stroke-opacity", function(d) {return d.external_trigger ? "0": "1"})
-      .attr("title", function(d){
-        var s = "";
-        if (d.task_id != undefined ) {
-          s += "Task_id: " + escapeHtml(d.task_id) + "<br>";
-        }
-        s += "Run: " + escapeHtml(d.execution_date) + "<br>";
-        if(d.run_id != undefined){
-          s += "run_id: <nobr>" + escapeHtml(d.run_id) + "</nobr><br>";
-        }
-        if (d.operator != undefined) {
-          s += "Operator: " + escapeHtml(d.operator) + "<br>"
-        }
-        if(d.start_date != undefined){
-          s += "Started: " + escapeHtml(d.start_date) + "<br>";
-          s += "Ended: " + escapeHtml(d.end_date) + "<br>";
-          if (d.duration != undefined) {
-            s += "Duration: " + escapeHtml(convertSecsToHumanReadable(d.duration)) + "<br>";
-          }
-          s += "State: " + escapeHtml(d.state) + "<br>";
-        }
-        return s;
-      })
-      .attr('x', function(d, i) {return (i*(square_size+square_spacing));})
-      .attr('y', -square_size/2)
-      .attr('width', 10)
-      .attr('height', 10)
-      .on('mouseover', function(d,i) {
-        d3.select(this).transition()
-          .style('stroke-width', 3)
-       })
-      .on('mouseout', function(d,i) {
-        d3.select(this).transition()
-          .style("stroke-width", function(d) {return (d.run_id != undefined)? "2": "1"})
-       }) ;
-
-
-  // Transition nodes to their new position.
-  nodeEnter.transition()
-      .duration(duration)
-      .attr("transform", function(d) { return "translate(" + d.y + "," + d.x + ")"; })
-      .style("opacity", 1);
-
-  node.transition()
-      .duration(duration)
-      .attr("class", node_class)
-      .attr("transform", function(d) { return "translate(" + d.y + "," + d.x + ")"; })
-      .style("opacity", 1);
-
-  // Transition exiting nodes to the parent's new position.
-  node.exit().transition()
-      .duration(duration)
-      .attr("transform", function(d) { return "translate(" + source.y + "," + source.x + ")"; })
-      .style("opacity", 1e-6)
-      .remove();
-
-  // Update the links…
-  var link = svg.selectAll("path.link")
-      .data(tree.links(nodes), function(d) { return d.target.id; });
-
-  // Enter any new links at the parent's previous position.
-  link.enter().insert("path", "g")
-      .attr("class", "link")
-      .attr("d", function(d) {
-        var o = {x: source.x0, y: source.y0};
-        return diagonal({source: o, target: o});
-      })
-    .transition()
-      .duration(duration)
-      .attr("d", diagonal);
-
-  // Transition links to their new position.
-  link.transition()
-      .duration(duration)
-      .attr("d", diagonal);
-
-  // Transition exiting nodes to the parent's new position.
-  link.exit().transition()
-      .duration(duration)
-      .attr("d", function(d) {
-        var o = {x: source.x, y: source.y};
-        return diagonal({source: o, target: o});
-      })
-      .remove();
-
-  // Stash the old positions for transition.
-  nodes.forEach(function(d) {
-    d.x0 = d.x;
-    d.y0 = d.y;
-  });
-
-  $('#loading').remove()
-}
-
-function set_tooltip(){
-  $("rect.state").tooltip({
-    html: true,
-    container: "body",
-  });
-  $("circle.task").tooltip({
-    html: true,
-    container: "body",
-  });
-
-}
-function toggles(clicked_d) {
-    // Collapse nodes with the same task id
-    d3.selectAll("[task_id='" + clicked_d.name + "']").each(function(d){
-      if(clicked_d != d && d.children) {
-          d._children = d.children;
-          d.children = null;
-        update(d);
-      }
-    });
-
-    // Toggle clicked node
-    if(clicked_d._children) {
-        clicked_d.children = clicked_d._children;
-        clicked_d._children = null;
-    } else {
-        clicked_d._children = clicked_d.children;
-        clicked_d.children = null;
-    }
-    update(clicked_d);
-    set_tooltip();
-}
-// Toggle children on click.
-function click(d) {
-  if (d.children || d._children){
-    if (d.children) {
-      d._children = d.children;
-      d.children = null;
-    } else {
-      d.children = d._children;
-      d._children = null;
-    }
-    update(d);
-    set_tooltip();
-  }
-}
-set_tooltip();
-
-</script>
-=======
   {{ super() }}
   <link rel="stylesheet" type="text/css" href="{{ url_for_asset('tree.css') }}">
   <style type="text/css">
@@ -480,5 +108,4 @@
   <script>
     const treeData = {{ data|tojson }}
   </script>
->>>>>>> d25854dd
 {% endblock %}