--- conflicted
+++ resolved
@@ -73,18 +73,12 @@
        <b class="caret"></b>
     </a>
     <ul class="dropdown-menu">
-<<<<<<< HEAD
-      <li><a href="{{auth_manager.get_url_user_profile()}}"><span class="material-icons">account_circle</span>{{_("Your Profile")}}</a></li>
-      <li role="separator" class="divider"></li>
-      <li><a href="{{auth_manager.get_url_logout()}}"><span class="material-icons">exit_to_app</span>{{_("Log Out")}}</a></li>
-=======
       {% set user_profile_url = auth_manager.get_url_user_profile() %}
       {% if user_profile_url %}
         <li><a href="{{user_profile_url}}"><span class="material-icons">account_circle</span>{{_("Your Profile")}}</a></li>
         <li role="separator" class="divider"></li>
       {% endif %}
-      <li><a href="{{appbuilder.get_url_for_logout}}"><span class="material-icons">exit_to_app</span>{{_("Log Out")}}</a></li>
->>>>>>> 4f83e831
+      <li><a href="{{auth_manager.get_url_logout()}}"><span class="material-icons">exit_to_app</span>{{_("Log Out")}}</a></li>
     </ul>
   </li>
 {% else %}
