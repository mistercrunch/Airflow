--- conflicted
+++ resolved
@@ -17,7 +17,6 @@
 from __future__ import annotations
 
 import json
-import warnings
 from functools import cached_property
 from typing import TYPE_CHECKING, Callable
 
@@ -38,9 +37,8 @@
 from airflow.auth.managers.utils.fab import (
     get_method_from_fab_action_map,
 )
-from airflow.exceptions import AirflowException, RemovedInAirflow3Warning
-from airflow.models import Connection, DagModel, DagRun, Pool, TaskInstance, Variable
-from airflow.security import permissions
+from airflow.exceptions import AirflowException
+from airflow.models import Connection, DagRun, Pool, TaskInstance, Variable
 from airflow.security.permissions import (
     ACTION_CAN_ACCESS_MENU,
     ACTION_CAN_READ,
@@ -104,48 +102,6 @@
                 if view and getattr(view, "datamodel", None):
                     view.datamodel = CustomSQLAInterface(view.datamodel.obj)
 
-<<<<<<< HEAD
-    def _get_root_dag_id(self, dag_id: str) -> str:
-        if "." in dag_id:
-            dm = self.appbuilder.get_session.execute(
-                select(DagModel.dag_id, DagModel.root_dag_id).where(DagModel.dag_id == dag_id)
-            ).one()
-            return dm.root_dag_id or dm.dag_id
-        return dag_id
-
-    def register_views(self):
-        """Allow auth managers to register their own views. By default, do nothing."""
-        pass
-
-    @staticmethod
-    def get_user_roles(user=None):
-        """
-        Get all the roles associated with the user.
-
-        :param user: the ab_user in FAB model.
-        :return: a list of roles associated with the user.
-        """
-        if user is None:
-            user = g.user
-        return user.roles
-
-    def prefixed_dag_id(self, dag_id: str) -> str:
-        """Return the permission name for a DAG id."""
-        warnings.warn(
-            "`prefixed_dag_id` has been deprecated. "
-            "Please use `airflow.security.permissions.resource_name_for_dag` instead.",
-            RemovedInAirflow3Warning,
-            stacklevel=2,
-        )
-        root_dag_id = self._get_root_dag_id(dag_id)
-        return permissions.resource_name_for_dag(root_dag_id)
-
-    def is_dag_resource(self, resource_name: str) -> bool:
-        """Determine if a resource belongs to a DAG or all DAGs."""
-        if resource_name == permissions.RESOURCE_DAG:
-            return True
-        return resource_name.startswith(permissions.RESOURCE_DAG_PREFIX)
-=======
     @staticmethod
     def before_request():
         """Run hook before request."""
@@ -155,7 +111,10 @@
         limiter = Limiter(key_func=get_remote_address)
         limiter.init_app(self.appbuilder.get_app)
         return limiter
->>>>>>> 71f976d4
+
+    def register_views(self):
+        """Allow auth managers to register their own views. By default, do nothing."""
+        pass
 
     def has_access(
         self, action_name: str, resource_name: str, user=None, resource_pk: str | None = None
