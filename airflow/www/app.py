--- conflicted
+++ resolved
@@ -3,360 +3,9 @@
 from flask import Flask
 from flask.ext.admin import Admin, base
 
-<<<<<<< HEAD
-import chartkick
-import jinja2
-import markdown
-from sqlalchemy import or_
-
-import airflow
-from airflow import jobs, login, models, settings, utils
-from airflow.configuration import conf, AirflowConfigException
-from airflow.models import State
-from airflow.settings import Session
-from airflow.utils import AirflowException
-from airflow.www import utils as wwwutils
-from importlib import import_module
-
-login_required = login.login_required
-current_user = login.current_user
-logout_user = login.logout_user
-
-
-auth_backend = 'airflow.default_login'
-try:
-    auth_backend = conf.get('webserver', 'auth_backend')
-except AirflowConfigException:
-    if conf.getboolean('webserver', 'AUTHENTICATE'):
-        logging.warning("auth_backend not found in webserver config reverting to *deprecated*"
-                        " behavior of importing airflow_login")
-        auth_backend = "airflow_login"
-
-try:
-    login = import_module(auth_backend)
-except ImportError:
-    logging.critical(
-        "Cannot import authentication module %s. "
-        "Please correct your authentication backend or disable authentication",
-        auth_backend
-    )
-    if conf.getboolean('webserver', 'AUTHENTICATE'):
-        raise AirflowException("Failed to import authentication backend")
-
-login_required = login.login_required
-current_user = login.current_user
-logout_user = login.logout_user
-
-AUTHENTICATE = conf.getboolean('webserver', 'AUTHENTICATE')
-if AUTHENTICATE is False:
-    login_required = lambda x: x
-
-FILTER_BY_OWNER = False
-if conf.getboolean('webserver', 'FILTER_BY_OWNER'):
-    # filter_by_owner if authentication is enabled and filter_by_owner is true
-    FILTER_BY_OWNER = AUTHENTICATE
-
-class VisiblePasswordInput(widgets.PasswordInput):
-    def __init__(self, hide_value=False):
-        self.hide_value = hide_value
-
-
-class VisiblePasswordField(PasswordField):
-    widget = VisiblePasswordInput()
-
-
-def superuser_required(f):
-    '''
-    Decorator for views requiring superuser access
-    '''
-    @wraps(f)
-    def decorated_function(*args, **kwargs):
-        if (
-            not AUTHENTICATE or
-            (not current_user.is_anonymous() and current_user.is_superuser())
-        ):
-            return f(*args, **kwargs)
-        else:
-            flash("This page requires superuser privileges", "error")
-            return redirect(url_for('admin.index'))
-    return decorated_function
-
-
-def data_profiling_required(f):
-    '''
-    Decorator for views requiring data profiling access
-    '''
-    @wraps(f)
-    def decorated_function(*args, **kwargs):
-        if (
-            not AUTHENTICATE or
-            (not current_user.is_anonymous() and current_user.data_profiling())
-        ):
-            return f(*args, **kwargs)
-        else:
-            flash("This page requires data profiling privileges", "error")
-            return redirect(url_for('admin.index'))
-    return decorated_function
-
-QUERY_LIMIT = 100000
-CHART_LIMIT = 200000
-
-
-def pygment_html_render(s, lexer=lexers.TextLexer):
-    return highlight(
-        s,
-        lexer(),
-        HtmlFormatter(linenos=True),
-    )
-
-
-def wrapped_markdown(s):
-    return '<div class="rich_doc">' + markdown.markdown(s) + "</div>"
-
-def render(obj, lexer):
-    out = ""
-    if isinstance(obj, basestring):
-        out += pygment_html_render(obj, lexer)
-    elif isinstance(obj, (tuple, list)):
-        for i, s in enumerate(obj):
-            out += "<div>List item #{}</div>".format(i)
-            out += "<div>" + pygment_html_render(s, lexer) + "</div>"
-    elif isinstance(obj, dict):
-        for k, v in obj.items():
-            out += '<div>Dict item "{}"</div>'.format(k)
-            out += "<div>" + pygment_html_render(v, lexer) + "</div>"
-    return out
-
-
-attr_renderer = {
-    'bash_command': lambda x: render(x, lexers.BashLexer),
-    'hql': lambda x: render(x, lexers.SqlLexer),
-    'sql': lambda x: render(x, lexers.SqlLexer),
-    'doc': lambda x: render(x, lexers.TextLexer),
-    'doc_json': lambda x: render(x, lexers.JsonLexer),
-    'doc_rst': lambda x: render(x, lexers.RstLexer),
-    'doc_yaml': lambda x: render(x, lexers.YamlLexer),
-    'doc_md': wrapped_markdown,
-    'python_callable': lambda x: render(
-        inspect.getsource(x), lexers.PythonLexer),
-}
-
-
-dagbag = models.DagBag(os.path.expanduser(conf.get('core', 'DAGS_FOLDER')))
-utils.pessimistic_connection_handling()
-
-app = Flask(__name__)
-app.config['SQLALCHEMY_POOL_RECYCLE'] = 3600
-app.secret_key = conf.get('webserver', 'SECRET_KEY')
-
-login.login_manager.init_app(app)
-
-cache = Cache(
-    app=app, config={'CACHE_TYPE': 'filesystem', 'CACHE_DIR': '/tmp'})
-
-# Init for chartkick, the python wrapper for highcharts
-ck = Blueprint(
-    'ck_page', __name__,
-    static_folder=chartkick.js(), static_url_path='/static')
-app.register_blueprint(ck, url_prefix='/ck')
-app.jinja_env.add_extension("chartkick.ext.charts")
-
-
-@app.context_processor
-def jinja_globals():
-    return {
-        'hostname': socket.gethostname(),
-    }
-
-
-class DateTimeForm(Form):
-    # Date filter form needed for gantt and graph view
-    execution_date = DateTimeField(
-        "Execution date", widget=DateTimePickerWidget())
-
-
-class GraphForm(Form):
-    execution_date = DateTimeField(
-        "Execution date", widget=DateTimePickerWidget())
-    arrange = SelectField("Layout", choices=(
-        ('LR', "Left->Right"),
-        ('RL', "Right->Left"),
-        ('TB', "Top->Bottom"),
-        ('BT', "Bottom->Top"),
-    ))
-
-
-class TreeForm(Form):
-    base_date = DateTimeField(
-        "Anchor date", widget=DateTimePickerWidget(), default=datetime.now())
-    num_runs = SelectField("Number of runs", default=25, choices=(
-        (5, "5"),
-        (25, "25"),
-        (50, "50"),
-        (100, "100"),
-        (365, "365"),
-    ))
-
-
-@app.route('/')
-def index():
-    return redirect(url_for('admin.index'))
-
-
-@app.route('/health')
-def health():
-    """ We can add an array of tests here to check the server's health """
-    content = Markup(markdown.markdown("The server is healthy!"))
-    return content
-
-
-@app.teardown_appcontext
-def shutdown_session(exception=None):
-    settings.Session.remove()
-
-
-def dag_link(v, c, m, p):
-    url = url_for(
-        'airflow.graph',
-        dag_id=m.dag_id)
-    return Markup(
-        '<a href="{url}">{m.dag_id}</a>'.format(**locals()))
-
-
-class DagModelView(wwwutils.SuperUserMixin, ModelView):
-    column_list = ('dag_id', 'owners')
-    column_editable_list = ('is_paused',)
-    form_excluded_columns = ('is_subdag', 'is_active')
-    column_searchable_list = ('dag_id',)
-    column_filters = (
-        'dag_id', 'owners', 'is_paused', 'is_active', 'is_subdag',
-        'last_scheduler_run', 'last_expired')
-    form_widget_args = {
-        'last_scheduler_run': {'disabled': True},
-        'fileloc': {'disabled': True},
-        'is_paused': {'disabled': True},
-        'last_pickled': {'disabled': True},
-        'pickle_id': {'disabled': True},
-        'last_loaded': {'disabled': True},
-        'last_expired': {'disabled': True},
-        'pickle_size': {'disabled': True},
-        'scheduler_lock': {'disabled': True},
-        'owners': {'disabled': True},
-    }
-    column_formatters = dict(
-        dag_id=dag_link,
-    )
-    can_delete = False
-    can_create = False
-    page_size = 50
-    list_template = 'airflow/list_dags.html'
-    named_filter_urls = True
-
-    def get_query(self):
-        """
-        Default filters for model
-        """
-        return (
-            super(DagModelView, self)
-            .get_query()
-            .filter(or_(models.DagModel.is_active, models.DagModel.is_paused))
-            .filter(~models.DagModel.is_subdag)
-        )
-
-    def get_count_query(self):
-        """
-        Default filters for model
-        """
-        return (
-            super(DagModelView, self)
-            .get_count_query()
-            .filter(models.DagModel.is_active)
-            .filter(~models.DagModel.is_subdag)
-        )
-
-
-class HomeView(AdminIndexView):
-    @expose("/")
-    @login_required
-    def index(self):
-        session = Session()
-        DM = models.DagModel
-        qry = None
-        # filter the dags if filter_by_owner and current user is not superuser
-        do_filter = FILTER_BY_OWNER and (not current_user.is_superuser())
-        if do_filter:
-            qry = (
-                session.query(DM)
-                .filter(
-                    ~DM.is_subdag, DM.is_active,
-                    DM.owners == current_user.username)
-                .all()
-            )
-        else:
-            qry = session.query(DM).filter(~DM.is_subdag, DM.is_active).all()
-        orm_dags = {dag.dag_id: dag for dag in qry}
-        import_errors = session.query(models.ImportError).all()
-        for ie in import_errors:
-            flash(
-                "Broken DAG: [{ie.filename}] {ie.stacktrace}".format(ie=ie),
-                "error")
-        session.expunge_all()
-        session.commit()
-        session.close()
-        dags = dagbag.dags.values()
-        if do_filter:
-            dags = {
-                dag.dag_id: dag
-                for dag in dags
-                if (
-                    dag.owner == current_user.username and (not dag.parent_dag)
-                )
-            }
-        else:
-            dags = {dag.dag_id: dag for dag in dags if not dag.parent_dag}
-        all_dag_ids = sorted(set(orm_dags.keys()) | set(dags.keys()))
-        return self.render(
-            'airflow/dags.html',
-            dags=dags,
-            orm_dags=orm_dags,
-            all_dag_ids=all_dag_ids)
-
-admin = Admin(
-    app,
-    name="Airflow",
-    index_view=HomeView(name="DAGs"),
-    template_mode='bootstrap3')
-
-
-class Airflow(BaseView):
-
-    def is_visible(self):
-        return False
-
-    @expose('/')
-    @login_required
-    def index(self):
-        return self.render('airflow/dags.html')
-
-    @expose('/chart_data')
-    @data_profiling_required
-    @wwwutils.gzipped
-    # @cache.cached(timeout=3600, key_prefix=wwwutils.make_cache_key)
-    def chart_data(self):
-        session = settings.Session()
-        chart_id = request.args.get('chart_id')
-        csv = request.args.get('csv') == "true"
-        chart = session.query(models.Chart).filter_by(id=chart_id).first()
-        db = session.query(
-            models.Connection).filter_by(conn_id=chart.conn_id).first()
-        session.expunge_all()
-        session.commit()
-        session.close()
-=======
 from airflow import login
 from airflow import models
 from airflow.settings import Session
->>>>>>> 0067f3e1
 
 from airflow.www.blueprints import ck, routes
 from airflow import jobs
