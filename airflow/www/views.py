--- conflicted
+++ resolved
@@ -1445,15 +1445,9 @@
                 children_key = "_children"
 
             def set_duration(tid):
-<<<<<<< HEAD
-                if (isinstance(tid, dict) and tid.get("state") == State.RUNNING and
-                            tid["start_date"] is not None):
-                    d = timezone.utcnow() - pendulum.parse(tid["start_date"], strict=False)
-=======
                 if isinstance(tid, dict) and tid.get("state") == State.RUNNING \
                         and tid["start_date"] is not None:
-                    d = timezone.utcnow() - pendulum.parse(tid["start_date"])
->>>>>>> d1d612e5
+                    d = timezone.utcnow() - pendulum.parse(tid["start_date"], strict=False)
                     tid["duration"] = d.total_seconds()
                 return tid
 
