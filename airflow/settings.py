#
# Licensed to the Apache Software Foundation (ASF) under one
# or more contributor license agreements.  See the NOTICE file
# distributed with this work for additional information
# regarding copyright ownership.  The ASF licenses this file
# to you under the Apache License, Version 2.0 (the
# "License"); you may not use this file except in compliance
# with the License.  You may obtain a copy of the License at
#
#   http://www.apache.org/licenses/LICENSE-2.0
#
# Unless required by applicable law or agreed to in writing,
# software distributed under the License is distributed on an
# "AS IS" BASIS, WITHOUT WARRANTIES OR CONDITIONS OF ANY
# KIND, either express or implied.  See the License for the
# specific language governing permissions and limitations
# under the License.
from __future__ import annotations

import atexit
import functools
import json
import logging
import os
import sys
import traceback
import warnings
from importlib import metadata
from typing import TYPE_CHECKING, Any, Callable

import pluggy
from packaging.version import Version
from sqlalchemy import create_engine, exc, text
from sqlalchemy.ext.asyncio import AsyncEngine, AsyncSession as SAAsyncSession, create_async_engine
from sqlalchemy.orm import scoped_session, sessionmaker
from sqlalchemy.pool import NullPool

from airflow import __version__ as airflow_version, policies
from airflow.configuration import AIRFLOW_HOME, WEBSERVER_CONFIG, conf  # noqa: F401
from airflow.exceptions import AirflowInternalRuntimeError
from airflow.executors import executor_constants
from airflow.logging_config import configure_logging
from airflow.utils.orm_event_handlers import setup_event_handlers
from airflow.utils.sqlalchemy import is_sqlalchemy_v1
from airflow.utils.state import State
from airflow.utils.timezone import local_timezone, parse_timezone, utc

if TYPE_CHECKING:
    from sqlalchemy.engine import Engine
    from sqlalchemy.orm import Session as SASession

    from airflow.www.utils import UIAlert

log = logging.getLogger(__name__)

try:
    if (tz := conf.get_mandatory_value("core", "default_timezone")) != "system":
        TIMEZONE = parse_timezone(tz)
    else:
        TIMEZONE = local_timezone()
except Exception:
    TIMEZONE = utc

log.info("Configured default timezone %s", TIMEZONE)

if conf.has_option("database", "sql_alchemy_session_maker"):
    log.info(
        '[Warning] Found config "sql_alchemy_session_maker", make sure you know what you are doing.\n'
        "[Warning] Improper configuration of sql_alchemy_session_maker can lead to serious issues, "
        "including data corruption, unrecoverable application crashes.\n"
        "[Warning] Please review the SQLAlchemy documentation for detailed guidance on "
        "proper configuration and best practices."
    )

HEADER = "\n".join(
    [
        r"  ____________       _____________",
        r" ____    |__( )_________  __/__  /________      __",
        r"____  /| |_  /__  ___/_  /_ __  /_  __ \_ | /| / /",
        r"___  ___ |  / _  /   _  __/ _  / / /_/ /_ |/ |/ /",
        r" _/_/  |_/_/  /_/    /_/    /_/  \____/____/|__/",
    ]
)

LOGGING_LEVEL = logging.INFO

# the prefix to append to gunicorn worker processes after init
GUNICORN_WORKER_READY_PREFIX = "[ready] "

LOG_FORMAT = conf.get("logging", "log_format")
SIMPLE_LOG_FORMAT = conf.get("logging", "simple_log_format")

SQL_ALCHEMY_CONN: str | None = None
PLUGINS_FOLDER: str | None = None
LOGGING_CLASS_PATH: str | None = None
DONOT_MODIFY_HANDLERS: bool | None = None
DAGS_FOLDER: str = os.path.expanduser(conf.get_mandatory_value("core", "DAGS_FOLDER"))

AIO_LIBS_MAPPING = {"sqlite": "aiosqlite", "postgresql": "asyncpg", "mysql": "aiomysql"}
"""
Mapping of sync scheme to async scheme.

:meta private:
"""

engine: Engine
Session: Callable[..., SASession]
# NonScopedSession creates global sessions and is not safe to use in multi-threaded environment without
# additional precautions. The only use case is when the session lifecycle needs
# custom handling. Most of the time we only want one unique thread local session object,
# this is achieved by the Session factory above.
NonScopedSession: Callable[..., SASession]
async_engine: AsyncEngine
AsyncSession: Callable[..., SAAsyncSession]

# The JSON library to use for DAG Serialization and De-Serialization
json = json

# Dictionary containing State and colors associated to each state to
# display on the Webserver
STATE_COLORS = {
    "deferred": "mediumpurple",
    "failed": "red",
    "queued": "gray",
    "removed": "lightgrey",
    "restarting": "violet",
    "running": "lime",
    "scheduled": "tan",
    "skipped": "hotpink",
    "success": "green",
    "up_for_reschedule": "turquoise",
    "up_for_retry": "gold",
    "upstream_failed": "orange",
}


@functools.cache
def _get_rich_console(file):
    # Delay imports until we need it
    import rich.console

    return rich.console.Console(file=file)


def custom_show_warning(message, category, filename, lineno, file=None, line=None):
    """Print rich and visible warnings."""
    # Delay imports until we need it
    import re2
    from rich.markup import escape

    re2_escape_regex = re2.compile(r"(\\*)(\[[a-z#/@][^[]*?])").sub
    msg = f"[bold]{line}" if line else f"[bold][yellow]{filename}:{lineno}"
    msg += f" {category.__name__}[/bold]: {escape(str(message), _escape=re2_escape_regex)}[/yellow]"
    write_console = _get_rich_console(file or sys.stderr)
    write_console.print(msg, soft_wrap=True)


def replace_showwarning(replacement):
    """
    Replace ``warnings.showwarning``, returning the original.

    This is useful since we want to "reset" the ``showwarning`` hook on exit to
    avoid lazy-loading issues. If a warning is emitted after Python cleaned up
    the import system, we would no longer be able to import ``rich``.
    """
    original = warnings.showwarning
    warnings.showwarning = replacement
    return original


original_show_warning = replace_showwarning(custom_show_warning)
atexit.register(functools.partial(replace_showwarning, original_show_warning))

POLICY_PLUGIN_MANAGER: Any = None  # type: ignore


def task_policy(task):
    return POLICY_PLUGIN_MANAGER.hook.task_policy(task=task)


def dag_policy(dag):
    return POLICY_PLUGIN_MANAGER.hook.dag_policy(dag=dag)


def task_instance_mutation_hook(task_instance):
    return POLICY_PLUGIN_MANAGER.hook.task_instance_mutation_hook(task_instance=task_instance)


task_instance_mutation_hook.is_noop = True  # type: ignore


def pod_mutation_hook(pod):
    return POLICY_PLUGIN_MANAGER.hook.pod_mutation_hook(pod=pod)


def get_airflow_context_vars(context):
    return POLICY_PLUGIN_MANAGER.hook.get_airflow_context_vars(context=context)


def get_dagbag_import_timeout(dag_file_path: str):
    return POLICY_PLUGIN_MANAGER.hook.get_dagbag_import_timeout(dag_file_path=dag_file_path)


def configure_policy_plugin_manager():
    global POLICY_PLUGIN_MANAGER

    POLICY_PLUGIN_MANAGER = pluggy.PluginManager(policies.local_settings_hookspec.project_name)
    POLICY_PLUGIN_MANAGER.add_hookspecs(policies)
    POLICY_PLUGIN_MANAGER.register(policies.DefaultPolicy)


def load_policy_plugins(pm: pluggy.PluginManager):
    # We can't log duration etc  here, as logging hasn't yet been configured!
    pm.load_setuptools_entrypoints("airflow.policy")


def _get_async_conn_uri_from_sync(sync_uri):
    scheme, rest = sync_uri.split(":", maxsplit=1)
    scheme = scheme.split("+", maxsplit=1)[0]
    aiolib = AIO_LIBS_MAPPING.get(scheme)
    if aiolib:
        return f"{scheme}+{aiolib}:{rest}"
    else:
        return sync_uri


def configure_vars():
    """Configure Global Variables from airflow.cfg."""
    global SQL_ALCHEMY_CONN
    global SQL_ALCHEMY_CONN_ASYNC
    global DAGS_FOLDER
    global PLUGINS_FOLDER
    global DONOT_MODIFY_HANDLERS
    SQL_ALCHEMY_CONN = conf.get("database", "SQL_ALCHEMY_CONN")
    SQL_ALCHEMY_CONN_ASYNC = _get_async_conn_uri_from_sync(sync_uri=SQL_ALCHEMY_CONN)

    DAGS_FOLDER = os.path.expanduser(conf.get("core", "DAGS_FOLDER"))

    PLUGINS_FOLDER = conf.get("core", "plugins_folder", fallback=os.path.join(AIRFLOW_HOME, "plugins"))

    # If donot_modify_handlers=True, we do not modify logging handlers in task_run command
    # If the flag is set to False, we remove all handlers from the root logger
    # and add all handlers from 'airflow.task' logger to the root Logger. This is done
    # to get all the logs from the print & log statements in the DAG files before a task is run
    # The handlers are restored after the task completes execution.
    DONOT_MODIFY_HANDLERS = conf.getboolean("logging", "donot_modify_handlers", fallback=False)


def _run_openlineage_runtime_check():
    """
    Ensure compatibility of OpenLineage provider package and Airflow version.

    Airflow 2.10.0 introduced some core changes (#39336) that made versions <= 1.8.0 of OpenLineage
    provider incompatible with future Airflow versions (>= 2.10.0).
    """
    ol_package = "apache-airflow-providers-openlineage"
    try:
        ol_version = metadata.version(ol_package)
    except metadata.PackageNotFoundError:
        return

    if ol_version and Version(ol_version) < Version("1.8.0.dev0"):
        raise RuntimeError(
            f"You have installed `{ol_package}` == `{ol_version}` that is not compatible with "
            f"`apache-airflow` == `{airflow_version}`. "
            f"For `apache-airflow` >= `2.10.0` you must use `{ol_package}` >= `1.8.0`."
        )


def run_providers_custom_runtime_checks():
    _run_openlineage_runtime_check()


class SkipDBTestsSession:
    """
    This fake session is used to skip DB tests when `_AIRFLOW_SKIP_DB_TESTS` is set.

    :meta private:
    """

    def __init__(self):
        raise AirflowInternalRuntimeError(
            "Your test accessed the DB but `_AIRFLOW_SKIP_DB_TESTS` is set.\n"
            "Either make sure your test does not use database or mark the test with `@pytest.mark.db_test`\n"
            "See https://github.com/apache/airflow/blob/main/contributing-docs/testing/unit_tests.rst#"
            "best-practices-for-db-tests on how "
            "to deal with it and consult examples."
        )

    def remove(*args, **kwargs):
        pass

    def get_bind(
        self,
        mapper=None,
        clause=None,
        bind=None,
        _sa_skip_events=None,
        _sa_skip_for_implicit_returning=False,
    ):
        pass


def get_cleaned_traceback(stack_summary: traceback.StackSummary) -> str:
    clened_traceback = [
        frame
        for frame in stack_summary[:-2]
        if "/_pytest" not in frame.filename and "/pluggy" not in frame.filename
    ]
    return "".join(traceback.format_list(clened_traceback))


class TracebackSession:
    """
    Session that throws error when you try to use it.

    Also stores stack at instantiation call site.

    :meta private:
    """

    def __init__(self):
        self.traceback = traceback.extract_stack()

    def __getattr__(self, item):
        raise RuntimeError(
            "TracebackSession object was used but internal API is enabled. "
            "You'll need to ensure you are making only RPC calls with this object. "
            "The stack list below will show where the TracebackSession object was created."
            + get_cleaned_traceback(self.traceback)
        )

    def remove(*args, **kwargs):
        pass


AIRFLOW_PATH = os.path.dirname(os.path.dirname(__file__))
AIRFLOW_TESTS_PATH = os.path.join(AIRFLOW_PATH, "tests")
AIRFLOW_SETTINGS_PATH = os.path.join(AIRFLOW_PATH, "airflow", "settings.py")
AIRFLOW_UTILS_SESSION_PATH = os.path.join(AIRFLOW_PATH, "airflow", "utils", "session.py")
AIRFLOW_MODELS_BASEOPERATOR_PATH = os.path.join(AIRFLOW_PATH, "airflow", "models", "baseoperator.py")


class TracebackSessionForTests:
    """
    Session that throws error when you try to create a session outside of the test code.

    When we run our tests in "db isolation" mode we expect that "airflow" code will never create
    a session on its own and internal_api server is used for all calls but the test code might use
    the session to setup and teardown in the DB so that the internal API server accesses it.

    :meta private:
    """

    db_session_class = None
    allow_db_access = False
    """For pytests to create/prepare stuff where explicit DB access it needed"""

    def __init__(self):
        self.current_db_session = TracebackSessionForTests.db_session_class()
        self.created_traceback = traceback.extract_stack()

    def __getattr__(self, item):
        test_code, frame_summary = self.is_called_from_test_code()
        if self.allow_db_access or test_code:
            return getattr(self.current_db_session, item)
        raise RuntimeError(
            "TracebackSessionForTests object was used but internal API is enabled. "
            "Only test code is allowed to use this object.\n"
            f"Called from:\n    {frame_summary.filename}: {frame_summary.lineno}\n"
            f"     {frame_summary.line}\n\n"
            "You'll need to ensure you are making only RPC calls with this object. "
            "The stack list below will show where the TracebackSession object was called:\n"
            + get_cleaned_traceback(self.traceback)
            + "\n\nThe stack list below will show where the TracebackSession object was created:\n"
            + get_cleaned_traceback(self.created_traceback)
        )

    def remove(*args, **kwargs):
        pass

    @staticmethod
    def set_allow_db_access(session, flag: bool):
        """Temporarily, e.g. for pytests allow access to DB to prepare stuff."""
        if isinstance(session, TracebackSessionForTests):
            session.allow_db_access = flag

    def is_called_from_test_code(self) -> tuple[bool, traceback.FrameSummary | None]:
        """
        Check if the traceback session was used from the test code.

        This is done by checking if the first "airflow" filename in the traceback
        is "airflow/tests" or "regular airflow".

        :meta: private
        :return: True if the object was created from test code, False otherwise.
        """
        self.traceback = traceback.extract_stack()
        airflow_frames = [
            tb
            for tb in self.traceback
            if tb.filename.startswith(AIRFLOW_PATH)
            and not tb.filename == AIRFLOW_SETTINGS_PATH
            and not tb.filename == AIRFLOW_UTILS_SESSION_PATH
        ]
        if any(
            filename.endswith("conftest.py")
            or filename.endswith("dev/airflow_common_pytest/test_utils/db.py")
            for filename, _, _, _ in airflow_frames
        ):
            # This is a fixture call or testing utilities
            return True, None
        if (
            len(airflow_frames) >= 2
            and airflow_frames[-2].filename.startswith(AIRFLOW_TESTS_PATH)
            and airflow_frames[-1].filename == AIRFLOW_MODELS_BASEOPERATOR_PATH
            and airflow_frames[-1].name == "run"
        ):
            # This is baseoperator run method that is called directly from the test code and this is
            # usual pattern where we create a session in the test code to create dag_runs for tests.
            # If `run` code will be run inside a real "airflow" code the stack trace would be longer
            # and it would not be directly called from the test code. Also if subsequently any of the
            # run_task() method called later from the task code will attempt to execute any DB
            # method, the stack trace will be longer and we will catch it as "illegal" call.
            return True, None
        for tb in airflow_frames[::-1]:
            if tb.filename.startswith(AIRFLOW_PATH):
                if tb.filename.startswith(AIRFLOW_TESTS_PATH):
                    # this is a session created directly in the test code
                    return True, None
                else:
                    return False, tb
        # if it is from elsewhere.... Why???? We should return False in order to crash to find out
        # The traceback line will be always 3rd (two bottom ones are Airflow)
        return False, self.traceback[-2]


def _is_sqlite_db_path_relative(sqla_conn_str: str) -> bool:
    """Determine whether the database connection URI specifies a relative path."""
    # Check for non-empty connection string:
    if not sqla_conn_str:
        return False
    # Check for the right URI scheme:
    if not sqla_conn_str.startswith("sqlite"):
        return False
    # In-memory is not useful for production, but useful for writing tests against Airflow for extensions
    if sqla_conn_str == "sqlite://":
        return False
    # Check for absolute path:
    if sqla_conn_str.startswith(abs_prefix := "sqlite:///") and os.path.isabs(
        sqla_conn_str[len(abs_prefix) :]
    ):
        return False
    return True


def _json_serializer(o):
    """
    JSON serializer for the SQLAlchemy engine.

    This serializes XComArgs properly.
    """
    from airflow.utils.json import XComEncoder

    return json.dumps(o, cls=XComEncoder)


def configure_orm(disable_connection_pool=False, pool_class=None):
    """Configure ORM using SQLAlchemy."""
    from airflow.utils.log.secrets_masker import mask_secret

    if _is_sqlite_db_path_relative(SQL_ALCHEMY_CONN):
        from airflow.exceptions import AirflowConfigException

        raise AirflowConfigException(
            f"Cannot use relative path: `{SQL_ALCHEMY_CONN}` to connect to sqlite. "
            "Please use absolute path such as `sqlite:////tmp/airflow.db`."
        )

    global Session
    global engine
<<<<<<< HEAD
=======
    global async_engine
    global AsyncSession
    global NonScopedSession
>>>>>>> 9ee501df

    if os.environ.get("_AIRFLOW_SKIP_DB_TESTS") == "true":
        # Skip DB initialization in unit tests, if DB tests are skipped
        Session = SkipDBTestsSession
        engine = None
        return
    if conf.get("database", "sql_alchemy_conn") == "none://":
        from airflow.api_internal.internal_api_call import InternalApiConfig

        InternalApiConfig.set_use_internal_api("ORM reconfigured in forked process.")
        return
    log.debug("Setting up DB connection pool (PID %s)", os.getpid())
    engine_args = prepare_engine_args(disable_connection_pool, pool_class)

    if conf.has_option("database", "sql_alchemy_connect_args"):
        connect_args = conf.getimport("database", "sql_alchemy_connect_args")
    else:
        connect_args = {}

<<<<<<< HEAD
    engine = create_engine(
        SQL_ALCHEMY_CONN,
        connect_args=connect_args,
        **engine_args,
        future=True,
        json_serializer=_json_serializer,
    )
=======
    if SQL_ALCHEMY_CONN.startswith("sqlite"):
        # FastAPI runs sync endpoints in a separate thread. SQLite does not allow
        # to use objects created in another threads by default. Allowing that in test
        # to so the `test` thread and the tested endpoints can use common objects.
        connect_args["check_same_thread"] = False
>>>>>>> 9ee501df

    engine = create_engine(SQL_ALCHEMY_CONN, connect_args=connect_args, **engine_args, future=True)
    async_engine = create_async_engine(SQL_ALCHEMY_CONN_ASYNC, future=True)
    AsyncSession = sessionmaker(
        bind=async_engine,
        autocommit=False,
        autoflush=False,
        class_=SAAsyncSession,
        expire_on_commit=False,
    )
    mask_secret(engine.url.password)

    setup_event_handlers(engine)

    if conf.has_option("database", "sql_alchemy_session_maker"):
        _session_maker = conf.getimport("database", "sql_alchemy_session_maker")
    else:

        def _session_maker(_engine):
            return sessionmaker(
                autocommit=False,
                autoflush=False,
                bind=_engine,
                expire_on_commit=False,
            )

    NonScopedSession = _session_maker(engine)
    Session = scoped_session(NonScopedSession)


def force_traceback_session_for_untrusted_components(allow_tests_to_use_db=False):
    log.info("Forcing TracebackSession for untrusted components.")
    global Session
    global engine
    if allow_tests_to_use_db:
        old_session_class = Session
        Session = TracebackSessionForTests
        TracebackSessionForTests.db_session_class = old_session_class
    else:
        try:
            dispose_orm()
        except NameError:
            # This exception might be thrown in case the ORM has not been initialized yet.
            pass
        else:
            Session = TracebackSession
        engine = None


DEFAULT_ENGINE_ARGS = {
    "postgresql": {
        "executemany_mode": "values_plus_batch",
        "executemany_values_page_size" if is_sqlalchemy_v1() else "insertmanyvalues_page_size": 10000,
        "executemany_batch_page_size": 2000,
    },
}


def prepare_engine_args(disable_connection_pool=False, pool_class=None):
    """Prepare SQLAlchemy engine args."""
    default_args = {}
    for dialect, default in DEFAULT_ENGINE_ARGS.items():
        if SQL_ALCHEMY_CONN.startswith(dialect):
            default_args = default.copy()
            break

    engine_args: dict = conf.getjson("database", "sql_alchemy_engine_args", fallback=default_args)  # type: ignore

    if pool_class:
        # Don't use separate settings for size etc, only those from sql_alchemy_engine_args
        engine_args["poolclass"] = pool_class
    elif disable_connection_pool or not conf.getboolean("database", "SQL_ALCHEMY_POOL_ENABLED"):
        engine_args["poolclass"] = NullPool
        log.debug("settings.prepare_engine_args(): Using NullPool")
    elif not SQL_ALCHEMY_CONN.startswith("sqlite"):
        # Pool size engine args not supported by sqlite.
        # If no config value is defined for the pool size, select a reasonable value.
        # 0 means no limit, which could lead to exceeding the Database connection limit.
        pool_size = conf.getint("database", "SQL_ALCHEMY_POOL_SIZE", fallback=5)

        # The maximum overflow size of the pool.
        # When the number of checked-out connections reaches the size set in pool_size,
        # additional connections will be returned up to this limit.
        # When those additional connections are returned to the pool, they are disconnected and discarded.
        # It follows then that the total number of simultaneous connections
        # the pool will allow is pool_size + max_overflow,
        # and the total number of "sleeping" connections the pool will allow is pool_size.
        # max_overflow can be set to -1 to indicate no overflow limit;
        # no limit will be placed on the total number
        # of concurrent connections. Defaults to 10.
        max_overflow = conf.getint("database", "SQL_ALCHEMY_MAX_OVERFLOW", fallback=10)

        # The DB server already has a value for wait_timeout (number of seconds after
        # which an idle sleeping connection should be killed). Since other DBs may
        # co-exist on the same server, SQLAlchemy should set its
        # pool_recycle to an equal or smaller value.
        pool_recycle = conf.getint("database", "SQL_ALCHEMY_POOL_RECYCLE", fallback=1800)

        # Check connection at the start of each connection pool checkout.
        # Typically, this is a simple statement like "SELECT 1", but may also make use
        # of some DBAPI-specific method to test the connection for liveness.
        # More information here:
        # https://docs.sqlalchemy.org/en/14/core/pooling.html#disconnect-handling-pessimistic
        pool_pre_ping = conf.getboolean("database", "SQL_ALCHEMY_POOL_PRE_PING", fallback=True)

        log.debug(
            "settings.prepare_engine_args(): Using pool settings. pool_size=%d, max_overflow=%d, "
            "pool_recycle=%d, pid=%d",
            pool_size,
            max_overflow,
            pool_recycle,
            os.getpid(),
        )
        engine_args["pool_size"] = pool_size
        engine_args["pool_recycle"] = pool_recycle
        engine_args["pool_pre_ping"] = pool_pre_ping
        engine_args["max_overflow"] = max_overflow

    # The default isolation level for MySQL (REPEATABLE READ) can introduce inconsistencies when
    # running multiple schedulers, as repeated queries on the same session may read from stale snapshots.
    # 'READ COMMITTED' is the default value for PostgreSQL.
    # More information here:
    # https://dev.mysql.com/doc/refman/8.0/en/innodb-transaction-isolation-levels.html"

    if SQL_ALCHEMY_CONN.startswith("mysql"):
        engine_args["isolation_level"] = "READ COMMITTED"

    if is_sqlalchemy_v1():
        # Allow the user to specify an encoding for their DB otherwise default
        # to utf-8 so jobs & users with non-latin1 characters can still use us.
        # This parameter was removed in SQLAlchemy 2.x.
        engine_args["encoding"] = conf.get("database", "SQL_ENGINE_ENCODING", fallback="utf-8")

    return engine_args


def dispose_orm():
    """Properly close pooled database connections."""
    log.debug("Disposing DB connection pool (PID %s)", os.getpid())
    global engine
    global Session

    if Session is not None:  # type: ignore[truthy-function]
        Session.remove()
        Session = None
    if engine:
        engine.dispose()
        engine = None


def reconfigure_orm(disable_connection_pool=False, pool_class=None):
    """Properly close database connections and re-configure ORM."""
    dispose_orm()
    configure_orm(disable_connection_pool=disable_connection_pool, pool_class=pool_class)


def configure_adapters():
    """Register Adapters and DB Converters."""
    from pendulum import DateTime as Pendulum

    if SQL_ALCHEMY_CONN.startswith("sqlite"):
        from sqlite3 import register_adapter

        register_adapter(Pendulum, lambda val: val.isoformat(" "))

    if SQL_ALCHEMY_CONN.startswith("mysql"):
        try:
            try:
                import MySQLdb.converters
            except ImportError:
                raise RuntimeError(
                    "You do not have `mysqlclient` package installed. "
                    "Please install it with `pip install mysqlclient` and make sure you have system "
                    "mysql libraries installed, as well as well as `pkg-config` system package "
                    "installed in case you see compilation error during installation."
                )

            MySQLdb.converters.conversions[Pendulum] = MySQLdb.converters.DateTime2literal
        except ImportError:
            pass
        try:
            import pymysql.converters

            pymysql.converters.conversions[Pendulum] = pymysql.converters.escape_datetime
        except ImportError:
            pass


def validate_session():
    """Validate ORM Session."""
    global engine

    worker_precheck = conf.getboolean("celery", "worker_precheck")
    if not worker_precheck:
        return True
    else:
        check_session = sessionmaker(bind=engine)
        session = check_session()
        try:
            session.execute(text("select 1"))
            conn_status = True
        except exc.DBAPIError as err:
            log.error(err)
            conn_status = False
        session.close()
        return conn_status


def configure_action_logging() -> None:
    """Any additional configuration (register callback) for airflow.utils.action_loggers module."""


def prepare_syspath_for_config_and_plugins():
    """Update sys.path for the config and plugins directories."""
    # Add ./config/ for loading custom log parsers etc, or
    # airflow_local_settings etc.
    config_path = os.path.join(AIRFLOW_HOME, "config")
    if config_path not in sys.path:
        sys.path.append(config_path)

    if PLUGINS_FOLDER not in sys.path:
        sys.path.append(PLUGINS_FOLDER)


def prepare_syspath_for_dags_folder():
    """Update sys.path to include the DAGs folder."""
    if DAGS_FOLDER not in sys.path:
        sys.path.append(DAGS_FOLDER)


def get_session_lifetime_config():
    """Get session timeout configs and handle outdated configs gracefully."""
    session_lifetime_minutes = conf.get("webserver", "session_lifetime_minutes", fallback=None)
    minutes_per_day = 24 * 60
    if not session_lifetime_minutes:
        session_lifetime_days = 30
        session_lifetime_minutes = minutes_per_day * session_lifetime_days

    log.debug("User session lifetime is set to %s minutes.", session_lifetime_minutes)

    return int(session_lifetime_minutes)


def import_local_settings():
    """Import airflow_local_settings.py files to allow overriding any configs in settings.py file."""
    try:
        import airflow_local_settings
    except ModuleNotFoundError as e:
        if e.name == "airflow_local_settings":
            log.debug("No airflow_local_settings to import.", exc_info=True)
        else:
            log.critical(
                "Failed to import airflow_local_settings due to a transitive module not found error.",
                exc_info=True,
            )
            raise
    except ImportError:
        log.critical("Failed to import airflow_local_settings.", exc_info=True)
        raise
    else:
        if hasattr(airflow_local_settings, "__all__"):
            names = set(airflow_local_settings.__all__)
        else:
            names = {n for n in airflow_local_settings.__dict__ if not n.startswith("__")}

        plugin_functions = policies.make_plugin_from_local_settings(
            POLICY_PLUGIN_MANAGER, airflow_local_settings, names
        )

        # If we have already handled a function by adding it to the plugin,
        # then don't clobber the global function
        for name in names - plugin_functions:
            globals()[name] = getattr(airflow_local_settings, name)

        if POLICY_PLUGIN_MANAGER.hook.task_instance_mutation_hook.get_hookimpls():
            task_instance_mutation_hook.is_noop = False

        log.info("Loaded airflow_local_settings from %s .", airflow_local_settings.__file__)


def initialize():
    """Initialize Airflow with all the settings from this file."""
    configure_vars()
    prepare_syspath_for_config_and_plugins()
    configure_policy_plugin_manager()
    # Load policy plugins _before_ importing airflow_local_settings, as Pluggy uses LIFO and we want anything
    # in airflow_local_settings to take precendec
    load_policy_plugins(POLICY_PLUGIN_MANAGER)
    import_local_settings()
    prepare_syspath_for_dags_folder()
    global LOGGING_CLASS_PATH
    LOGGING_CLASS_PATH = configure_logging()
    State.state_color.update(STATE_COLORS)

    configure_adapters()
    # The webservers import this file from models.py with the default settings.
    configure_orm()
    configure_action_logging()

    # mask the sensitive_config_values
    conf.mask_secrets()

    # Run any custom runtime checks that needs to be executed for providers
    run_providers_custom_runtime_checks()

    # Ensure we close DB connections at scheduler and gunicorn worker terminations
    atexit.register(dispose_orm)


def is_usage_data_collection_enabled() -> bool:
    """Check if data collection is enabled."""
    return conf.getboolean("usage_data_collection", "enabled", fallback=True) and (
        os.getenv("SCARF_ANALYTICS", "").strip().lower() != "false"
    )


# Const stuff

KILOBYTE = 1024
MEGABYTE = KILOBYTE * KILOBYTE
WEB_COLORS = {"LIGHTBLUE": "#4d9de0", "LIGHTORANGE": "#FF9933"}

# Updating serialized DAG can not be faster than a minimum interval to reduce database
# write rate.
MIN_SERIALIZED_DAG_UPDATE_INTERVAL = conf.getint("core", "min_serialized_dag_update_interval", fallback=30)

# If set to True, serialized DAGs is compressed before writing to DB,
COMPRESS_SERIALIZED_DAGS = conf.getboolean("core", "compress_serialized_dags", fallback=False)

# Fetching serialized DAG can not be faster than a minimum interval to reduce database
# read rate. This config controls when your DAGs are updated in the Webserver
MIN_SERIALIZED_DAG_FETCH_INTERVAL = conf.getint("core", "min_serialized_dag_fetch_interval", fallback=10)

CAN_FORK = hasattr(os, "fork")

EXECUTE_TASKS_NEW_PYTHON_INTERPRETER = not CAN_FORK or conf.getboolean(
    "core",
    "execute_tasks_new_python_interpreter",
    fallback=False,
)

ALLOW_FUTURE_LOGICAL_DATES = conf.getboolean("scheduler", "allow_trigger_in_future", fallback=False)

USE_JOB_SCHEDULE = conf.getboolean("scheduler", "use_job_schedule", fallback=True)

# By default Airflow plugins are lazily-loaded (only loaded when required). Set it to False,
# if you want to load plugins whenever 'airflow' is invoked via cli or loaded from module.
LAZY_LOAD_PLUGINS: bool = conf.getboolean("core", "lazy_load_plugins", fallback=True)

# By default Airflow providers are lazily-discovered (discovery and imports happen only when required).
# Set it to False, if you want to discover providers whenever 'airflow' is invoked via cli or
# loaded from module.
LAZY_LOAD_PROVIDERS: bool = conf.getboolean("core", "lazy_discover_providers", fallback=True)

# Determines if the executor utilizes Kubernetes
IS_K8S_OR_K8SCELERY_EXECUTOR = conf.get("core", "EXECUTOR") in {
    executor_constants.KUBERNETES_EXECUTOR,
    executor_constants.CELERY_KUBERNETES_EXECUTOR,
    executor_constants.LOCAL_KUBERNETES_EXECUTOR,
}

# Executors can set this to true to configure logging correctly for
# containerized executors.
IS_EXECUTOR_CONTAINER = bool(os.environ.get("AIRFLOW_IS_EXECUTOR_CONTAINER", ""))
IS_K8S_EXECUTOR_POD = bool(os.environ.get("AIRFLOW_IS_K8S_EXECUTOR_POD", ""))
"""Will be True if running in kubernetes executor pod."""

HIDE_SENSITIVE_VAR_CONN_FIELDS = conf.getboolean("core", "hide_sensitive_var_conn_fields")

# By default this is off, but is automatically configured on when running task
# instances
MASK_SECRETS_IN_LOGS = False

# Display alerts on the dashboard
# Useful for warning about setup issues or announcing changes to end users
# List of UIAlerts, which allows for specifying the message, category, and roles the
# message should be shown to. For example:
#   from airflow.www.utils import UIAlert
#
#   DASHBOARD_UIALERTS = [
#       UIAlert("Welcome to Airflow"),  # All users
#       UIAlert("Airflow update happening next week", roles=["User"]),  # Only users with the User role
#       # A flash message with html:
#       UIAlert('Visit <a href="http://airflow.apache.org">airflow.apache.org</a>', html=True),
#   ]
#
DASHBOARD_UIALERTS: list[UIAlert] = []

# Prefix used to identify tables holding data moved during migration.
AIRFLOW_MOVED_TABLE_PREFIX = "_airflow_moved"

DAEMON_UMASK: str = conf.get("core", "daemon_umask", fallback="0o077")

# AIP-44: internal_api (experimental)
# This feature is not complete yet, so we disable it by default.
_ENABLE_AIP_44: bool = os.environ.get("AIRFLOW_ENABLE_AIP_44", "false").lower() in {
    "true",
    "t",
    "yes",
    "y",
    "1",
}<|MERGE_RESOLUTION|>--- conflicted
+++ resolved
@@ -479,12 +479,9 @@
 
     global Session
     global engine
-<<<<<<< HEAD
-=======
     global async_engine
     global AsyncSession
     global NonScopedSession
->>>>>>> 9ee501df
 
     if os.environ.get("_AIRFLOW_SKIP_DB_TESTS") == "true":
         # Skip DB initialization in unit tests, if DB tests are skipped
@@ -504,7 +501,13 @@
     else:
         connect_args = {}
 
-<<<<<<< HEAD
+
+    if SQL_ALCHEMY_CONN.startswith("sqlite"):
+        # FastAPI runs sync endpoints in a separate thread. SQLite does not allow
+        # to use objects created in another threads by default. Allowing that in test
+        # to so the `test` thread and the tested endpoints can use common objects.
+        connect_args["check_same_thread"] = False
+
     engine = create_engine(
         SQL_ALCHEMY_CONN,
         connect_args=connect_args,
@@ -512,15 +515,6 @@
         future=True,
         json_serializer=_json_serializer,
     )
-=======
-    if SQL_ALCHEMY_CONN.startswith("sqlite"):
-        # FastAPI runs sync endpoints in a separate thread. SQLite does not allow
-        # to use objects created in another threads by default. Allowing that in test
-        # to so the `test` thread and the tested endpoints can use common objects.
-        connect_args["check_same_thread"] = False
->>>>>>> 9ee501df
-
-    engine = create_engine(SQL_ALCHEMY_CONN, connect_args=connect_args, **engine_args, future=True)
     async_engine = create_async_engine(SQL_ALCHEMY_CONN_ASYNC, future=True)
     AsyncSession = sessionmaker(
         bind=async_engine,
