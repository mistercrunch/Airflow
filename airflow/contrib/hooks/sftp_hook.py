--- conflicted
+++ resolved
@@ -42,7 +42,6 @@
         """
         if self.conn is None:
             params = self.get_connection(self.ftp_conn_id)
-<<<<<<< HEAD
             cnopts = pysftp.CnOpts()
             if 'ignore_hostkey_verification' in params.extra_dejson and params.extra_dejson['ignore_hostkey_verification']:
                 cnopts.hostkeys = None
@@ -59,26 +58,6 @@
             if 'private_key_pass' in params.extra_dejson:
                 conn_params['private_key_pass'] = params.extra_dejson['private_key_pass']
             self.conn = pysftp.Connection(**conn_params)
-=======
-
-            if params.password is not None:
-                self.conn = pysftp.Connection(
-                    host=params.host,
-                    port=params.port,
-                    username=params.login,
-                    password=params.password)
-            else:
-                private_key = db_conn.extra_dejson['private_key'] #Todo test not specified
-                private_key_pass = db_conn.extra_dejson['private_key_pass'] if 'private_key_pass' in db_conn.extra_dejson else None #Todo test not specified
-                self.conn = pysftp.Connection(
-                    host=params.host,
-                    port=params.port,
-                    username=params.login,
-                    private_key=private_key,
-                    private_key_pass=private_key_pass)
-
-
->>>>>>> 817eb6ba
         return self.conn
 
     def close_conn(self):
@@ -178,9 +157,4 @@
     def get_mod_time(self, path):
         conn = self.get_conn()
         ftp_mdtm = conn.stat(path).st_mtime
-<<<<<<< HEAD
-        return datetime.datetime.fromtimestamp(ftp_mdtm).strftime('%Y%m%d%H%M%S')
-=======
-        return datetime.datetime.fromtimestamp(ftp_mdtm).strftime(
-            '%Y%m%d%H%M%S')
->>>>>>> 817eb6ba
+        return datetime.datetime.fromtimestamp(ftp_mdtm).strftime('%Y%m%d%H%M%S')