--- conflicted
+++ resolved
@@ -5,11 +5,8 @@
 _hooks = {
     'ftp_hook': ['FTPHook'],
     'vertica_hook': ['VerticaHook'],
-<<<<<<< HEAD
-    'ecs_hook': ['ECSHook']
-=======
+    'ecs_hook': ['ECSHook'],
     'ssh_hook': ['SSHHook'],
->>>>>>> edd0fd34
 }
 
 _import_module_attrs(globals(), _hooks)