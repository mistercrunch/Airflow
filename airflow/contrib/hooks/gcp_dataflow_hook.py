--- conflicted
+++ resolved
@@ -32,13 +32,9 @@
 from airflow.contrib.hooks.gcp_api_base_hook import GoogleCloudBaseHook
 from airflow.utils.log.logging_mixin import LoggingMixin
 
-
 # This is the default location
 # https://cloud.google.com/dataflow/pipelines/specifying-exec-params
 DEFAULT_DATAFLOW_LOCATION = 'us-central1'
-FAILED_END_STATES = {'JOB_STATE_FAILED', 'JOB_STATE_CANCELLED'}
-SUCCEEDED_END_STATES = {'JOB_STATE_DONE'}
-END_STATES = SUCCEEDED_END_STATES | FAILED_END_STATES
 
 
 class DataflowJobStatus:
@@ -51,6 +47,9 @@
     JOB_STATE_FAILED = "JOB_STATE_FAILED"
     JOB_STATE_CANCELLED = "JOB_STATE_CANCELLED"
     JOB_STATE_PENDING = "JOB_STATE_PENDING"
+    FAILED_END_STATES = {JOB_STATE_FAILED, JOB_STATE_CANCELLED}
+    SUCCEEDED_END_STATES = {JOB_STATE_DONE}
+    END_STATES = SUCCEEDED_END_STATES | FAILED_END_STATES
 
 
 class _DataflowJob(LoggingMixin):
@@ -70,7 +69,7 @@
 
     def is_job_running(self):
         for job in self._jobs:
-            if job['currentState'] not in END_STATES:
+            if job['currentState'] not in DataflowJobStatus.END_STATES:
                 return True
         return False
 
@@ -128,71 +127,44 @@
         :raise: Exception
         """
         while True:
-<<<<<<< HEAD
             for job in self._jobs:
                 if job and 'currentState' in job:
-                    if 'JOB_STATE_DONE' == job['currentState']:
+                    if DataflowJobStatus.JOB_STATE_DONE == job['currentState']:
                         # check all jobs are done
                         count_not_done = 0
                         for inner_jobs in self._jobs:
                             if inner_jobs and 'currentState' in job:
-                                if not 'JOB_STATE_DONE' == inner_jobs['currentState']:
+                                if not DataflowJobStatus.JOB_STATE_DONE == inner_jobs['currentState']:
                                     count_not_done += 1
                         if count_not_done == 0:
                             return True
-                    elif 'JOB_STATE_RUNNING' == job['currentState'] and \
-                            'JOB_TYPE_STREAMING' == job['type']:
+                    elif DataflowJobStatus.JOB_STATE_RUNNIN == job['currentState'] and \
+                            DataflowJobStatus.JOB_TYPE_STREAMING == job['type']:
                         return True
-                    elif 'JOB_STATE_FAILED' == job['currentState']:
+                    elif DataflowJobStatus.JOB_STATE_FAILED == job['currentState']:
                         raise Exception("Google Cloud Dataflow job {} has failed.".format(
                             job['name']))
-                    elif 'JOB_STATE_CANCELLED' == job['currentState']:
+                    elif DataflowJobStatus.JOB_STATE_CANCELLED == job['currentState']:
                         raise Exception("Google Cloud Dataflow job {} was cancelled.".format(
                             job['name']))
-                    elif job['currentState'] in {'JOB_STATE_RUNNING', 'JOB_STATE_PENDING'}:
-                        pass
+                    elif job['currentState'] in {DataflowJobStatus.JOB_STATE_RUNNING, DataflowJobStatus.JOB_STATE_PENDING}:
+                        time.sleep(15)
                     else:
                         self.log.debug(str(job))
                         raise Exception(
                             "Google Cloud Dataflow job {} was unknown state: {}".format(
                                 job['name'], job['currentState']))
-=======
-            if self._job and 'currentState' in self._job:
-                if self._job['currentState'] == DataflowJobStatus.JOB_STATE_DONE:
-                    return True
-                elif self._job['currentState'] == DataflowJobStatus.JOB_STATE_RUNNING and \
-                        self._job['type'] == DataflowJobStatus.JOB_TYPE_STREAMING:
-                    return True
-                elif self._job['currentState'] == DataflowJobStatus.JOB_STATE_FAILED:
-                    raise Exception("Google Cloud Dataflow job {} has failed.".format(
-                        self._job['name']))
-                elif self._job['currentState'] == DataflowJobStatus.JOB_STATE_CANCELLED:
-                    raise Exception("Google Cloud Dataflow job {} was cancelled.".format(
-                        self._job['name']))
-                elif self._job['currentState'] == DataflowJobStatus.JOB_STATE_RUNNING:
-                    time.sleep(self._poll_sleep)
-                elif self._job['currentState'] == DataflowJobStatus.JOB_STATE_PENDING:
-                    time.sleep(15)
-                else:
-                    self.log.debug(str(self._job))
-                    raise Exception(
-                        "Google Cloud Dataflow job {} was unknown state: {}".format(
-                            self._job['name'], self._job['currentState']))
->>>>>>> c8c71265
             else:
                 time.sleep(self._poll_sleep)
 
             self._jobs = self._get_jobs()
 
     def get(self):
-<<<<<<< HEAD
         return self._jobs
-=======
         """
         Returns Dataflow job.
         """
         return self._job
->>>>>>> c8c71265
 
 
 class _Dataflow(LoggingMixin):
@@ -314,12 +286,8 @@
             variables['region'] = DEFAULT_DATAFLOW_LOCATION
         return variables
 
-<<<<<<< HEAD
     def start_java_dataflow(self, job_name, variables, jar, job_class=None,
                             append_job_name=True, multiple_jobs=False):
-=======
-    def start_java_dataflow(self, job_name, variables, dataflow, job_class=None,
-                            append_job_name=True):
         """
         Starts Dataflow java job.
 
@@ -327,12 +295,15 @@
         :type job_name: str
         :param variables: Variables passed to the job.
         :type variables: dict
+        :param jar: Name of the jar for the job
+        :type job_class: str
         :param job_class: Name of the java class for the job.
         :type job_class: str
         :param append_job_name: True if unique suffix has to be appended to job name.
         :type append_job_name: bool
-        """
->>>>>>> c8c71265
+        :param multiple_jobs: True if to check for multiple job in dataflow
+        :type multiple_jobs: bool
+        """
         name = self._build_dataflow_job_name(job_name, append_job_name)
         variables['jobName'] = name
 
@@ -387,7 +358,6 @@
         def label_formatter(labels_dict):
             return ['--labels={}={}'.format(key, value)
                     for key, value in labels_dict.items()]
-
         self._start_dataflow(variables, name, ["python2"] + py_options + [dataflow],
                              label_formatter)
 
