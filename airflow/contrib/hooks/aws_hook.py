--- conflicted
+++ resolved
@@ -17,19 +17,9 @@
 # under the License.
 """This module is deprecated. Please use :mod:`airflow.providers.amazon.aws.hooks.base_aws`."""
 
-<<<<<<< HEAD
-"""
-This module contains Base AWS Hook
-"""
-
-import logging
-import configparser
-import boto3
-=======
 import warnings
 
 from airflow.providers.amazon.aws.hooks.base_aws import AwsBaseHook, _parse_s3_config, boto3  # noqa
->>>>>>> d25854dd
 
 warnings.warn(
     "This module is deprecated. Please use `airflow.providers.amazon.aws.hooks.base_aws`.",
@@ -40,190 +30,6 @@
 
 class AwsHook(AwsBaseHook):
     """
-<<<<<<< HEAD
-    Parses a config file for s3 credentials. Can currently
-    parse boto, s3cmd.conf and AWS SDK config formats
-
-    :param config_file_name: path to the config file
-    :type config_file_name: str
-    :param config_format: config type. One of "boto", "s3cmd" or "aws".
-        Defaults to "boto"
-    :type config_format: str
-    :param profile: profile name in AWS type config file
-    :type profile: str
-    """
-    config = configparser.ConfigParser()
-    if config.read(config_file_name):  # pragma: no cover
-        sections = config.sections()
-    else:
-        raise AirflowException("Couldn't read {0}".format(config_file_name))
-    # Setting option names depending on file format
-    if config_format is None:
-        config_format = 'boto'
-    conf_format = config_format.lower()
-    if conf_format == 'boto':  # pragma: no cover
-        if profile is not None and 'profile ' + profile in sections:
-            cred_section = 'profile ' + profile
-        else:
-            cred_section = 'Credentials'
-    elif conf_format == 'aws' and profile is not None:
-        cred_section = profile
-    else:
-        cred_section = 'default'
-    # Option names
-    if conf_format in ('boto', 'aws'):  # pragma: no cover
-        key_id_option = 'aws_access_key_id'
-        secret_key_option = 'aws_secret_access_key'
-        # security_token_option = 'aws_security_token'
-    else:
-        key_id_option = 'access_key'
-        secret_key_option = 'secret_key'
-    # Actual Parsing
-    if cred_section not in sections:
-        raise AirflowException("This config file format is not recognized")
-    else:
-        try:
-            access_key = config.get(cred_section, key_id_option)
-            secret_key = config.get(cred_section, secret_key_option)
-        except Exception:
-            logging.warning("Option Error in parsing s3 config file")
-            raise
-        return access_key, secret_key
-
-
-class AwsHook(BaseHook):
-    """
-    Interact with AWS.
-    This class is a thin wrapper around the boto3 python library.
-    """
-
-    def __init__(self, aws_conn_id='aws_default', verify=None):
-        self.aws_conn_id = aws_conn_id
-        self.verify = verify
-
-    def _get_credentials(self, region_name):
-        aws_access_key_id = None
-        aws_secret_access_key = None
-        aws_session_token = None
-        endpoint_url = None
-
-        if self.aws_conn_id:  # pylint: disable=too-many-nested-blocks
-            try:
-                connection_object = self.get_connection(self.aws_conn_id)
-                extra_config = connection_object.extra_dejson
-                if connection_object.login:
-                    aws_access_key_id = connection_object.login
-                    aws_secret_access_key = connection_object.password
-
-                elif 'aws_secret_access_key' in extra_config:
-                    aws_access_key_id = extra_config[
-                        'aws_access_key_id']
-                    aws_secret_access_key = extra_config[
-                        'aws_secret_access_key']
-
-                elif 's3_config_file' in extra_config:
-                    aws_access_key_id, aws_secret_access_key = \
-                        _parse_s3_config(
-                            extra_config['s3_config_file'],
-                            extra_config.get('s3_config_format'),
-                            extra_config.get('profile'))
-
-                if region_name is None:
-                    region_name = extra_config.get('region_name')
-
-                role_arn = extra_config.get('role_arn')
-                external_id = extra_config.get('external_id')
-                aws_account_id = extra_config.get('aws_account_id')
-                aws_iam_role = extra_config.get('aws_iam_role')
-                if 'aws_session_token' in extra_config and aws_session_token is None:
-                    aws_session_token = extra_config['aws_session_token']
-
-                if role_arn is None and aws_account_id is not None and aws_iam_role is not None:
-                    role_arn = "arn:aws:iam::{}:role/{}" \
-                        .format(aws_account_id, aws_iam_role)
-
-                if role_arn is not None:
-
-                    sts_session = boto3.session.Session(
-                        aws_access_key_id=aws_access_key_id,
-                        aws_secret_access_key=aws_secret_access_key,
-                        region_name=region_name,
-                        aws_session_token=aws_session_token
-                    )
-
-                    sts_client = sts_session.client('sts')
-
-                    if external_id is None:
-                        sts_response = sts_client.assume_role(
-                            RoleArn=role_arn,
-                            RoleSessionName='Airflow_' + self.aws_conn_id)
-                    else:
-                        sts_response = sts_client.assume_role(
-                            RoleArn=role_arn,
-                            RoleSessionName='Airflow_' + self.aws_conn_id,
-                            ExternalId=external_id)
-
-                    credentials = sts_response['Credentials']
-                    aws_access_key_id = credentials['AccessKeyId']
-                    aws_secret_access_key = credentials['SecretAccessKey']
-                    aws_session_token = credentials['SessionToken']
-
-                endpoint_url = extra_config.get('host')
-
-            except AirflowException:
-                # No connection found: fallback on boto3 credential strategy
-                # http://boto3.readthedocs.io/en/latest/guide/configuration.html
-                pass
-
-        return boto3.session.Session(
-            aws_access_key_id=aws_access_key_id,
-            aws_secret_access_key=aws_secret_access_key,
-            aws_session_token=aws_session_token,
-            region_name=region_name), endpoint_url
-
-    def get_client_type(self, client_type, region_name=None, config=None):
-        """ Get the underlying boto3 client using boto3 session"""
-        session, endpoint_url = self._get_credentials(region_name)
-
-        return session.client(client_type, endpoint_url=endpoint_url,
-                              config=config, verify=self.verify)
-
-    def get_resource_type(self, resource_type, region_name=None, config=None):
-        """ Get the underlying boto3 resource using boto3 session"""
-        session, endpoint_url = self._get_credentials(region_name)
-
-        return session.resource(resource_type, endpoint_url=endpoint_url,
-                                config=config, verify=self.verify)
-
-    def get_session(self, region_name=None):
-        """Get the underlying boto3.session."""
-        session, _ = self._get_credentials(region_name)
-        return session
-
-    def get_credentials(self, region_name=None):
-        """Get the underlying `botocore.Credentials` object.
-
-        This contains the following authentication attributes: access_key, secret_key and token.
-        """
-        session, _ = self._get_credentials(region_name)
-        # Credentials are refreshable, so accessing your access key and
-        # secret key separately can lead to a race condition.
-        # See https://stackoverflow.com/a/36291428/8283373
-        return session.get_credentials().get_frozen_credentials()
-
-    def expand_role(self, role):
-        """
-        If the IAM role is a role name, get the Amazon Resource Name (ARN) for the role.
-        If IAM role is already an IAM role ARN, no change is made.
-
-        :param role: IAM role name or ARN
-        :return: IAM role ARN
-        """
-        if '/' in role:
-            return role
-        else:
-            return self.get_client_type('iam').get_role(RoleName=role)['Role']['Arn']
-=======
     This class is deprecated.
     Please use :class:`airflow.providers.amazon.aws.hooks.base_aws.AwsBaseHook`.
     """
@@ -234,5 +40,4 @@
             DeprecationWarning,
             stacklevel=2,
         )
-        super().__init__(*args, **kwargs)
->>>>>>> d25854dd
+        super().__init__(*args, **kwargs)