# -*- coding: utf-8 -*- # pylint: disable=too-many-lines
#
# Licensed to the Apache Software Foundation (ASF) under one
# or more contributor license agreements.  See the NOTICE file
# distributed with this work for additional information
# regarding copyright ownership.  The ASF licenses this file
# to you under the Apache License, Version 2.0 (the
# "License"); you may not use this file except in compliance
# with the License.  You may obtain a copy of the License at
#
#   http://www.apache.org/licenses/LICENSE-2.0
#
# Unless required by applicable law or agreed to in writing,
# software distributed under the License is distributed on an
# "AS IS" BASIS, WITHOUT WARRANTIES OR CONDITIONS OF ANY
# KIND, either express or implied.  See the License for the
# specific language governing permissions and limitations
# under the License.
#
"""
This module contains a BigQuery Hook, as well as a very basic PEP 249
implementation for BigQuery.
"""

import time
from copy import deepcopy

from googleapiclient.discovery import build
from googleapiclient.errors import HttpError
from pandas_gbq.gbq import \
    _check_google_client_version as gbq_check_google_client_version
from pandas_gbq import read_gbq
from pandas_gbq.gbq import \
    _test_google_api_imports as gbq_test_google_api_imports
from pandas_gbq.gbq import GbqConnector

from airflow import AirflowException
from airflow.contrib.hooks.gcp_api_base_hook import GoogleCloudBaseHook
from airflow.hooks.dbapi_hook import DbApiHook
from airflow.utils.log.logging_mixin import LoggingMixin


class BigQueryHook(GoogleCloudBaseHook, DbApiHook):
    """
    Interact with BigQuery. This hook uses the Google Cloud Platform
    connection.
    """
    conn_name_attr = 'bigquery_conn_id'

    def __init__(self,
                 bigquery_conn_id='google_cloud_default',
                 delegate_to=None,
                 use_legacy_sql=True,
                 location=None):
        super().__init__(
            gcp_conn_id=bigquery_conn_id, delegate_to=delegate_to)
        self.use_legacy_sql = use_legacy_sql
        self.location = location
        self.num_retries = self._get_field('num_retries', 5)

    def get_conn(self):
        """
        Returns a BigQuery PEP 249 connection object.
        """
        service = self.get_service()
        project = self._get_field('project')
        return BigQueryConnection(
            service=service,
            project_id=project,
            use_legacy_sql=self.use_legacy_sql,
            location=self.location,
            num_retries=self.num_retries
        )

    def get_service(self):
        """
        Returns a BigQuery service object.
        """
        http_authorized = self._authorize()
        return build(
            'bigquery', 'v2', http=http_authorized, cache_discovery=False)

    def insert_rows(self, table, rows, target_fields=None, commit_every=1000):
        """
        Insertion is currently unsupported. Theoretically, you could use
        BigQuery's streaming API to insert rows into a table, but this hasn't
        been implemented.
        """
        raise NotImplementedError()

    def get_pandas_df(self, sql, parameters=None, dialect=None):
        """
        Returns a Pandas DataFrame for the results produced by a BigQuery
        query. The DbApiHook method must be overridden because Pandas
        doesn't support PEP 249 connections, except for SQLite. See:

        https://github.com/pydata/pandas/blob/master/pandas/io/sql.py#L447
        https://github.com/pydata/pandas/issues/6900

        :param sql: The BigQuery SQL to execute.
        :type sql: str
        :param parameters: The parameters to render the SQL query with (not
            used, leave to override superclass method)
        :type parameters: mapping or iterable
        :param dialect: Dialect of BigQuery SQL – legacy SQL or standard SQL
            defaults to use `self.use_legacy_sql` if not specified
        :type dialect: str in {'legacy', 'standard'}
        """
        private_key = self._get_field('key_path', None) or self._get_field('keyfile_dict', None)

        if dialect is None:
            dialect = 'legacy' if self.use_legacy_sql else 'standard'

        return read_gbq(sql,
                        project_id=self._get_field('project'),
                        dialect=dialect,
                        verbose=False,
                        private_key=private_key)

    def table_exists(self, project_id, dataset_id, table_id):
        """
        Checks for the existence of a table in Google BigQuery.

        :param project_id: The Google cloud project in which to look for the
            table. The connection supplied to the hook must provide access to
            the specified project.
        :type project_id: str
        :param dataset_id: The name of the dataset in which to look for the
            table.
        :type dataset_id: str
        :param table_id: The name of the table to check the existence of.
        :type table_id: str
        """
        service = self.get_service()
        try:
            service.tables().get(  # pylint: disable=no-member
                projectId=project_id, datasetId=dataset_id,
                tableId=table_id).execute(num_retries=self.num_retries)
            return True
        except HttpError as e:
            if e.resp['status'] == '404':
                return False
            raise


class BigQueryPandasConnector(GbqConnector):
    """
    This connector behaves identically to GbqConnector (from Pandas), except
    that it allows the service to be injected, and disables a call to
    self.get_credentials(). This allows Airflow to use BigQuery with Pandas
    without forcing a three legged OAuth connection. Instead, we can inject
    service account credentials into the binding.
    """

    def __init__(self,
                 project_id,
                 service,
                 reauth=False,
                 verbose=False,
                 dialect='legacy'):
        super().__init__(project_id)
        gbq_check_google_client_version()
        gbq_test_google_api_imports()
        self.project_id = project_id
        self.reauth = reauth
        self.service = service
        self.verbose = verbose
        self.dialect = dialect


class BigQueryConnection:
    """
    BigQuery does not have a notion of a persistent connection. Thus, these
    objects are small stateless factories for cursors, which do all the real
    work.
    """

    def __init__(self, *args, **kwargs):
        self._args = args
        self._kwargs = kwargs

    def close(self):
        """ BigQueryConnection does not have anything to close. """

    def commit(self):
        """ BigQueryConnection does not support transactions. """

    def cursor(self):
        """ Return a new :py:class:`Cursor` object using the connection. """
        return BigQueryCursor(*self._args, **self._kwargs)

    def rollback(self):
        """ BigQueryConnection does not have transactions """
        raise NotImplementedError(
            "BigQueryConnection does not have transactions")


class BigQueryBaseCursor(LoggingMixin):
    """
    The BigQuery base cursor contains helper methods to execute queries against
    BigQuery. The methods can be used directly by operators, in cases where a
    PEP 249 cursor isn't needed.
    """

    def __init__(self,
                 service,
                 project_id,
                 use_legacy_sql=True,
                 api_resource_configs=None,
                 location=None,
                 num_retries=None):

        self.service = service
        self.project_id = project_id
        self.use_legacy_sql = use_legacy_sql
        if api_resource_configs:
            _validate_value("api_resource_configs", api_resource_configs, dict)
        self.api_resource_configs = api_resource_configs \
            if api_resource_configs else {}
        self.running_job_id = None
        self.location = location
        self.num_retries = num_retries

    # pylint: disable=too-many-arguments
    def create_empty_table(self,
                           project_id,
                           dataset_id,
                           table_id,
                           schema_fields=None,
                           time_partitioning=None,
                           cluster_fields=None,
                           labels=None,
                           view=None,
                           encryption_configuration=None,
                           num_retries=None):
        """
        Creates a new, empty table in the dataset.
        To create a view, which is defined by a SQL query, parse a dictionary to 'view' kwarg

        :param project_id: The project to create the table into.
        :type project_id: str
        :param dataset_id: The dataset to create the table into.
        :type dataset_id: str
        :param table_id: The Name of the table to be created.
        :type table_id: str
        :param schema_fields: If set, the schema field list as defined here:
            https://cloud.google.com/bigquery/docs/reference/rest/v2/jobs#configuration.load.schema
        :type schema_fields: list
        :param labels: a dictionary containing labels for the table, passed to BigQuery
        :type labels: dict

        **Example**: ::

            schema_fields=[{"name": "emp_name", "type": "STRING", "mode": "REQUIRED"},
                           {"name": "salary", "type": "INTEGER", "mode": "NULLABLE"}]

        :param time_partitioning: configure optional time partitioning fields i.e.
            partition by field, type and expiration as per API specifications.

            .. seealso::
                https://cloud.google.com/bigquery/docs/reference/rest/v2/tables#timePartitioning
        :type time_partitioning: dict
        :param cluster_fields: [Optional] The fields used for clustering.
            Must be specified with time_partitioning, data in the table will be first
            partitioned and subsequently clustered.
            https://cloud.google.com/bigquery/docs/reference/rest/v2/tables#clustering.fields
        :type cluster_fields: list
        :param view: [Optional] A dictionary containing definition for the view.
            If set, it will create a view instead of a table:
            https://cloud.google.com/bigquery/docs/reference/rest/v2/tables#view
        :type view: dict

        **Example**: ::

            view = {
                "query": "SELECT * FROM `test-project-id.test_dataset_id.test_table_prefix*` LIMIT 1000",
                "useLegacySql": False
            }

        :param encryption_configuration: [Optional] Custom encryption configuration (e.g., Cloud KMS keys).
            **Example**: ::

                encryption_configuration = {
                    "kmsKeyName": "projects/testp/locations/us/keyRings/test-kr/cryptoKeys/test-key"
                }
        :type encryption_configuration: dict
        :return: None
        """

        project_id = project_id if project_id is not None else self.project_id

        table_resource = {
            'tableReference': {
                'tableId': table_id
            }
        }

        if schema_fields:
            table_resource['schema'] = {'fields': schema_fields}

        if time_partitioning:
            table_resource['timePartitioning'] = time_partitioning

        if cluster_fields:
            table_resource['clustering'] = {
                'fields': cluster_fields
            }

        if labels:
            table_resource['labels'] = labels

        if view:
            table_resource['view'] = view

        if encryption_configuration:
            table_resource["encryptionConfiguration"] = encryption_configuration

        num_retries = num_retries if num_retries else self.num_retries

        self.log.info('Creating Table %s:%s.%s',
                      project_id, dataset_id, table_id)

        try:
            self.service.tables().insert(
                projectId=project_id,
                datasetId=dataset_id,
                body=table_resource).execute(num_retries=num_retries)

            self.log.info('Table created successfully: %s:%s.%s',
                          project_id, dataset_id, table_id)

        except HttpError as err:
            raise AirflowException(
                'BigQuery job failed. Error was: {}'.format(err.content)
            )

    def create_external_table(self,  # pylint: disable=too-many-locals,too-many-arguments
                              external_project_dataset_table,
                              schema_fields,
                              source_uris,
                              source_format='CSV',
                              autodetect=False,
                              compression='NONE',
                              ignore_unknown_values=False,
                              max_bad_records=0,
                              skip_leading_rows=0,
                              field_delimiter=',',
                              quote_character=None,
                              allow_quoted_newlines=False,
                              allow_jagged_rows=False,
                              src_fmt_configs=None,
                              labels=None,
                              encryption_configuration=None
                              ):
        """
        Creates a new external table in the dataset with the data in Google
        Cloud Storage. See here:

        https://cloud.google.com/bigquery/docs/reference/rest/v2/tables#resource

        for more details about these parameters.

        :param external_project_dataset_table:
            The dotted ``(<project>.|<project>:)<dataset>.<table>($<partition>)`` BigQuery
            table name to create external table.
            If ``<project>`` is not included, project will be the
            project defined in the connection json.
        :type external_project_dataset_table: str
        :param schema_fields: The schema field list as defined here:
            https://cloud.google.com/bigquery/docs/reference/rest/v2/tables#resource
        :type schema_fields: list
        :param source_uris: The source Google Cloud
            Storage URI (e.g. gs://some-bucket/some-file.txt). A single wild
            per-object name can be used.
        :type source_uris: list
        :param source_format: File format to export.
        :type source_format: str
        :param autodetect: Try to detect schema and format options automatically.
            Any option specified explicitly will be honored.
        :type autodetect: bool
        :param compression: [Optional] The compression type of the data source.
            Possible values include GZIP and NONE.
            The default value is NONE.
            This setting is ignored for Google Cloud Bigtable,
            Google Cloud Datastore backups and Avro formats.
        :type compression: str
        :param ignore_unknown_values: [Optional] Indicates if BigQuery should allow
            extra values that are not represented in the table schema.
            If true, the extra values are ignored. If false, records with extra columns
            are treated as bad records, and if there are too many bad records, an
            invalid error is returned in the job result.
        :type ignore_unknown_values: bool
        :param max_bad_records: The maximum number of bad records that BigQuery can
            ignore when running the job.
        :type max_bad_records: int
        :param skip_leading_rows: Number of rows to skip when loading from a CSV.
        :type skip_leading_rows: int
        :param field_delimiter: The delimiter to use when loading from a CSV.
        :type field_delimiter: str
        :param quote_character: The value that is used to quote data sections in a CSV
            file.
        :type quote_character: str
        :param allow_quoted_newlines: Whether to allow quoted newlines (true) or not
            (false).
        :type allow_quoted_newlines: bool
        :param allow_jagged_rows: Accept rows that are missing trailing optional columns.
            The missing values are treated as nulls. If false, records with missing
            trailing columns are treated as bad records, and if there are too many bad
            records, an invalid error is returned in the job result. Only applicable when
            soure_format is CSV.
        :type allow_jagged_rows: bool
        :param src_fmt_configs: configure optional fields specific to the source format
        :type src_fmt_configs: dict
        :param labels: a dictionary containing labels for the table, passed to BigQuery
        :type labels: dict
        :param encryption_configuration: [Optional] Custom encryption configuration (e.g., Cloud KMS keys).
            **Example**: ::

                encryption_configuration = {
                    "kmsKeyName": "projects/testp/locations/us/keyRings/test-kr/cryptoKeys/test-key"
                }
        :type encryption_configuration: dict
        """

        if src_fmt_configs is None:
            src_fmt_configs = {}
        project_id, dataset_id, external_table_id = \
            _split_tablename(table_input=external_project_dataset_table,
                             default_project_id=self.project_id,
                             var_name='external_project_dataset_table')

        # bigquery only allows certain source formats
        # we check to make sure the passed source format is valid
        # if it's not, we raise a ValueError
        # Refer to this link for more details:
        #   https://cloud.google.com/bigquery/docs/reference/rest/v2/tables#externalDataConfiguration.sourceFormat # noqa # pylint: disable=line-too-long

        source_format = source_format.upper()
        allowed_formats = [
            "CSV", "NEWLINE_DELIMITED_JSON", "AVRO", "GOOGLE_SHEETS",
            "DATASTORE_BACKUP", "PARQUET"
        ]
        if source_format not in allowed_formats:
            raise ValueError("{0} is not a valid source format. "
                             "Please use one of the following types: {1}"
                             .format(source_format, allowed_formats))

        compression = compression.upper()
        allowed_compressions = ['NONE', 'GZIP']
        if compression not in allowed_compressions:
            raise ValueError("{0} is not a valid compression format. "
                             "Please use one of the following types: {1}"
                             .format(compression, allowed_compressions))

        table_resource = {
            'externalDataConfiguration': {
                'autodetect': autodetect,
                'sourceFormat': source_format,
                'sourceUris': source_uris,
                'compression': compression,
                'ignoreUnknownValues': ignore_unknown_values
            },
            'tableReference': {
                'projectId': project_id,
                'datasetId': dataset_id,
                'tableId': external_table_id,
            }
        }

        if schema_fields:
            table_resource['externalDataConfiguration'].update({
                'schema': {
                    'fields': schema_fields
                }
            })

        self.log.info('Creating external table: %s', external_project_dataset_table)

        if max_bad_records:
            table_resource['externalDataConfiguration']['maxBadRecords'] = max_bad_records

        # if following fields are not specified in src_fmt_configs,
        # honor the top-level params for backward-compatibility
        backward_compatibility_configs = {'skipLeadingRows': skip_leading_rows,
                                          'fieldDelimiter': field_delimiter,
                                          'quote': quote_character,
                                          'allowQuotedNewlines': allow_quoted_newlines,
                                          'allowJaggedRows': allow_jagged_rows}

        src_fmt_to_param_mapping = {
            'CSV': 'csvOptions',
            'GOOGLE_SHEETS': 'googleSheetsOptions'
        }

        src_fmt_to_configs_mapping = {
            'csvOptions': [
                'allowJaggedRows', 'allowQuotedNewlines',
                'fieldDelimiter', 'skipLeadingRows',
                'quote'
            ],
            'googleSheetsOptions': ['skipLeadingRows']
        }

        if source_format in src_fmt_to_param_mapping.keys():

            valid_configs = src_fmt_to_configs_mapping[
                src_fmt_to_param_mapping[source_format]
            ]

            for k, v in backward_compatibility_configs.items():
                if k not in src_fmt_configs and k in valid_configs:
                    src_fmt_configs[k] = v

            for k, v in src_fmt_configs.items():
                if k not in valid_configs:
                    raise ValueError("{0} is not a valid src_fmt_configs for type {1}."
                                     .format(k, source_format))

            table_resource['externalDataConfiguration'][src_fmt_to_param_mapping[
                source_format]] = src_fmt_configs

        if labels:
            table_resource['labels'] = labels

        if encryption_configuration:
            table_resource["encryptionConfiguration"] = encryption_configuration

        try:
            self.service.tables().insert(
                projectId=project_id,
                datasetId=dataset_id,
                body=table_resource
            ).execute(num_retries=self.num_retries)

            self.log.info('External table created successfully: %s',
                          external_project_dataset_table)

        except HttpError as err:
            raise Exception(
                'BigQuery job failed. Error was: {}'.format(err.content)
            )

    def patch_table(self,  # pylint: disable=too-many-arguments
                    dataset_id,
                    table_id,
                    project_id=None,
                    description=None,
                    expiration_time=None,
                    external_data_configuration=None,
                    friendly_name=None,
                    labels=None,
                    schema=None,
                    time_partitioning=None,
                    view=None,
                    require_partition_filter=None,
                    encryption_configuration=None):
        """
        Patch information in an existing table.
        It only updates fileds that are provided in the request object.

        Reference: https://cloud.google.com/bigquery/docs/reference/rest/v2/tables/patch

        :param dataset_id: The dataset containing the table to be patched.
        :type dataset_id: str
        :param table_id: The Name of the table to be patched.
        :type table_id: str
        :param project_id: The project containing the table to be patched.
        :type project_id: str
        :param description: [Optional] A user-friendly description of this table.
        :type description: str
        :param expiration_time: [Optional] The time when this table expires,
            in milliseconds since the epoch.
        :type expiration_time: int
        :param external_data_configuration: [Optional] A dictionary containing
            properties of a table stored outside of BigQuery.
        :type external_data_configuration: dict
        :param friendly_name: [Optional] A descriptive name for this table.
        :type friendly_name: str
        :param labels: [Optional] A dictionary containing labels associated with this table.
        :type labels: dict
        :param schema: [Optional] If set, the schema field list as defined here:
            https://cloud.google.com/bigquery/docs/reference/rest/v2/jobs#configuration.load.schema
            The supported schema modifications and unsupported schema modification are listed here:
            https://cloud.google.com/bigquery/docs/managing-table-schemas
            **Example**: ::

                schema=[{"name": "emp_name", "type": "STRING", "mode": "REQUIRED"},
                               {"name": "salary", "type": "INTEGER", "mode": "NULLABLE"}]

        :type schema: list
        :param time_partitioning: [Optional] A dictionary containing time-based partitioning
             definition for the table.
        :type time_partitioning: dict
        :param view: [Optional] A dictionary containing definition for the view.
            If set, it will patch a view instead of a table:
            https://cloud.google.com/bigquery/docs/reference/rest/v2/tables#view
            **Example**: ::

                view = {
                    "query": "SELECT * FROM `test-project-id.test_dataset_id.test_table_prefix*` LIMIT 500",
                    "useLegacySql": False
                }

        :type view: dict
        :param require_partition_filter: [Optional] If true, queries over the this table require a
            partition filter. If false, queries over the table
        :type require_partition_filter: bool
        :param encryption_configuration: [Optional] Custom encryption configuration (e.g., Cloud KMS keys).
            **Example**: ::

                encryption_configuration = {
                    "kmsKeyName": "projects/testp/locations/us/keyRings/test-kr/cryptoKeys/test-key"
                }
        :type encryption_configuration: dict

        """

        project_id = project_id if project_id is not None else self.project_id

        table_resource = {}

        if description is not None:
            table_resource['description'] = description
        if expiration_time is not None:
            table_resource['expirationTime'] = expiration_time
        if external_data_configuration:
            table_resource['externalDataConfiguration'] = external_data_configuration
        if friendly_name is not None:
            table_resource['friendlyName'] = friendly_name
        if labels:
            table_resource['labels'] = labels
        if schema:
            table_resource['schema'] = {'fields': schema}
        if time_partitioning:
            table_resource['timePartitioning'] = time_partitioning
        if view:
            table_resource['view'] = view
        if require_partition_filter is not None:
            table_resource['requirePartitionFilter'] = require_partition_filter
        if encryption_configuration:
            table_resource["encryptionConfiguration"] = encryption_configuration

        self.log.info('Patching Table %s:%s.%s',
                      project_id, dataset_id, table_id)

        try:
            self.service.tables().patch(
                projectId=project_id,
                datasetId=dataset_id,
                tableId=table_id,
                body=table_resource).execute(num_retries=self.num_retries)

            self.log.info('Table patched successfully: %s:%s.%s',
                          project_id, dataset_id, table_id)

        except HttpError as err:
            raise AirflowException(
                'BigQuery job failed. Error was: {}'.format(err.content)
            )

    # pylint: disable=too-many-locals,too-many-arguments, too-many-branches
    def run_query(self,
                  sql,
                  destination_dataset_table=None,
                  write_disposition='WRITE_EMPTY',
                  allow_large_results=False,
                  flatten_results=None,
                  udf_config=None,
                  use_legacy_sql=None,
                  maximum_billing_tier=None,
                  maximum_bytes_billed=None,
                  create_disposition='CREATE_IF_NEEDED',
                  query_params=None,
                  labels=None,
                  schema_update_options=None,
                  priority='INTERACTIVE',
                  time_partitioning=None,
                  api_resource_configs=None,
                  cluster_fields=None,
                  location=None,
                  encryption_configuration=None):
        """
        Executes a BigQuery SQL query. Optionally persists results in a BigQuery
        table. See here:

        https://cloud.google.com/bigquery/docs/reference/v2/jobs

        For more details about these parameters.

        :param sql: The BigQuery SQL to execute.
        :type sql: str
        :param destination_dataset_table: The dotted ``<dataset>.<table>``
            BigQuery table to save the query results.
        :type destination_dataset_table: str
        :param write_disposition: What to do if the table already exists in
            BigQuery.
        :type write_disposition: str
        :param allow_large_results: Whether to allow large results.
        :type allow_large_results: bool
        :param flatten_results: If true and query uses legacy SQL dialect, flattens
            all nested and repeated fields in the query results. ``allowLargeResults``
            must be true if this is set to false. For standard SQL queries, this
            flag is ignored and results are never flattened.
        :type flatten_results: bool
        :param udf_config: The User Defined Function configuration for the query.
            See https://cloud.google.com/bigquery/user-defined-functions for details.
        :type udf_config: list
        :param use_legacy_sql: Whether to use legacy SQL (true) or standard SQL (false).
            If `None`, defaults to `self.use_legacy_sql`.
        :type use_legacy_sql: bool
        :param api_resource_configs: a dictionary that contain params
            'configuration' applied for Google BigQuery Jobs API:
            https://cloud.google.com/bigquery/docs/reference/rest/v2/jobs
            for example, {'query': {'useQueryCache': False}}. You could use it
            if you need to provide some params that are not supported by the
            BigQueryHook like args.
        :type api_resource_configs: dict
        :param maximum_billing_tier: Positive integer that serves as a
            multiplier of the basic price.
        :type maximum_billing_tier: int
        :param maximum_bytes_billed: Limits the bytes billed for this job.
            Queries that will have bytes billed beyond this limit will fail
            (without incurring a charge). If unspecified, this will be
            set to your project default.
        :type maximum_bytes_billed: float
        :param create_disposition: Specifies whether the job is allowed to
            create new tables.
        :type create_disposition: str
        :param query_params: a list of dictionary containing query parameter types and
            values, passed to BigQuery
        :type query_params: list
        :param labels: a dictionary containing labels for the job/query,
            passed to BigQuery
        :type labels: dict
        :param schema_update_options: Allows the schema of the destination
            table to be updated as a side effect of the query job.
        :type schema_update_options: Union[list, tuple, set]
        :param priority: Specifies a priority for the query.
            Possible values include INTERACTIVE and BATCH.
            The default value is INTERACTIVE.
        :type priority: str
        :param time_partitioning: configure optional time partitioning fields i.e.
            partition by field, type and expiration as per API specifications.
        :type time_partitioning: dict
        :param cluster_fields: Request that the result of this query be stored sorted
            by one or more columns. This is only available in combination with
            time_partitioning. The order of columns given determines the sort order.
        :type cluster_fields: list[str]
        :param location: The geographic location of the job. Required except for
            US and EU. See details at
            https://cloud.google.com/bigquery/docs/locations#specifying_your_location
        :type location: str
        :param encryption_configuration: [Optional] Custom encryption configuration (e.g., Cloud KMS keys).
            **Example**: ::

                encryption_configuration = {
                    "kmsKeyName": "projects/testp/locations/us/keyRings/test-kr/cryptoKeys/test-key"
                }
        :type encryption_configuration: dict
        """
        schema_update_options = list(schema_update_options or [])

        if time_partitioning is None:
            time_partitioning = {}

        if location:
            self.location = location

        if not api_resource_configs:
            api_resource_configs = self.api_resource_configs
        else:
            _validate_value('api_resource_configs',
                            api_resource_configs, dict)
        configuration = deepcopy(api_resource_configs)
        if 'query' not in configuration:
            configuration['query'] = {}

        else:
            _validate_value("api_resource_configs['query']",
                            configuration['query'], dict)

        if sql is None and not configuration['query'].get('query', None):
            raise TypeError('`BigQueryBaseCursor.run_query` '
                            'missing 1 required positional argument: `sql`')

        # BigQuery also allows you to define how you want a table's schema to change
        # as a side effect of a query job
        # for more details:
        #   https://cloud.google.com/bigquery/docs/reference/rest/v2/jobs#configuration.query.schemaUpdateOptions  # noqa # pylint: disable=line-too-long

        allowed_schema_update_options = [
            'ALLOW_FIELD_ADDITION', "ALLOW_FIELD_RELAXATION"
        ]

        if not set(allowed_schema_update_options
                   ).issuperset(set(schema_update_options)):
            raise ValueError("{0} contains invalid schema update options. "
                             "Please only use one or more of the following "
                             "options: {1}"
                             .format(schema_update_options,
                                     allowed_schema_update_options))

        if schema_update_options:
            if write_disposition not in ["WRITE_APPEND", "WRITE_TRUNCATE"]:
                raise ValueError("schema_update_options is only "
                                 "allowed if write_disposition is "
                                 "'WRITE_APPEND' or 'WRITE_TRUNCATE'.")

        if destination_dataset_table:
            destination_project, destination_dataset, destination_table = \
                _split_tablename(table_input=destination_dataset_table,
                                 default_project_id=self.project_id)

            destination_dataset_table = {
                'projectId': destination_project,
                'datasetId': destination_dataset,
                'tableId': destination_table,
            }

        if cluster_fields:
            cluster_fields = {'fields': cluster_fields}

        query_param_list = [
            (sql, 'query', None, (str,)),
            (priority, 'priority', 'INTERACTIVE', (str,)),
            (use_legacy_sql, 'useLegacySql', self.use_legacy_sql, bool),
            (query_params, 'queryParameters', None, list),
            (udf_config, 'userDefinedFunctionResources', None, list),
            (maximum_billing_tier, 'maximumBillingTier', None, int),
            (maximum_bytes_billed, 'maximumBytesBilled', None, float),
            (time_partitioning, 'timePartitioning', {}, dict),
            (schema_update_options, 'schemaUpdateOptions', None, list),
            (destination_dataset_table, 'destinationTable', None, dict),
            (cluster_fields, 'clustering', None, dict),
        ]

        for param, param_name, param_default, param_type in query_param_list:
            if param_name not in configuration['query'] and param in [None, {}, ()]:
                if param_name == 'timePartitioning':
                    param_default = _cleanse_time_partitioning(
                        destination_dataset_table, time_partitioning)
                param = param_default

            if param in [None, {}, ()]:
                continue

            _api_resource_configs_duplication_check(
                param_name, param, configuration['query'])

            configuration['query'][param_name] = param

            # check valid type of provided param,
            # it last step because we can get param from 2 sources,
            # and first of all need to find it

            _validate_value(param_name, configuration['query'][param_name],
                            param_type)

            if param_name == 'schemaUpdateOptions' and param:
                self.log.info("Adding experimental 'schemaUpdateOptions': "
                              "%s", schema_update_options)

            if param_name != 'destinationTable':
                continue

            for key in ['projectId', 'datasetId', 'tableId']:
                if key not in configuration['query']['destinationTable']:
                    raise ValueError(
                        "Not correct 'destinationTable' in "
                        "api_resource_configs. 'destinationTable' "
                        "must be a dict with {'projectId':'', "
                        "'datasetId':'', 'tableId':''}")

            configuration['query'].update({
                'allowLargeResults': allow_large_results,
                'flattenResults': flatten_results,
                'writeDisposition': write_disposition,
                'createDisposition': create_disposition,
            })

        if 'useLegacySql' in configuration['query'] and configuration['query']['useLegacySql'] and\
                'queryParameters' in configuration['query']:
            raise ValueError("Query parameters are not allowed "
                             "when using legacy SQL")

        if labels:
            _api_resource_configs_duplication_check(
                'labels', labels, configuration)
            configuration['labels'] = labels

        if encryption_configuration:
            configuration["query"][
                "destinationEncryptionConfiguration"
            ] = encryption_configuration

        return self.run_with_configuration(configuration)

    def run_extract(  # noqa
            self,
            source_project_dataset_table,
            destination_cloud_storage_uris,
            compression='NONE',
            export_format='CSV',
            field_delimiter=',',
            print_header=True,
            labels=None):
        """
        Executes a BigQuery extract command to copy data from BigQuery to
        Google Cloud Storage. See here:

        https://cloud.google.com/bigquery/docs/reference/v2/jobs

        For more details about these parameters.

        :param source_project_dataset_table: The dotted ``<dataset>.<table>``
            BigQuery table to use as the source data.
        :type source_project_dataset_table: str
        :param destination_cloud_storage_uris: The destination Google Cloud
            Storage URI (e.g. gs://some-bucket/some-file.txt). Follows
            convention defined here:
            https://cloud.google.com/bigquery/exporting-data-from-bigquery#exportingmultiple
        :type destination_cloud_storage_uris: list
        :param compression: Type of compression to use.
        :type compression: str
        :param export_format: File format to export.
        :type export_format: str
        :param field_delimiter: The delimiter to use when extracting to a CSV.
        :type field_delimiter: str
        :param print_header: Whether to print a header for a CSV file extract.
        :type print_header: bool
        :param labels: a dictionary containing labels for the job/query,
            passed to BigQuery
        :type labels: dict
        """

        source_project, source_dataset, source_table = \
            _split_tablename(table_input=source_project_dataset_table,
                             default_project_id=self.project_id,
                             var_name='source_project_dataset_table')

        configuration = {
            'extract': {
                'sourceTable': {
                    'projectId': source_project,
                    'datasetId': source_dataset,
                    'tableId': source_table,
                },
                'compression': compression,
                'destinationUris': destination_cloud_storage_uris,
                'destinationFormat': export_format,
            }
        }

        if labels:
            configuration['labels'] = labels

        if export_format == 'CSV':
            # Only set fieldDelimiter and printHeader fields if using CSV.
            # Google does not like it if you set these fields for other export
            # formats.
            configuration['extract']['fieldDelimiter'] = field_delimiter
            configuration['extract']['printHeader'] = print_header

        return self.run_with_configuration(configuration)

    def run_copy(self,  # pylint: disable=invalid-name
                 source_project_dataset_tables,
                 destination_project_dataset_table,
                 write_disposition='WRITE_EMPTY',
                 create_disposition='CREATE_IF_NEEDED',
                 labels=None,
                 encryption_configuration=None):
        """
        Executes a BigQuery copy command to copy data from one BigQuery table
        to another. See here:

        https://cloud.google.com/bigquery/docs/reference/v2/jobs#configuration.copy

        For more details about these parameters.

        :param source_project_dataset_tables: One or more dotted
            ``(project:|project.)<dataset>.<table>``
            BigQuery tables to use as the source data. Use a list if there are
            multiple source tables.
            If ``<project>`` is not included, project will be the project defined
            in the connection json.
        :type source_project_dataset_tables: list|string
        :param destination_project_dataset_table: The destination BigQuery
            table. Format is: ``(project:|project.)<dataset>.<table>``
        :type destination_project_dataset_table: str
        :param write_disposition: The write disposition if the table already exists.
        :type write_disposition: str
        :param create_disposition: The create disposition if the table doesn't exist.
        :type create_disposition: str
        :param labels: a dictionary containing labels for the job/query,
            passed to BigQuery
        :type labels: dict
        :param encryption_configuration: [Optional] Custom encryption configuration (e.g., Cloud KMS keys).
            **Example**: ::

                encryption_configuration = {
                    "kmsKeyName": "projects/testp/locations/us/keyRings/test-kr/cryptoKeys/test-key"
                }
        :type encryption_configuration: dict
        """
        source_project_dataset_tables = ([
            source_project_dataset_tables
        ] if not isinstance(source_project_dataset_tables, list) else
            source_project_dataset_tables)

        source_project_dataset_tables_fixup = []
        for source_project_dataset_table in source_project_dataset_tables:
            source_project, source_dataset, source_table = \
                _split_tablename(table_input=source_project_dataset_table,
                                 default_project_id=self.project_id,
                                 var_name='source_project_dataset_table')
            source_project_dataset_tables_fixup.append({
                'projectId':
                source_project,
                'datasetId':
                source_dataset,
                'tableId':
                source_table
            })

        destination_project, destination_dataset, destination_table = \
            _split_tablename(table_input=destination_project_dataset_table,
                             default_project_id=self.project_id)
        configuration = {
            'copy': {
                'createDisposition': create_disposition,
                'writeDisposition': write_disposition,
                'sourceTables': source_project_dataset_tables_fixup,
                'destinationTable': {
                    'projectId': destination_project,
                    'datasetId': destination_dataset,
                    'tableId': destination_table
                }
            }
        }

        if labels:
            configuration['labels'] = labels

        if encryption_configuration:
            configuration["copy"][
                "destinationEncryptionConfiguration"
            ] = encryption_configuration

        return self.run_with_configuration(configuration)

    def run_load(self,  # pylint: disable=too-many-locals,too-many-arguments,invalid-name
                 destination_project_dataset_table,
                 source_uris,
                 schema_fields=None,
                 source_format='CSV',
                 create_disposition='CREATE_IF_NEEDED',
                 skip_leading_rows=0,
                 write_disposition='WRITE_EMPTY',
                 field_delimiter=',',
                 max_bad_records=0,
                 quote_character=None,
                 ignore_unknown_values=False,
                 allow_quoted_newlines=False,
                 allow_jagged_rows=False,
                 schema_update_options=None,
                 src_fmt_configs=None,
                 time_partitioning=None,
                 cluster_fields=None,
                 autodetect=False,
                 encryption_configuration=None):
        """
        Executes a BigQuery load command to load data from Google Cloud Storage
        to BigQuery. See here:

        https://cloud.google.com/bigquery/docs/reference/v2/jobs

        For more details about these parameters.

        :param destination_project_dataset_table:
            The dotted ``(<project>.|<project>:)<dataset>.<table>($<partition>)`` BigQuery
            table to load data into. If ``<project>`` is not included, project will be the
            project defined in the connection json. If a partition is specified the
            operator will automatically append the data, create a new partition or create
            a new DAY partitioned table.
        :type destination_project_dataset_table: str
        :param schema_fields: The schema field list as defined here:
            https://cloud.google.com/bigquery/docs/reference/v2/jobs#configuration.load
            Required if autodetect=False; optional if autodetect=True.
        :type schema_fields: list
        :param autodetect: Attempt to autodetect the schema for CSV and JSON
            source files.
        :type autodetect: bool
        :param source_uris: The source Google Cloud
            Storage URI (e.g. gs://some-bucket/some-file.txt). A single wild
            per-object name can be used.
        :type source_uris: list
        :param source_format: File format to export.
        :type source_format: str
        :param create_disposition: The create disposition if the table doesn't exist.
        :type create_disposition: str
        :param skip_leading_rows: Number of rows to skip when loading from a CSV.
        :type skip_leading_rows: int
        :param write_disposition: The write disposition if the table already exists.
        :type write_disposition: str
        :param field_delimiter: The delimiter to use when loading from a CSV.
        :type field_delimiter: str
        :param max_bad_records: The maximum number of bad records that BigQuery can
            ignore when running the job.
        :type max_bad_records: int
        :param quote_character: The value that is used to quote data sections in a CSV
            file.
        :type quote_character: str
        :param ignore_unknown_values: [Optional] Indicates if BigQuery should allow
            extra values that are not represented in the table schema.
            If true, the extra values are ignored. If false, records with extra columns
            are treated as bad records, and if there are too many bad records, an
            invalid error is returned in the job result.
        :type ignore_unknown_values: bool
        :param allow_quoted_newlines: Whether to allow quoted newlines (true) or not
            (false).
        :type allow_quoted_newlines: bool
        :param allow_jagged_rows: Accept rows that are missing trailing optional columns.
            The missing values are treated as nulls. If false, records with missing
            trailing columns are treated as bad records, and if there are too many bad
            records, an invalid error is returned in the job result. Only applicable when
            soure_format is CSV.
        :type allow_jagged_rows: bool
        :param schema_update_options: Allows the schema of the destination
            table to be updated as a side effect of the load job.
        :type schema_update_options: Union[list, tuple, set]
        :param src_fmt_configs: configure optional fields specific to the source format
        :type src_fmt_configs: dict
        :param time_partitioning: configure optional time partitioning fields i.e.
            partition by field, type and  expiration as per API specifications.
        :type time_partitioning: dict
        :param cluster_fields: Request that the result of this load be stored sorted
            by one or more columns. This is only available in combination with
            time_partitioning. The order of columns given determines the sort order.
        :type cluster_fields: list[str]
        :param encryption_configuration: [Optional] Custom encryption configuration (e.g., Cloud KMS keys).
            **Example**: ::

                encryption_configuration = {
                    "kmsKeyName": "projects/testp/locations/us/keyRings/test-kr/cryptoKeys/test-key"
                }
        :type encryption_configuration: dict
        """
        # To provide backward compatibility
        schema_update_options = list(schema_update_options or [])

        # bigquery only allows certain source formats
        # we check to make sure the passed source format is valid
        # if it's not, we raise a ValueError
        # Refer to this link for more details:
        #   https://cloud.google.com/bigquery/docs/reference/rest/v2/jobs#configuration.query.tableDefinitions.(key).sourceFormat # noqa # pylint: disable=line-too-long

        if schema_fields is None and not autodetect:
            raise ValueError(
                'You must either pass a schema or autodetect=True.')

        if src_fmt_configs is None:
            src_fmt_configs = {}

        source_format = source_format.upper()
        allowed_formats = [
            "CSV", "NEWLINE_DELIMITED_JSON", "AVRO", "GOOGLE_SHEETS",
            "DATASTORE_BACKUP", "PARQUET"
        ]
        if source_format not in allowed_formats:
            raise ValueError("{0} is not a valid source format. "
                             "Please use one of the following types: {1}"
                             .format(source_format, allowed_formats))

        # bigquery also allows you to define how you want a table's schema to change
        # as a side effect of a load
        # for more details:
        # https://cloud.google.com/bigquery/docs/reference/rest/v2/jobs#configuration.load.schemaUpdateOptions
        allowed_schema_update_options = [
            'ALLOW_FIELD_ADDITION', "ALLOW_FIELD_RELAXATION"
        ]
        if not set(allowed_schema_update_options).issuperset(
                set(schema_update_options)):
            raise ValueError(
                "{0} contains invalid schema update options."
                "Please only use one or more of the following options: {1}"
                .format(schema_update_options, allowed_schema_update_options))

        destination_project, destination_dataset, destination_table = \
            _split_tablename(table_input=destination_project_dataset_table,
                             default_project_id=self.project_id,
                             var_name='destination_project_dataset_table')

        configuration = {
            'load': {
                'autodetect': autodetect,
                'createDisposition': create_disposition,
                'destinationTable': {
                    'projectId': destination_project,
                    'datasetId': destination_dataset,
                    'tableId': destination_table,
                },
                'sourceFormat': source_format,
                'sourceUris': source_uris,
                'writeDisposition': write_disposition,
                'ignoreUnknownValues': ignore_unknown_values
            }
        }

        time_partitioning = _cleanse_time_partitioning(
            destination_project_dataset_table,
            time_partitioning
        )
        if time_partitioning:
            configuration['load'].update({
                'timePartitioning': time_partitioning
            })

        if cluster_fields:
            configuration['load'].update({'clustering': {'fields': cluster_fields}})

        if schema_fields:
            configuration['load']['schema'] = {'fields': schema_fields}

        if schema_update_options:
            if write_disposition not in ["WRITE_APPEND", "WRITE_TRUNCATE"]:
                raise ValueError("schema_update_options is only "
                                 "allowed if write_disposition is "
                                 "'WRITE_APPEND' or 'WRITE_TRUNCATE'.")
            else:
                self.log.info(
                    "Adding experimental 'schemaUpdateOptions': %s",
                    schema_update_options
                )
                configuration['load'][
                    'schemaUpdateOptions'] = schema_update_options

        if max_bad_records:
            configuration['load']['maxBadRecords'] = max_bad_records

<<<<<<< HEAD
=======
        if encryption_configuration:
            configuration["load"][
                "destinationEncryptionConfiguration"
            ] = encryption_configuration

        # if following fields are not specified in src_fmt_configs,
        # honor the top-level params for backward-compatibility
        if 'skipLeadingRows' not in src_fmt_configs:
            src_fmt_configs['skipLeadingRows'] = skip_leading_rows
        if 'fieldDelimiter' not in src_fmt_configs:
            src_fmt_configs['fieldDelimiter'] = field_delimiter
        if 'ignoreUnknownValues' not in src_fmt_configs:
            src_fmt_configs['ignoreUnknownValues'] = ignore_unknown_values
        if quote_character is not None:
            src_fmt_configs['quote'] = quote_character
        if allow_quoted_newlines:
            src_fmt_configs['allowQuotedNewlines'] = allow_quoted_newlines

>>>>>>> 1b3d23c4
        src_fmt_to_configs_mapping = {
            'CSV': [
                'allowJaggedRows', 'allowQuotedNewlines', 'autodetect',
                'fieldDelimiter', 'skipLeadingRows', 'ignoreUnknownValues',
                'nullMarker', 'quote'
            ],
            'DATASTORE_BACKUP': ['projectionFields'],
            'NEWLINE_DELIMITED_JSON': ['autodetect', 'ignoreUnknownValues'],
            'PARQUET': ['autodetect', 'ignoreUnknownValues'],
            'AVRO': ['useAvroLogicalTypes'],
        }

        valid_configs = src_fmt_to_configs_mapping[source_format]

        # if following fields are not specified in src_fmt_configs,
        # honor the top-level params for backward-compatibility
        backward_compatibility_configs = {'skipLeadingRows': skip_leading_rows,
                                          'fieldDelimiter': field_delimiter,
                                          'ignoreUnknownValues': ignore_unknown_values,
                                          'quote': quote_character,
                                          'allowQuotedNewlines': allow_quoted_newlines}

        for k, v in backward_compatibility_configs.items():
            if k not in src_fmt_configs and k in valid_configs:
                src_fmt_configs[k] = v

        for k, v in src_fmt_configs.items():
            if k not in valid_configs:
                raise ValueError("{0} is not a valid src_fmt_configs for type {1}."
                                 .format(k, source_format))

        configuration['load'].update(src_fmt_configs)

        if allow_jagged_rows:
            configuration['load']['allowJaggedRows'] = allow_jagged_rows

        return self.run_with_configuration(configuration)

    def run_with_configuration(self, configuration):
        """
        Executes a BigQuery SQL query. See here:

        https://cloud.google.com/bigquery/docs/reference/v2/jobs

        For more details about the configuration parameter.

        :param configuration: The configuration parameter maps directly to
            BigQuery's configuration field in the job object. See
            https://cloud.google.com/bigquery/docs/reference/v2/jobs for
            details.
        """
        jobs = self.service.jobs()
        job_data = {'configuration': configuration}

        # Send query and wait for reply.
        query_reply = jobs \
            .insert(projectId=self.project_id, body=job_data) \
            .execute(num_retries=self.num_retries)
        self.running_job_id = query_reply['jobReference']['jobId']
        if 'location' in query_reply['jobReference']:
            location = query_reply['jobReference']['location']
        else:
            location = self.location

        # Wait for query to finish.
        keep_polling_job = True
        while keep_polling_job:
            try:
                keep_polling_job = self._check_query_status(jobs, keep_polling_job, location)

            except HttpError as err:
                if err.resp.status in [500, 503]:
                    self.log.info(
                        '%s: Retryable error, waiting for job to complete: %s',
                        err.resp.status, self.running_job_id)
                    time.sleep(5)
                else:
                    raise Exception(
                        'BigQuery job status check failed. Final error was: {}'.
                        format(err.resp.status))

        return self.running_job_id

    def _check_query_status(self, jobs, keep_polling_job, location):
        if location:
            job = jobs.get(
                projectId=self.project_id,
                jobId=self.running_job_id,
                location=location).execute(num_retries=self.num_retries)
        else:
            job = jobs.get(
                projectId=self.project_id,
                jobId=self.running_job_id).execute(num_retries=self.num_retries)

        if job['status']['state'] == 'DONE':
            keep_polling_job = False
            # Check if job had errors.
            if 'errorResult' in job['status']:
                raise Exception(
                    'BigQuery job failed. Final error was: {}. The job was: {}'.format(
                        job['status']['errorResult'], job))
        else:
            self.log.info('Waiting for job to complete : %s, %s',
                          self.project_id, self.running_job_id)
            time.sleep(5)
        return keep_polling_job

    def poll_job_complete(self, job_id):
        """
        Check if jobs completed.

        :param job_id: id of the job.
        :type job_id: str
        :rtype: bool
        """
        jobs = self.service.jobs()
        try:
            if self.location:
                job = jobs.get(projectId=self.project_id,
                               jobId=job_id,
                               location=self.location).execute(num_retries=self.num_retries)
            else:
                job = jobs.get(projectId=self.project_id,
                               jobId=job_id).execute(num_retries=self.num_retries)
            if job['status']['state'] == 'DONE':
                return True
        except HttpError as err:
            if err.resp.status in [500, 503]:
                self.log.info(
                    '%s: Retryable error while polling job with id %s',
                    err.resp.status, job_id)
            else:
                raise Exception(
                    'BigQuery job status check failed. Final error was: {}'.
                    format(err.resp.status))
        return False

    def cancel_query(self):
        """
        Cancel all started queries that have not yet completed
        """
        jobs = self.service.jobs()
        if (self.running_job_id and
                not self.poll_job_complete(self.running_job_id)):
            self.log.info('Attempting to cancel job : %s, %s', self.project_id,
                          self.running_job_id)
            if self.location:
                jobs.cancel(
                    projectId=self.project_id,
                    jobId=self.running_job_id,
                    location=self.location).execute(num_retries=self.num_retries)
            else:
                jobs.cancel(
                    projectId=self.project_id,
                    jobId=self.running_job_id).execute(num_retries=self.num_retries)
        else:
            self.log.info('No running BigQuery jobs to cancel.')
            return

        # Wait for all the calls to cancel to finish
        max_polling_attempts = 12
        polling_attempts = 0

        job_complete = False
        while polling_attempts < max_polling_attempts and not job_complete:
            polling_attempts = polling_attempts + 1
            job_complete = self.poll_job_complete(self.running_job_id)
            if job_complete:
                self.log.info('Job successfully canceled: %s, %s',
                              self.project_id, self.running_job_id)
            elif polling_attempts == max_polling_attempts:
                self.log.info(
                    "Stopping polling due to timeout. Job with id %s "
                    "has not completed cancel and may or may not finish.",
                    self.running_job_id)
            else:
                self.log.info('Waiting for canceled job with id %s to finish.',
                              self.running_job_id)
                time.sleep(5)

    def get_schema(self, dataset_id, table_id):
        """
        Get the schema for a given datset.table.
        see https://cloud.google.com/bigquery/docs/reference/v2/tables#resource

        :param dataset_id: the dataset ID of the requested table
        :param table_id: the table ID of the requested table
        :return: a table schema
        """
        tables_resource = self.service.tables() \
            .get(projectId=self.project_id, datasetId=dataset_id, tableId=table_id) \
            .execute(num_retries=self.num_retries)
        return tables_resource['schema']

    def get_tabledata(self, dataset_id, table_id,
                      max_results=None, selected_fields=None, page_token=None,
                      start_index=None):
        """
        Get the data of a given dataset.table and optionally with selected columns.
        see https://cloud.google.com/bigquery/docs/reference/v2/tabledata/list

        :param dataset_id: the dataset ID of the requested table.
        :param table_id: the table ID of the requested table.
        :param max_results: the maximum results to return.
        :param selected_fields: List of fields to return (comma-separated). If
            unspecified, all fields are returned.
        :param page_token: page token, returned from a previous call,
            identifying the result set.
        :param start_index: zero based index of the starting row to read.
        :return: map containing the requested rows.
        """
        optional_params = {}
        if max_results:
            optional_params['maxResults'] = max_results
        if selected_fields:
            optional_params['selectedFields'] = selected_fields
        if page_token:
            optional_params['pageToken'] = page_token
        if start_index:
            optional_params['startIndex'] = start_index
        return (self.service.tabledata().list(
            projectId=self.project_id,
            datasetId=dataset_id,
            tableId=table_id,
            **optional_params).execute(num_retries=self.num_retries))

    def run_table_delete(self, deletion_dataset_table,
                         ignore_if_missing=False):
        """
        Delete an existing table from the dataset;
        If the table does not exist, return an error unless ignore_if_missing
        is set to True.

        :param deletion_dataset_table: A dotted
            ``(<project>.|<project>:)<dataset>.<table>`` that indicates which table
            will be deleted.
        :type deletion_dataset_table: str
        :param ignore_if_missing: if True, then return success even if the
            requested table does not exist.
        :type ignore_if_missing: bool
        :return:
        """
        deletion_project, deletion_dataset, deletion_table = \
            _split_tablename(table_input=deletion_dataset_table,
                             default_project_id=self.project_id)

        try:
            self.service.tables() \
                .delete(projectId=deletion_project,
                        datasetId=deletion_dataset,
                        tableId=deletion_table) \
                .execute(num_retries=self.num_retries)
            self.log.info('Deleted table %s:%s.%s.', deletion_project,
                          deletion_dataset, deletion_table)
        except HttpError:
            if not ignore_if_missing:
                raise Exception('Table deletion failed. Table does not exist.')
            else:
                self.log.info('Table does not exist. Skipping.')

    def run_table_upsert(self, dataset_id, table_resource, project_id=None):
        """
        creates a new, empty table in the dataset;
        If the table already exists, update the existing table.
        Since BigQuery does not natively allow table upserts, this is not an
        atomic operation.

        :param dataset_id: the dataset to upsert the table into.
        :type dataset_id: str
        :param table_resource: a table resource. see
            https://cloud.google.com/bigquery/docs/reference/v2/tables#resource
        :type table_resource: dict
        :param project_id: the project to upsert the table into.  If None,
            project will be self.project_id.
        :return:
        """
        # check to see if the table exists
        table_id = table_resource['tableReference']['tableId']
        project_id = project_id if project_id is not None else self.project_id
        tables_list_resp = self.service.tables().list(
            projectId=project_id, datasetId=dataset_id).execute(num_retries=self.num_retries)
        while True:
            for table in tables_list_resp.get('tables', []):
                if table['tableReference']['tableId'] == table_id:
                    # found the table, do update
                    self.log.info('Table %s:%s.%s exists, updating.',
                                  project_id, dataset_id, table_id)
                    return self.service.tables().update(
                        projectId=project_id,
                        datasetId=dataset_id,
                        tableId=table_id,
                        body=table_resource).execute(num_retries=self.num_retries)
            # If there is a next page, we need to check the next page.
            if 'nextPageToken' in tables_list_resp:
                tables_list_resp = self.service.tables()\
                    .list(projectId=project_id,
                          datasetId=dataset_id,
                          pageToken=tables_list_resp['nextPageToken'])\
                    .execute(num_retries=self.num_retries)
            # If there is no next page, then the table doesn't exist.
            else:
                # do insert
                self.log.info('Table %s:%s.%s does not exist. creating.',
                              project_id, dataset_id, table_id)
                return self.service.tables().insert(
                    projectId=project_id,
                    datasetId=dataset_id,
                    body=table_resource).execute(num_retries=self.num_retries)

    def run_grant_dataset_view_access(self,
                                      source_dataset,
                                      view_dataset,
                                      view_table,
                                      source_project=None,
                                      view_project=None):
        """
        Grant authorized view access of a dataset to a view table.
        If this view has already been granted access to the dataset, do nothing.
        This method is not atomic.  Running it may clobber a simultaneous update.

        :param source_dataset: the source dataset
        :type source_dataset: str
        :param view_dataset: the dataset that the view is in
        :type view_dataset: str
        :param view_table: the table of the view
        :type view_table: str
        :param source_project: the project of the source dataset. If None,
            self.project_id will be used.
        :type source_project: str
        :param view_project: the project that the view is in. If None,
            self.project_id will be used.
        :type view_project: str
        :return: the datasets resource of the source dataset.
        """

        # Apply default values to projects
        source_project = source_project if source_project else self.project_id
        view_project = view_project if view_project else self.project_id

        # we don't want to clobber any existing accesses, so we have to get
        # info on the dataset before we can add view access
        source_dataset_resource = self.service.datasets().get(
            projectId=source_project, datasetId=source_dataset).execute(num_retries=self.num_retries)
        access = source_dataset_resource[
            'access'] if 'access' in source_dataset_resource else []
        view_access = {
            'view': {
                'projectId': view_project,
                'datasetId': view_dataset,
                'tableId': view_table
            }
        }
        # check to see if the view we want to add already exists.
        if view_access not in access:
            self.log.info(
                'Granting table %s:%s.%s authorized view access to %s:%s dataset.',
                view_project, view_dataset, view_table, source_project,
                source_dataset)
            access.append(view_access)
            return self.service.datasets().patch(
                projectId=source_project,
                datasetId=source_dataset,
                body={
                    'access': access
                }).execute(num_retries=self.num_retries)
        else:
            # if view is already in access, do nothing.
            self.log.info(
                'Table %s:%s.%s already has authorized view access to %s:%s dataset.',
                view_project, view_dataset, view_table, source_project, source_dataset)
            return source_dataset_resource

    def create_empty_dataset(self, dataset_id="", project_id="",
                             dataset_reference=None):
        """
        Create a new empty dataset:
        https://cloud.google.com/bigquery/docs/reference/rest/v2/datasets/insert

        :param project_id: The name of the project where we want to create
            an empty a dataset. Don't need to provide, if projectId in dataset_reference.
        :type project_id: str
        :param dataset_id: The id of dataset. Don't need to provide,
            if datasetId in dataset_reference.
        :type dataset_id: str
        :param dataset_reference: Dataset reference that could be provided
            with request body. More info:
            https://cloud.google.com/bigquery/docs/reference/rest/v2/datasets#resource
        :type dataset_reference: dict
        """

        if dataset_reference:
            _validate_value('dataset_reference', dataset_reference, dict)
        else:
            dataset_reference = {}

        if "datasetReference" not in dataset_reference:
            dataset_reference["datasetReference"] = {}

        if not dataset_reference["datasetReference"].get("datasetId") and not dataset_id:
            raise ValueError(
                "{} not provided datasetId. Impossible to create dataset")

        dataset_required_params = [(dataset_id, "datasetId", ""),
                                   (project_id, "projectId", self.project_id)]
        for param_tuple in dataset_required_params:
            param, param_name, param_default = param_tuple
            if param_name not in dataset_reference['datasetReference']:
                if param_default and not param:
                    self.log.info(
                        "%s was not specified. Will be used default value %s.",
                        param_name, param_default
                    )
                    param = param_default
                dataset_reference['datasetReference'].update(
                    {param_name: param})
            elif param:
                _api_resource_configs_duplication_check(
                    param_name, param,
                    dataset_reference['datasetReference'], 'dataset_reference')

        dataset_id = dataset_reference.get("datasetReference").get("datasetId")
        dataset_project_id = dataset_reference.get("datasetReference").get(
            "projectId")

        self.log.info('Creating Dataset: %s in project: %s ', dataset_id,
                      dataset_project_id)

        try:
            self.service.datasets().insert(
                projectId=dataset_project_id,
                body=dataset_reference).execute(num_retries=self.num_retries)
            self.log.info('Dataset created successfully: In project %s '
                          'Dataset %s', dataset_project_id, dataset_id)

        except HttpError as err:
            raise AirflowException(
                'BigQuery job failed. Error was: {}'.format(err.content)
            )

    def delete_dataset(self, project_id, dataset_id, delete_contents=False):
        """
        Delete a dataset of Big query in your project.

        :param project_id: The name of the project where we have the dataset .
        :type project_id: str
        :param dataset_id: The dataset to be delete.
        :type dataset_id: str
        :param delete_contents: [Optional] Whether to force the deletion even if the dataset is not empty.
            Will delete all tables (if any) in the dataset if set to True.
            Will raise HttpError 400: "{dataset_id} is still in use" if set to False and dataset is not empty.
            The default value is False.
        :type delete_contents: bool
        :return:
        """
        project_id = project_id if project_id is not None else self.project_id
        self.log.info('Deleting from project: %s  Dataset:%s',
                      project_id, dataset_id)

        try:
            self.service.datasets().delete(
                projectId=project_id,
                datasetId=dataset_id,
                deleteContents=delete_contents).execute(num_retries=self.num_retries)
            self.log.info('Dataset deleted successfully: In project %s '
                          'Dataset %s', project_id, dataset_id)

        except HttpError as err:
            raise AirflowException(
                'BigQuery job failed. Error was: {}'.format(err.content)
            )

    def get_dataset(self, dataset_id, project_id=None):
        """
        Method returns dataset_resource if dataset exist
        and raised 404 error if dataset does not exist

        :param dataset_id: The BigQuery Dataset ID
        :type dataset_id: str
        :param project_id: The GCP Project ID
        :type project_id: str
        :return: dataset_resource

            .. seealso::
                For more information, see Dataset Resource content:
                https://cloud.google.com/bigquery/docs/reference/rest/v2/datasets#resource
        """

        if not dataset_id or not isinstance(dataset_id, str):
            raise ValueError("dataset_id argument must be provided and has "
                             "a type 'str'. You provided: {}".format(dataset_id))

        dataset_project_id = project_id if project_id else self.project_id

        try:
            dataset_resource = self.service.datasets().get(
                datasetId=dataset_id, projectId=dataset_project_id).execute(num_retries=self.num_retries)
            self.log.info("Dataset Resource: %s", dataset_resource)
        except HttpError as err:
            raise AirflowException(
                'BigQuery job failed. Error was: {}'.format(err.content))

        return dataset_resource

    def get_datasets_list(self, project_id=None):
        """
        Method returns full list of BigQuery datasets in the current project

        .. seealso::
            For more information, see:
            https://cloud.google.com/bigquery/docs/reference/rest/v2/datasets/list

        :param project_id: Google Cloud Project for which you
            try to get all datasets
        :type project_id: str
        :return: datasets_list

            Example of returned datasets_list: ::

                   {
                      "kind":"bigquery#dataset",
                      "location":"US",
                      "id":"your-project:dataset_2_test",
                      "datasetReference":{
                         "projectId":"your-project",
                         "datasetId":"dataset_2_test"
                      }
                   },
                   {
                      "kind":"bigquery#dataset",
                      "location":"US",
                      "id":"your-project:dataset_1_test",
                      "datasetReference":{
                         "projectId":"your-project",
                         "datasetId":"dataset_1_test"
                      }
                   }
                ]
        """
        dataset_project_id = project_id if project_id else self.project_id

        try:
            datasets_list = self.service.datasets().list(
                projectId=dataset_project_id).execute(num_retries=self.num_retries)['datasets']
            self.log.info("Datasets List: %s", datasets_list)

        except HttpError as err:
            raise AirflowException(
                'BigQuery job failed. Error was: {}'.format(err.content))

        return datasets_list

    def patch_dataset(self, dataset_id, dataset_resource, project_id=None):
        """
        Patches information in an existing dataset.
        It only replaces fields that are provided in the submitted dataset resource.
        More info:
        https://cloud.google.com/bigquery/docs/reference/rest/v2/datasets/patch

        :param dataset_id: The BigQuery Dataset ID
        :type dataset_id: str
        :param dataset_resource: Dataset resource that will be provided
            in request body.
            https://cloud.google.com/bigquery/docs/reference/rest/v2/datasets#resource
        :type dataset_resource: dict
        :param project_id: The GCP Project ID
        :type project_id: str
        :rtype: dataset
            https://cloud.google.com/bigquery/docs/reference/rest/v2/datasets#resource
        """

        if not dataset_id or not isinstance(dataset_id, str):
            raise ValueError(
                "dataset_id argument must be provided and has "
                "a type 'str'. You provided: {}".format(dataset_id)
            )

        dataset_project_id = project_id if project_id else self.project_id

        try:
            dataset = (
                self.service.datasets()
                .patch(
                    datasetId=dataset_id,
                    projectId=dataset_project_id,
                    body=dataset_resource,
                )
                .execute(num_retries=self.num_retries)
            )
            self.log.info("Dataset successfully patched: %s", dataset)
        except HttpError as err:
            raise AirflowException(
                "BigQuery job failed. Error was: {}".format(err.content)
            )

        return dataset

    def update_dataset(self, dataset_id, dataset_resource, project_id=None):
        """
        Updates information in an existing dataset. The update method replaces the entire
        dataset resource, whereas the patch method only replaces fields that are provided
        in the submitted dataset resource.
        More info:
        https://cloud.google.com/bigquery/docs/reference/rest/v2/datasets/update

        :param dataset_id: The BigQuery Dataset ID
        :type dataset_id: str
        :param dataset_resource: Dataset resource that will be provided
            in request body.
            https://cloud.google.com/bigquery/docs/reference/rest/v2/datasets#resource
        :type dataset_resource: dict
        :param project_id: The GCP Project ID
        :type project_id: str
        :rtype: dataset
            https://cloud.google.com/bigquery/docs/reference/rest/v2/datasets#resource
        """

        if not dataset_id or not isinstance(dataset_id, str):
            raise ValueError(
                "dataset_id argument must be provided and has "
                "a type 'str'. You provided: {}".format(dataset_id)
            )

        dataset_project_id = project_id if project_id else self.project_id

        try:
            dataset = (
                self.service.datasets()
                .update(
                    datasetId=dataset_id,
                    projectId=dataset_project_id,
                    body=dataset_resource,
                )
                .execute(num_retries=self.num_retries)
            )
            self.log.info("Dataset successfully updated: %s", dataset)
        except HttpError as err:
            raise AirflowException(
                "BigQuery job failed. Error was: {}".format(err.content)
            )

        return dataset

    def insert_all(self, project_id, dataset_id, table_id,
                   rows, ignore_unknown_values=False,
                   skip_invalid_rows=False, fail_on_error=False):
        """
        Method to stream data into BigQuery one record at a time without needing
        to run a load job

        .. seealso::
            For more information, see:
            https://cloud.google.com/bigquery/docs/reference/rest/v2/tabledata/insertAll

        :param project_id: The name of the project where we have the table
        :type project_id: str
        :param dataset_id: The name of the dataset where we have the table
        :type dataset_id: str
        :param table_id: The name of the table
        :type table_id: str
        :param rows: the rows to insert
        :type rows: list

        **Example or rows**:
            rows=[{"json": {"a_key": "a_value_0"}}, {"json": {"a_key": "a_value_1"}}]

        :param ignore_unknown_values: [Optional] Accept rows that contain values
            that do not match the schema. The unknown values are ignored.
            The default value  is false, which treats unknown values as errors.
        :type ignore_unknown_values: bool
        :param skip_invalid_rows: [Optional] Insert all valid rows of a request,
            even if invalid rows exist. The default value is false, which causes
            the entire request to fail if any invalid rows exist.
        :type skip_invalid_rows: bool
        :param fail_on_error: [Optional] Force the task to fail if any errors occur.
            The default value is false, which indicates the task should not fail
            even if any insertion errors occur.
        :type fail_on_error: bool
        """

        dataset_project_id = project_id if project_id else self.project_id

        body = {
            "rows": rows,
            "ignoreUnknownValues": ignore_unknown_values,
            "kind": "bigquery#tableDataInsertAllRequest",
            "skipInvalidRows": skip_invalid_rows,
        }

        try:
            self.log.info(
                'Inserting %s row(s) into Table %s:%s.%s',
                len(rows), dataset_project_id, dataset_id, table_id
            )

            resp = self.service.tabledata().insertAll(
                projectId=dataset_project_id, datasetId=dataset_id,
                tableId=table_id, body=body
            ).execute(num_retries=self.num_retries)

            if 'insertErrors' not in resp:
                self.log.info(
                    'All row(s) inserted successfully: %s:%s.%s',
                    dataset_project_id, dataset_id, table_id
                )
            else:
                error_msg = '{} insert error(s) occurred: {}:{}.{}. Details: {}'.format(
                    len(resp['insertErrors']),
                    dataset_project_id, dataset_id, table_id, resp['insertErrors'])
                if fail_on_error:
                    raise AirflowException(
                        'BigQuery job failed. Error was: {}'.format(error_msg)
                    )
                self.log.info(error_msg)
        except HttpError as err:
            raise AirflowException(
                'BigQuery job failed. Error was: {}'.format(err.content)
            )


class BigQueryCursor(BigQueryBaseCursor):
    """
    A very basic BigQuery PEP 249 cursor implementation. The PyHive PEP 249
    implementation was used as a reference:

    https://github.com/dropbox/PyHive/blob/master/pyhive/presto.py
    https://github.com/dropbox/PyHive/blob/master/pyhive/common.py
    """

    def __init__(self, service, project_id, use_legacy_sql=True, location=None, num_retries=None):
        super().__init__(
            service=service,
            project_id=project_id,
            use_legacy_sql=use_legacy_sql,
            location=location,
            num_retries=num_retries
        )
        self.buffersize = None
        self.page_token = None
        self.job_id = None
        self.buffer = []
        self.all_pages_loaded = False

    @property
    def description(self):
        """ The schema description method is not currently implemented. """
        raise NotImplementedError

    def close(self):
        """ By default, do nothing """

    @property
    def rowcount(self):
        """ By default, return -1 to indicate that this is not supported. """
        return -1

    def execute(self, operation, parameters=None):
        """
        Executes a BigQuery query, and returns the job ID.

        :param operation: The query to execute.
        :type operation: str
        :param parameters: Parameters to substitute into the query.
        :type parameters: dict
        """
        sql = _bind_parameters(operation,
                               parameters) if parameters else operation
        self.job_id = self.run_query(sql)

    def executemany(self, operation, seq_of_parameters):
        """
        Execute a BigQuery query multiple times with different parameters.

        :param operation: The query to execute.
        :type operation: str
        :param seq_of_parameters: List of dictionary parameters to substitute into the
            query.
        :type seq_of_parameters: list
        """
        for parameters in seq_of_parameters:
            self.execute(operation, parameters)

    def fetchone(self):
        """ Fetch the next row of a query result set. """
        return self.next()

    def next(self):
        """
        Helper method for fetchone, which returns the next row from a buffer.
        If the buffer is empty, attempts to paginate through the result set for
        the next page, and load it into the buffer.
        """
        if not self.job_id:
            return None

        if not self.buffer:
            if self.all_pages_loaded:
                return None

            query_results = (self.service.jobs().getQueryResults(
                projectId=self.project_id,
                jobId=self.job_id,
                pageToken=self.page_token).execute(num_retries=self.num_retries))

            if 'rows' in query_results and query_results['rows']:
                self.page_token = query_results.get('pageToken')
                fields = query_results['schema']['fields']
                col_types = [field['type'] for field in fields]
                rows = query_results['rows']

                for dict_row in rows:
                    typed_row = ([
                        _bq_cast(vs['v'], col_types[idx])
                        for idx, vs in enumerate(dict_row['f'])
                    ])
                    self.buffer.append(typed_row)

                if not self.page_token:
                    self.all_pages_loaded = True

            else:
                # Reset all state since we've exhausted the results.
                self.page_token = None
                self.job_id = None
                self.page_token = None
                return None

        return self.buffer.pop(0)

    def fetchmany(self, size=None):
        """
        Fetch the next set of rows of a query result, returning a sequence of sequences
        (e.g. a list of tuples). An empty sequence is returned when no more rows are
        available. The number of rows to fetch per call is specified by the parameter.
        If it is not given, the cursor's arraysize determines the number of rows to be
        fetched. The method should try to fetch as many rows as indicated by the size
        parameter. If this is not possible due to the specified number of rows not being
        available, fewer rows may be returned. An :py:class:`~pyhive.exc.Error`
        (or subclass) exception is raised if the previous call to
        :py:meth:`execute` did not produce any result set or no call was issued yet.
        """
        if size is None:
            size = self.arraysize
        result = []
        for _ in range(size):
            one = self.fetchone()
            if one is None:
                break
            else:
                result.append(one)
        return result

    def fetchall(self):
        """
        Fetch all (remaining) rows of a query result, returning them as a sequence of
        sequences (e.g. a list of tuples).
        """
        result = []
        while True:
            one = self.fetchone()
            if one is None:
                break
            else:
                result.append(one)
        return result

    def get_arraysize(self):
        """ Specifies the number of rows to fetch at a time with .fetchmany() """
        return self.buffersize or 1

    def set_arraysize(self, arraysize):
        """ Specifies the number of rows to fetch at a time with .fetchmany() """
        self.buffersize = arraysize

    arraysize = property(get_arraysize, set_arraysize)

    def setinputsizes(self, sizes):
        """ Does nothing by default """

    def setoutputsize(self, size, column=None):
        """ Does nothing by default """


def _bind_parameters(operation, parameters):
    """ Helper method that binds parameters to a SQL query. """
    # inspired by MySQL Python Connector (conversion.py)
    string_parameters = {}
    for (name, value) in parameters.items():
        if value is None:
            string_parameters[name] = 'NULL'
        elif isinstance(value, str):
            string_parameters[name] = "'" + _escape(value) + "'"
        else:
            string_parameters[name] = str(value)
    return operation % string_parameters


def _escape(s):
    """ Helper method that escapes parameters to a SQL query. """
    e = s
    e = e.replace('\\', '\\\\')
    e = e.replace('\n', '\\n')
    e = e.replace('\r', '\\r')
    e = e.replace("'", "\\'")
    e = e.replace('"', '\\"')
    return e


def _bq_cast(string_field, bq_type):
    """
    Helper method that casts a BigQuery row to the appropriate data types.
    This is useful because BigQuery returns all fields as strings.
    """
    if string_field is None:
        return None
    elif bq_type == 'INTEGER':
        return int(string_field)
    elif bq_type in ('FLOAT', 'TIMESTAMP'):
        return float(string_field)
    elif bq_type == 'BOOLEAN':
        if string_field not in ['true', 'false']:
            raise ValueError("{} must have value 'true' or 'false'".format(
                string_field))
        return string_field == 'true'
    else:
        return string_field


def _split_tablename(table_input, default_project_id, var_name=None):

    if '.' not in table_input:
        raise ValueError(
            'Expected target table name in the format of '
            '<dataset>.<table>. Got: {}'.format(table_input))

    if not default_project_id:
        raise ValueError("INTERNAL: No default project is specified")

    def var_print(var_name):
        if var_name is None:
            return ""
        else:
            return "Format exception for {var}: ".format(var=var_name)

    if table_input.count('.') + table_input.count(':') > 3:
        raise Exception(('{var}Use either : or . to specify project '
                         'got {input}').format(
                             var=var_print(var_name), input=table_input))
    cmpt = table_input.rsplit(':', 1)
    project_id = None
    rest = table_input
    if len(cmpt) == 1:
        project_id = None
        rest = cmpt[0]
    elif len(cmpt) == 2 and cmpt[0].count(':') <= 1:
        if cmpt[-1].count('.') != 2:
            project_id = cmpt[0]
            rest = cmpt[1]
    else:
        raise Exception(('{var}Expect format of (<project:)<dataset>.<table>, '
                         'got {input}').format(
                             var=var_print(var_name), input=table_input))

    cmpt = rest.split('.')
    if len(cmpt) == 3:
        if project_id:
            raise ValueError(
                "{var}Use either : or . to specify project".format(
                    var=var_print(var_name)))
        project_id = cmpt[0]
        dataset_id = cmpt[1]
        table_id = cmpt[2]

    elif len(cmpt) == 2:
        dataset_id = cmpt[0]
        table_id = cmpt[1]
    else:
        raise Exception(
            ('{var}Expect format of (<project.|<project:)<dataset>.<table>, '
             'got {input}').format(var=var_print(var_name), input=table_input))

    if project_id is None:
        if var_name is not None:
            log = LoggingMixin().log
            log.info(
                'Project not included in %s: %s; using project "%s"',
                var_name, table_input, default_project_id
            )
        project_id = default_project_id

    return project_id, dataset_id, table_id


def _cleanse_time_partitioning(destination_dataset_table, time_partitioning_in):
    # if it is a partitioned table ($ is in the table name) add partition load option

    if time_partitioning_in is None:
        time_partitioning_in = {}

    time_partitioning_out = {}
    if destination_dataset_table and '$' in destination_dataset_table:
        time_partitioning_out['type'] = 'DAY'
    time_partitioning_out.update(time_partitioning_in)
    return time_partitioning_out


def _validate_value(key, value, expected_type):
    """ function to check expected type and raise
    error if type is not correct """
    if not isinstance(value, expected_type):
        raise TypeError("{} argument must have a type {} not {}".format(
            key, expected_type, type(value)))


def _api_resource_configs_duplication_check(key, value, config_dict,
                                            config_dict_name='api_resource_configs'):
    if key in config_dict and value != config_dict[key]:
        raise ValueError("Values of {param_name} param are duplicated. "
                         "{dict_name} contained {param_name} param "
                         "in `query` config and {param_name} was also provided "
                         "with arg to run_query() method. Please remove duplicates."
                         .format(param_name=key, dict_name=config_dict_name))<|MERGE_RESOLUTION|>--- conflicted
+++ resolved
@@ -1238,27 +1238,11 @@
         if max_bad_records:
             configuration['load']['maxBadRecords'] = max_bad_records
 
-<<<<<<< HEAD
-=======
         if encryption_configuration:
             configuration["load"][
                 "destinationEncryptionConfiguration"
             ] = encryption_configuration
 
-        # if following fields are not specified in src_fmt_configs,
-        # honor the top-level params for backward-compatibility
-        if 'skipLeadingRows' not in src_fmt_configs:
-            src_fmt_configs['skipLeadingRows'] = skip_leading_rows
-        if 'fieldDelimiter' not in src_fmt_configs:
-            src_fmt_configs['fieldDelimiter'] = field_delimiter
-        if 'ignoreUnknownValues' not in src_fmt_configs:
-            src_fmt_configs['ignoreUnknownValues'] = ignore_unknown_values
-        if quote_character is not None:
-            src_fmt_configs['quote'] = quote_character
-        if allow_quoted_newlines:
-            src_fmt_configs['allowQuotedNewlines'] = allow_quoted_newlines
-
->>>>>>> 1b3d23c4
         src_fmt_to_configs_mapping = {
             'CSV': [
                 'allowJaggedRows', 'allowQuotedNewlines', 'autodetect',
