--- conflicted
+++ resolved
@@ -20,12 +20,8 @@
 """
 RedisHook module
 """
-<<<<<<< HEAD
-from redis import StrictRedis
-=======
 from redis import Redis
 
->>>>>>> 4311c1f0
 from airflow.hooks.base_hook import BaseHook
 
 
@@ -63,11 +59,7 @@
                 'Initializing redis object for conn_id "%s" on %s:%s:%s',
                 self.redis_conn_id, self.host, self.port, self.db
             )
-<<<<<<< HEAD
-            self.redis = StrictRedis(
-=======
             self.redis = Redis(
->>>>>>> 4311c1f0
                 host=self.host,
                 port=self.port,
                 password=self.password,
