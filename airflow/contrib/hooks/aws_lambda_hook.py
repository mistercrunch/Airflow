--- conflicted
+++ resolved
@@ -17,72 +17,16 @@
 # under the License.
 
 """
-<<<<<<< HEAD
-This module contains AWS Lambda hook
-"""
-from airflow.contrib.hooks.aws_hook import AwsHook
-=======
 This module is deprecated.
 Please use :mod:`airflow.providers.amazon.aws.hooks.lambda_function`.
 """
->>>>>>> d25854dd
 
 import warnings
 
 from airflow.providers.amazon.aws.hooks.lambda_function import AwsLambdaHook  # noqa
 
-<<<<<<< HEAD
-    :param function_name: AWS Lambda Function Name
-    :type function_name: str
-    :param region_name: AWS Region Name (example: us-west-2)
-    :type region_name: str
-    :param log_type: Tail Invocation Request
-    :type log_type: str
-    :param qualifier: AWS Lambda Function Version or Alias Name
-    :type qualifier: str
-    :param invocation_type: AWS Lambda Invocation Type (RequestResponse, Event etc)
-    :type invocation_type: str
-    :param config: Configuration for botocore client.
-        (https://boto3.amazonaws.com/v1/documentation/api/latest/reference/core/session.html)
-    :type config: botocore.client.Config
-    """
-
-    def __init__(self, function_name, region_name=None,
-                 log_type='None', qualifier='$LATEST',
-                 invocation_type='RequestResponse', config=None, *args, **kwargs):
-        self.function_name = function_name
-        self.region_name = region_name
-        self.log_type = log_type
-        self.invocation_type = invocation_type
-        self.qualifier = qualifier
-        self.conn = None
-        self.config = config
-        super(AwsLambdaHook, self).__init__(*args, **kwargs)
-
-    def get_conn(self):
-        self.conn = self.get_client_type('lambda', self.region_name, config=self.config)
-        return self.conn
-
-    def invoke_lambda(self, payload):
-        """
-        Invoke Lambda Function
-        """
-
-        awslambda_conn = self.get_conn()
-
-        response = awslambda_conn.invoke(
-            FunctionName=self.function_name,
-            InvocationType=self.invocation_type,
-            LogType=self.log_type,
-            Payload=payload,
-            Qualifier=self.qualifier
-        )
-
-        return response
-=======
 warnings.warn(
     "This module is deprecated. Please use `airflow.providers.amazon.aws.hooks.lambda_function`.",
     DeprecationWarning,
     stacklevel=2,
-)
->>>>>>> d25854dd
+)