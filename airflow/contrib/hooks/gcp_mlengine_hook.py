# Licensed to the Apache Software Foundation (ASF) under one
# or more contributor license agreements.  See the NOTICE file
# distributed with this work for additional information
# regarding copyright ownership.  The ASF licenses this file
# to you under the Apache License, Version 2.0 (the
# "License"); you may not use this file except in compliance
# with the License.  You may obtain a copy of the License at
#
<<<<<<< HEAD
#   http://www.apache.org/licenses/LICENSE-2.0
#
=======
# Licensed to the Apache Software Foundation (ASF) under one
# or more contributor license agreements.  See the NOTICE file
# distributed with this work for additional information
# regarding copyright ownership.  The ASF licenses this file
# to you under the Apache License, Version 2.0 (the
# "License"); you may not use this file except in compliance
# with the License.  You may obtain a copy of the License at
#
#   http://www.apache.org/licenses/LICENSE-2.0
#
>>>>>>> d25854dd
# Unless required by applicable law or agreed to in writing,
# software distributed under the License is distributed on an
# "AS IS" BASIS, WITHOUT WARRANTIES OR CONDITIONS OF ANY
# KIND, either express or implied.  See the License for the
# specific language governing permissions and limitations
# under the License.
<<<<<<< HEAD
import logging
import random
import time
from googleapiclient.errors import HttpError
from googleapiclient.discovery import build

from airflow.contrib.hooks.gcp_api_base_hook import GoogleCloudBaseHook

log = logging.getLogger(__name__)


def _poll_with_exponential_delay(request, max_n, is_done_func, is_error_func):

    for i in range(0, max_n):
        try:
            response = request.execute()
            if is_error_func(response):
                raise ValueError(
                    'The response contained an error: {}'.format(response)
                )
            elif is_done_func(response):
                log.info('Operation is done: %s', response)
                return response
            else:
                time.sleep((2**i) + (random.randint(0, 1000) / 1000))
        except HttpError as e:
            if e.resp.status != 429:
                log.info('Something went wrong. Not retrying: %s', format(e))
                raise
            else:
                time.sleep((2**i) + (random.randint(0, 1000) / 1000))


class MLEngineHook(GoogleCloudBaseHook):
    def __init__(self, gcp_conn_id='google_cloud_default', delegate_to=None):
        super(MLEngineHook, self).__init__(gcp_conn_id, delegate_to)
        self._mlengine = self.get_conn()

    def get_conn(self):
        """
        Returns a Google MLEngine service object.
        """
        authed_http = self._authorize()
        return build('ml', 'v1', http=authed_http, cache_discovery=False)

    def create_job(self, project_id, job, use_existing_job_fn=None):
        """
        Launches a MLEngine job and wait for it to reach a terminal state.

        :param project_id: The Google Cloud project id within which MLEngine
            job will be launched.
        :type project_id: str

        :param job: MLEngine Job object that should be provided to the MLEngine
            API, such as: ::

                {
                  'jobId': 'my_job_id',
                  'trainingInput': {
                    'scaleTier': 'STANDARD_1',
                    ...
                  }
                }

        :type job: dict

        :param use_existing_job_fn: In case that a MLEngine job with the same
            job_id already exist, this method (if provided) will decide whether
            we should use this existing job, continue waiting for it to finish
            and returning the job object. It should accepts a MLEngine job
            object, and returns a boolean value indicating whether it is OK to
            reuse the existing job. If 'use_existing_job_fn' is not provided,
            we by default reuse the existing MLEngine job.
        :type use_existing_job_fn: function

        :return: The MLEngine job object if the job successfully reach a
            terminal state (which might be FAILED or CANCELLED state).
        :rtype: dict
        """
        request = self._mlengine.projects().jobs().create(
            parent='projects/{}'.format(project_id),
            body=job)
        job_id = job['jobId']

        try:
            request.execute()
        except HttpError as e:
            # 409 means there is an existing job with the same job ID.
            if e.resp.status == 409:
                if use_existing_job_fn is not None:
                    existing_job = self._get_job(project_id, job_id)
                    if not use_existing_job_fn(existing_job):
                        self.log.error(
                            'Job with job_id %s already exist, but it does '
                            'not match our expectation: %s',
                            job_id, existing_job
                        )
                        raise
                self.log.info(
                    'Job with job_id %s already exist. Will waiting for it to finish',
                    job_id
                )
            else:
                self.log.error('Failed to create MLEngine job: {}'.format(e))
                raise

        return self._wait_for_job_done(project_id, job_id)

    def _get_job(self, project_id, job_id):
        """
        Gets a MLEngine job based on the job name.

        :return: MLEngine job object if succeed.
        :rtype: dict

        Raises:
            googleapiclient.errors.HttpError: if HTTP error is returned from server
        """
        job_name = 'projects/{}/jobs/{}'.format(project_id, job_id)
        request = self._mlengine.projects().jobs().get(name=job_name)
        while True:
            try:
                return request.execute()
            except HttpError as e:
                if e.resp.status == 429:
                    # polling after 30 seconds when quota failure occurs
                    time.sleep(30)
                else:
                    self.log.error('Failed to get MLEngine job: {}'.format(e))
                    raise

    def _wait_for_job_done(self, project_id, job_id, interval=30):
        """
        Waits for the Job to reach a terminal state.

        This method will periodically check the job state until the job reach
        a terminal state.

        Raises:
            googleapiclient.errors.HttpError: if HTTP error is returned when getting
            the job
        """
        if interval <= 0:
            raise ValueError("Interval must be > 0")
        while True:
            job = self._get_job(project_id, job_id)
            if job['state'] in ['SUCCEEDED', 'FAILED', 'CANCELLED']:
                return job
            time.sleep(interval)

    def create_version(self, project_id, model_name, version_spec):
        """
        Creates the Version on Google Cloud ML Engine.

        Returns the operation if the version was created successfully and
        raises an error otherwise.
        """
        parent_name = 'projects/{}/models/{}'.format(project_id, model_name)
        create_request = self._mlengine.projects().models().versions().create(
            parent=parent_name, body=version_spec)
        response = create_request.execute()
        get_request = self._mlengine.projects().operations().get(
            name=response['name'])

        return _poll_with_exponential_delay(
            request=get_request,
            max_n=9,
            is_done_func=lambda resp: resp.get('done', False),
            is_error_func=lambda resp: resp.get('error', None) is not None)

    def set_default_version(self, project_id, model_name, version_name):
        """
        Sets a version to be the default. Blocks until finished.
        """
        full_version_name = 'projects/{}/models/{}/versions/{}'.format(
            project_id, model_name, version_name)
        request = self._mlengine.projects().models().versions().setDefault(
            name=full_version_name, body={})

        try:
            response = request.execute()
            self.log.info('Successfully set version: %s to default', response)
            return response
        except HttpError as e:
            self.log.error('Something went wrong: %s', e)
            raise

    def list_versions(self, project_id, model_name):
        """
        Lists all available versions of a model. Blocks until finished.
        """
        result = []
        full_parent_name = 'projects/{}/models/{}'.format(
            project_id, model_name)
        request = self._mlengine.projects().models().versions().list(
            parent=full_parent_name, pageSize=100)

        response = request.execute()
        next_page_token = response.get('nextPageToken', None)
        result.extend(response.get('versions', []))
        while next_page_token is not None:
            next_request = self._mlengine.projects().models().versions().list(
                parent=full_parent_name,
                pageToken=next_page_token,
                pageSize=100)
            response = next_request.execute()
            next_page_token = response.get('nextPageToken', None)
            result.extend(response.get('versions', []))
            time.sleep(5)
        return result

    def delete_version(self, project_id, model_name, version_name):
        """
        Deletes the given version of a model. Blocks until finished.
        """
        full_name = 'projects/{}/models/{}/versions/{}'.format(
            project_id, model_name, version_name)
        delete_request = self._mlengine.projects().models().versions().delete(
            name=full_name)
        response = delete_request.execute()
        get_request = self._mlengine.projects().operations().get(
            name=response['name'])

        return _poll_with_exponential_delay(
            request=get_request,
            max_n=9,
            is_done_func=lambda resp: resp.get('done', False),
            is_error_func=lambda resp: resp.get('error', None) is not None)

    def create_model(self, project_id, model):
        """
        Create a Model. Blocks until finished.
        """
        if not model['name']:
            raise ValueError("Model name must be provided and "
                             "could not be an empty string")
        project = 'projects/{}'.format(project_id)

        request = self._mlengine.projects().models().create(
            parent=project, body=model)
        return request.execute()

    def get_model(self, project_id, model_name):
        """
        Gets a Model. Blocks until finished.
        """
        if not model_name:
            raise ValueError("Model name must be provided and "
                             "it could not be an empty string")
        full_model_name = 'projects/{}/models/{}'.format(
            project_id, model_name)
        request = self._mlengine.projects().models().get(name=full_model_name)
        try:
            return request.execute()
        except HttpError as e:
            if e.resp.status == 404:
                self.log.error('Model was not found: %s', e)
                return None
            raise
=======
"""This module is deprecated. Please use :mod:`airflow.providers.google.cloud.hooks.mlengine`."""

import warnings

from airflow.providers.google.cloud.hooks.mlengine import MLEngineHook  # noqa

warnings.warn(
    "This module is deprecated. Please use `airflow.providers.google.cloud.hooks.mlengine`.",
    DeprecationWarning,
    stacklevel=2,
)
>>>>>>> d25854dd
<|MERGE_RESOLUTION|>--- conflicted
+++ resolved
@@ -1,15 +1,4 @@
-# Licensed to the Apache Software Foundation (ASF) under one
-# or more contributor license agreements.  See the NOTICE file
-# distributed with this work for additional information
-# regarding copyright ownership.  The ASF licenses this file
-# to you under the Apache License, Version 2.0 (the
-# "License"); you may not use this file except in compliance
-# with the License.  You may obtain a copy of the License at
 #
-<<<<<<< HEAD
-#   http://www.apache.org/licenses/LICENSE-2.0
-#
-=======
 # Licensed to the Apache Software Foundation (ASF) under one
 # or more contributor license agreements.  See the NOTICE file
 # distributed with this work for additional information
@@ -20,274 +9,12 @@
 #
 #   http://www.apache.org/licenses/LICENSE-2.0
 #
->>>>>>> d25854dd
 # Unless required by applicable law or agreed to in writing,
 # software distributed under the License is distributed on an
 # "AS IS" BASIS, WITHOUT WARRANTIES OR CONDITIONS OF ANY
 # KIND, either express or implied.  See the License for the
 # specific language governing permissions and limitations
 # under the License.
-<<<<<<< HEAD
-import logging
-import random
-import time
-from googleapiclient.errors import HttpError
-from googleapiclient.discovery import build
-
-from airflow.contrib.hooks.gcp_api_base_hook import GoogleCloudBaseHook
-
-log = logging.getLogger(__name__)
-
-
-def _poll_with_exponential_delay(request, max_n, is_done_func, is_error_func):
-
-    for i in range(0, max_n):
-        try:
-            response = request.execute()
-            if is_error_func(response):
-                raise ValueError(
-                    'The response contained an error: {}'.format(response)
-                )
-            elif is_done_func(response):
-                log.info('Operation is done: %s', response)
-                return response
-            else:
-                time.sleep((2**i) + (random.randint(0, 1000) / 1000))
-        except HttpError as e:
-            if e.resp.status != 429:
-                log.info('Something went wrong. Not retrying: %s', format(e))
-                raise
-            else:
-                time.sleep((2**i) + (random.randint(0, 1000) / 1000))
-
-
-class MLEngineHook(GoogleCloudBaseHook):
-    def __init__(self, gcp_conn_id='google_cloud_default', delegate_to=None):
-        super(MLEngineHook, self).__init__(gcp_conn_id, delegate_to)
-        self._mlengine = self.get_conn()
-
-    def get_conn(self):
-        """
-        Returns a Google MLEngine service object.
-        """
-        authed_http = self._authorize()
-        return build('ml', 'v1', http=authed_http, cache_discovery=False)
-
-    def create_job(self, project_id, job, use_existing_job_fn=None):
-        """
-        Launches a MLEngine job and wait for it to reach a terminal state.
-
-        :param project_id: The Google Cloud project id within which MLEngine
-            job will be launched.
-        :type project_id: str
-
-        :param job: MLEngine Job object that should be provided to the MLEngine
-            API, such as: ::
-
-                {
-                  'jobId': 'my_job_id',
-                  'trainingInput': {
-                    'scaleTier': 'STANDARD_1',
-                    ...
-                  }
-                }
-
-        :type job: dict
-
-        :param use_existing_job_fn: In case that a MLEngine job with the same
-            job_id already exist, this method (if provided) will decide whether
-            we should use this existing job, continue waiting for it to finish
-            and returning the job object. It should accepts a MLEngine job
-            object, and returns a boolean value indicating whether it is OK to
-            reuse the existing job. If 'use_existing_job_fn' is not provided,
-            we by default reuse the existing MLEngine job.
-        :type use_existing_job_fn: function
-
-        :return: The MLEngine job object if the job successfully reach a
-            terminal state (which might be FAILED or CANCELLED state).
-        :rtype: dict
-        """
-        request = self._mlengine.projects().jobs().create(
-            parent='projects/{}'.format(project_id),
-            body=job)
-        job_id = job['jobId']
-
-        try:
-            request.execute()
-        except HttpError as e:
-            # 409 means there is an existing job with the same job ID.
-            if e.resp.status == 409:
-                if use_existing_job_fn is not None:
-                    existing_job = self._get_job(project_id, job_id)
-                    if not use_existing_job_fn(existing_job):
-                        self.log.error(
-                            'Job with job_id %s already exist, but it does '
-                            'not match our expectation: %s',
-                            job_id, existing_job
-                        )
-                        raise
-                self.log.info(
-                    'Job with job_id %s already exist. Will waiting for it to finish',
-                    job_id
-                )
-            else:
-                self.log.error('Failed to create MLEngine job: {}'.format(e))
-                raise
-
-        return self._wait_for_job_done(project_id, job_id)
-
-    def _get_job(self, project_id, job_id):
-        """
-        Gets a MLEngine job based on the job name.
-
-        :return: MLEngine job object if succeed.
-        :rtype: dict
-
-        Raises:
-            googleapiclient.errors.HttpError: if HTTP error is returned from server
-        """
-        job_name = 'projects/{}/jobs/{}'.format(project_id, job_id)
-        request = self._mlengine.projects().jobs().get(name=job_name)
-        while True:
-            try:
-                return request.execute()
-            except HttpError as e:
-                if e.resp.status == 429:
-                    # polling after 30 seconds when quota failure occurs
-                    time.sleep(30)
-                else:
-                    self.log.error('Failed to get MLEngine job: {}'.format(e))
-                    raise
-
-    def _wait_for_job_done(self, project_id, job_id, interval=30):
-        """
-        Waits for the Job to reach a terminal state.
-
-        This method will periodically check the job state until the job reach
-        a terminal state.
-
-        Raises:
-            googleapiclient.errors.HttpError: if HTTP error is returned when getting
-            the job
-        """
-        if interval <= 0:
-            raise ValueError("Interval must be > 0")
-        while True:
-            job = self._get_job(project_id, job_id)
-            if job['state'] in ['SUCCEEDED', 'FAILED', 'CANCELLED']:
-                return job
-            time.sleep(interval)
-
-    def create_version(self, project_id, model_name, version_spec):
-        """
-        Creates the Version on Google Cloud ML Engine.
-
-        Returns the operation if the version was created successfully and
-        raises an error otherwise.
-        """
-        parent_name = 'projects/{}/models/{}'.format(project_id, model_name)
-        create_request = self._mlengine.projects().models().versions().create(
-            parent=parent_name, body=version_spec)
-        response = create_request.execute()
-        get_request = self._mlengine.projects().operations().get(
-            name=response['name'])
-
-        return _poll_with_exponential_delay(
-            request=get_request,
-            max_n=9,
-            is_done_func=lambda resp: resp.get('done', False),
-            is_error_func=lambda resp: resp.get('error', None) is not None)
-
-    def set_default_version(self, project_id, model_name, version_name):
-        """
-        Sets a version to be the default. Blocks until finished.
-        """
-        full_version_name = 'projects/{}/models/{}/versions/{}'.format(
-            project_id, model_name, version_name)
-        request = self._mlengine.projects().models().versions().setDefault(
-            name=full_version_name, body={})
-
-        try:
-            response = request.execute()
-            self.log.info('Successfully set version: %s to default', response)
-            return response
-        except HttpError as e:
-            self.log.error('Something went wrong: %s', e)
-            raise
-
-    def list_versions(self, project_id, model_name):
-        """
-        Lists all available versions of a model. Blocks until finished.
-        """
-        result = []
-        full_parent_name = 'projects/{}/models/{}'.format(
-            project_id, model_name)
-        request = self._mlengine.projects().models().versions().list(
-            parent=full_parent_name, pageSize=100)
-
-        response = request.execute()
-        next_page_token = response.get('nextPageToken', None)
-        result.extend(response.get('versions', []))
-        while next_page_token is not None:
-            next_request = self._mlengine.projects().models().versions().list(
-                parent=full_parent_name,
-                pageToken=next_page_token,
-                pageSize=100)
-            response = next_request.execute()
-            next_page_token = response.get('nextPageToken', None)
-            result.extend(response.get('versions', []))
-            time.sleep(5)
-        return result
-
-    def delete_version(self, project_id, model_name, version_name):
-        """
-        Deletes the given version of a model. Blocks until finished.
-        """
-        full_name = 'projects/{}/models/{}/versions/{}'.format(
-            project_id, model_name, version_name)
-        delete_request = self._mlengine.projects().models().versions().delete(
-            name=full_name)
-        response = delete_request.execute()
-        get_request = self._mlengine.projects().operations().get(
-            name=response['name'])
-
-        return _poll_with_exponential_delay(
-            request=get_request,
-            max_n=9,
-            is_done_func=lambda resp: resp.get('done', False),
-            is_error_func=lambda resp: resp.get('error', None) is not None)
-
-    def create_model(self, project_id, model):
-        """
-        Create a Model. Blocks until finished.
-        """
-        if not model['name']:
-            raise ValueError("Model name must be provided and "
-                             "could not be an empty string")
-        project = 'projects/{}'.format(project_id)
-
-        request = self._mlengine.projects().models().create(
-            parent=project, body=model)
-        return request.execute()
-
-    def get_model(self, project_id, model_name):
-        """
-        Gets a Model. Blocks until finished.
-        """
-        if not model_name:
-            raise ValueError("Model name must be provided and "
-                             "it could not be an empty string")
-        full_model_name = 'projects/{}/models/{}'.format(
-            project_id, model_name)
-        request = self._mlengine.projects().models().get(name=full_model_name)
-        try:
-            return request.execute()
-        except HttpError as e:
-            if e.resp.status == 404:
-                self.log.error('Model was not found: %s', e)
-                return None
-            raise
-=======
 """This module is deprecated. Please use :mod:`airflow.providers.google.cloud.hooks.mlengine`."""
 
 import warnings
@@ -298,5 +25,4 @@
     "This module is deprecated. Please use `airflow.providers.google.cloud.hooks.mlengine`.",
     DeprecationWarning,
     stacklevel=2,
-)
->>>>>>> d25854dd
+)