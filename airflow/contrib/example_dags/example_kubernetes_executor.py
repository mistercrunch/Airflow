# -*- coding: utf-8 -*-
#
# Licensed to the Apache Software Foundation (ASF) under one
# or more contributor license agreements.  See the NOTICE file
# distributed with this work for additional information
# regarding copyright ownership.  The ASF licenses this file
# to you under the Apache License, Version 2.0 (the
# "License"); you may not use this file except in compliance
# with the License.  You may obtain a copy of the License at
#
#   http://www.apache.org/licenses/LICENSE-2.0
#
# Unless required by applicable law or agreed to in writing,
# software distributed under the License is distributed on an
# "AS IS" BASIS, WITHOUT WARRANTIES OR CONDITIONS OF ANY
# KIND, either express or implied.  See the License for the
# specific language governing permissions and limitations
# under the License.
"""
This is an example dag for using the Kubernetes Executor.
"""
import os

import airflow
from airflow.models import DAG
from airflow.operators.python_operator import PythonOperator

<<<<<<< HEAD
default_args = {
    'owner': 'airflow',
=======
args = {
    'owner': 'Airflow',
>>>>>>> 6fb82171
    'start_date': airflow.utils.dates.days_ago(2)
}


with DAG(
    dag_id='example_kubernetes_executor',
    default_args=default_args,
    schedule_interval=None
) as dag:

    affinity = {
        'podAntiAffinity': {
            'requiredDuringSchedulingIgnoredDuringExecution': [
                {
                    'topologyKey': 'kubernetes.io/hostname',
                    'labelSelector': {
                        'matchExpressions': [
                            {
                                'key': 'app',
                                'operator': 'In',
                                'values': ['airflow']
                            }
                        ]
                    }
                }
            ]
        }
    }
<<<<<<< HEAD
=======
}

tolerations = [{
    'key': 'dedicated',
    'operator': 'Equal',
    'value': 'airflow'
}]


def print_stuff():  # pylint: disable=missing-docstring
    print("stuff!")


def use_zip_binary():
    """
    Checks whether Zip is installed.

    :return: True if it is installed, False if not.
    :rtype: bool
    """
    return_code = os.system("zip")
    assert return_code == 0


# You don't have to use any special KubernetesExecutor configuration if you don't want to
start_task = PythonOperator(
    task_id="start_task", python_callable=print_stuff, dag=dag
)

# But you can if you want to
one_task = PythonOperator(
    task_id="one_task", python_callable=print_stuff, dag=dag,
    executor_config={"KubernetesExecutor": {"image": "airflow/ci:latest"}}
)

# Use the zip binary, which is only found in this special docker image
two_task = PythonOperator(
    task_id="two_task", python_callable=use_zip_binary, dag=dag,
    executor_config={"KubernetesExecutor": {"image": "airflow/ci_zip:latest"}}
)

# Limit resources on this operator/task with node affinity & tolerations
three_task = PythonOperator(
    task_id="three_task", python_callable=print_stuff, dag=dag,
    executor_config={
        "KubernetesExecutor": {"request_memory": "128Mi",
                               "limit_memory": "128Mi",
                               "tolerations": tolerations,
                               "affinity": affinity}}
)

# Add arbitrary labels to worker pods
four_task = PythonOperator(
    task_id="four_task", python_callable=print_stuff, dag=dag,
    executor_config={"KubernetesExecutor": {"labels": {"foo": "bar"}}}
)
>>>>>>> 6fb82171

    tolerations = [{
        'key': 'dedicated',
        'operator': 'Equal',
        'value': 'airflow'
    }]


    def print_stuff():
        print("stuff!")


    def use_zip_binary():
        rc = os.system("zip")
        assert rc == 0


    # You don't have to use any special KubernetesExecutor configuration if you don't want to
    start_task = PythonOperator(
        task_id="start_task",
        python_callable=print_stuff
    )

    # But you can if you want to
    one_task = PythonOperator(
        task_id="one_task",
        python_callable=print_stuff,
        executor_config={"KubernetesExecutor": {"image": "airflow/ci:latest"}}
    )

    # Use the zip binary, which is only found in this special docker image
    two_task = PythonOperator(
        task_id="two_task",
        python_callable=use_zip_binary,
        executor_config={"KubernetesExecutor": {"image": "airflow/ci_zip:latest"}}
    )

    # Limit resources on this operator/task with node affinity & tolerations
    three_task = PythonOperator(
        task_id="three_task",
        python_callable=print_stuff,
        executor_config={
            "KubernetesExecutor": {"request_memory": "128Mi",
                                   "limit_memory": "128Mi",
                                   "tolerations": tolerations,
                                   "affinity": affinity}}
    )

    # Add arbitrary labels to worker pods
    four_task = PythonOperator(
        task_id="four_task",
        python_callable=print_stuff,
        executor_config={"KubernetesExecutor": {"labels": {"foo": "bar"}}}
    )

    start_task >> [one_task, two_task, three_task, four_task]<|MERGE_RESOLUTION|>--- conflicted
+++ resolved
@@ -25,20 +25,14 @@
 from airflow.models import DAG
 from airflow.operators.python_operator import PythonOperator
 
-<<<<<<< HEAD
-default_args = {
-    'owner': 'airflow',
-=======
 args = {
     'owner': 'Airflow',
->>>>>>> 6fb82171
     'start_date': airflow.utils.dates.days_ago(2)
 }
 
-
 with DAG(
     dag_id='example_kubernetes_executor',
-    default_args=default_args,
+    default_args=args,
     schedule_interval=None
 ) as dag:
 
@@ -60,65 +54,6 @@
             ]
         }
     }
-<<<<<<< HEAD
-=======
-}
-
-tolerations = [{
-    'key': 'dedicated',
-    'operator': 'Equal',
-    'value': 'airflow'
-}]
-
-
-def print_stuff():  # pylint: disable=missing-docstring
-    print("stuff!")
-
-
-def use_zip_binary():
-    """
-    Checks whether Zip is installed.
-
-    :return: True if it is installed, False if not.
-    :rtype: bool
-    """
-    return_code = os.system("zip")
-    assert return_code == 0
-
-
-# You don't have to use any special KubernetesExecutor configuration if you don't want to
-start_task = PythonOperator(
-    task_id="start_task", python_callable=print_stuff, dag=dag
-)
-
-# But you can if you want to
-one_task = PythonOperator(
-    task_id="one_task", python_callable=print_stuff, dag=dag,
-    executor_config={"KubernetesExecutor": {"image": "airflow/ci:latest"}}
-)
-
-# Use the zip binary, which is only found in this special docker image
-two_task = PythonOperator(
-    task_id="two_task", python_callable=use_zip_binary, dag=dag,
-    executor_config={"KubernetesExecutor": {"image": "airflow/ci_zip:latest"}}
-)
-
-# Limit resources on this operator/task with node affinity & tolerations
-three_task = PythonOperator(
-    task_id="three_task", python_callable=print_stuff, dag=dag,
-    executor_config={
-        "KubernetesExecutor": {"request_memory": "128Mi",
-                               "limit_memory": "128Mi",
-                               "tolerations": tolerations,
-                               "affinity": affinity}}
-)
-
-# Add arbitrary labels to worker pods
-four_task = PythonOperator(
-    task_id="four_task", python_callable=print_stuff, dag=dag,
-    executor_config={"KubernetesExecutor": {"labels": {"foo": "bar"}}}
-)
->>>>>>> 6fb82171
 
     tolerations = [{
         'key': 'dedicated',
@@ -126,15 +61,18 @@
         'value': 'airflow'
     }]
 
-
-    def print_stuff():
+    def print_stuff():  # pylint: disable=missing-docstring
         print("stuff!")
 
+    def use_zip_binary():
+        """
+        Checks whether Zip is installed.
 
-    def use_zip_binary():
-        rc = os.system("zip")
-        assert rc == 0
-
+        :return: True if it is installed, False if not.
+        :rtype: bool
+        """
+        return_code = os.system("zip")
+        assert return_code == 0
 
     # You don't have to use any special KubernetesExecutor configuration if you don't want to
     start_task = PythonOperator(
