--- conflicted
+++ resolved
@@ -75,17 +75,9 @@
         response = jenkins_server.jenkins_open(request)
         return response #We store the artifact content in a xcom variable for later use
 
-<<<<<<< HEAD
     artifact_grabber = PythonOperator(
         task_id='artifact_grabber',
-        provide_context=True,
         python_callable=grabArtifactFromJenkins
     )
-=======
-artifact_grabber = PythonOperator(
-    task_id='artifact_grabber',
-    python_callable=grabArtifactFromJenkins,
-    dag=dag)
->>>>>>> 25c53b0a
 
     job_trigger >> artifact_grabber