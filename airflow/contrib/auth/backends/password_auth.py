# -*- coding: utf-8 -*-
#
# Licensed to the Apache Software Foundation (ASF) under one
# or more contributor license agreements.  See the NOTICE file
# distributed with this work for additional information
# regarding copyright ownership.  The ASF licenses this file
# to you under the Apache License, Version 2.0 (the
# "License"); you may not use this file except in compliance
# with the License.  You may obtain a copy of the License at
#
#   http://www.apache.org/licenses/LICENSE-2.0
#
# Unless required by applicable law or agreed to in writing,
# software distributed under the License is distributed on an
# "AS IS" BASIS, WITHOUT WARRANTIES OR CONDITIONS OF ANY
# KIND, either express or implied.  See the License for the
# specific language governing permissions and limitations
# under the License.
"""Password authentication backend"""
import base64
from functools import wraps

import flask_login
from flask import Response, flash, make_response, redirect, url_for
from flask_bcrypt import check_password_hash, generate_password_hash
# noinspection PyUnresolvedReferences
# pylint: disable=unused-import
from flask_login import current_user, login_required, logout_user  # noqa: F401
from sqlalchemy import Column, String
from sqlalchemy.ext.hybrid import hybrid_property
from wtforms import Form, PasswordField, StringField
from wtforms.validators import InputRequired

from airflow import models
from airflow.utils.db import create_session, provide_session
from airflow.utils.log.logging_mixin import LoggingMixin

LOGIN_MANAGER = flask_login.LoginManager()
LOGIN_MANAGER.login_view = 'airflow.login'  # Calls login() below
LOGIN_MANAGER.login_message = None

LOG = LoggingMixin().log


CLIENT_AUTH = None


client_auth = None


class AuthenticationError(Exception):
    """Error returned on authentication problems"""


# pylint: disable=no-member
# noinspection PyUnresolvedReferences
class PasswordUser(models.User):
    """Stores user with password"""
    _password = Column('password', String(255))

    def __init__(self, user):
        self.user = user

    @hybrid_property
    def password(self):
        """Returns password for the user"""
        return self._password

    @password.setter
    def password(self, plaintext):
        """Sets password for the user"""
        self._password = str(generate_password_hash(plaintext, 12), 'utf-8')

    def authenticate(self, plaintext):
        """Authenticates user"""
        return check_password_hash(self._password, plaintext)

    @property
    def is_active(self):
        """Required by flask_login"""
        return True

    @property
    def is_authenticated(self):
        """Required by flask_login"""
        return True

    @property
    def is_anonymous(self):
        """Required by flask_login"""
        return False

    def get_id(self):
        """Returns the current user id as required by flask_login"""
        return str(self.id)

    # pylint: disable=no-self-use
    # noinspection PyMethodMayBeStatic
    def data_profiling(self):
        """Provides access to data profiling tools"""
        return True
    # pylint: enable=no-self-use

    def is_superuser(self):
<<<<<<< HEAD
=======
        """Returns True if user is superuser"""
>>>>>>> 4311c1f0
        return hasattr(self, 'user') and self.user.is_superuser()


# noinspection PyUnresolvedReferences
@LOGIN_MANAGER.user_loader
@provide_session
def load_user(userid, session=None):
    """Loads user from the database"""
    LOG.debug("Loading user %s", userid)
    if not userid or userid == 'None':
        return None

    user = session.query(models.User).filter(models.User.id == int(userid)).first()
    return PasswordUser(user)


def authenticate(session, username, password):
    """
    Authenticate a PasswordUser with the specified
    username/password.

    :param session: An active SQLAlchemy session
    :param username: The username
    :param password: The password

    :raise AuthenticationError: if an error occurred
    :return: a PasswordUser
    """
    if not username or not password:
        raise AuthenticationError()

    user = session.query(PasswordUser).filter(
        PasswordUser.username == username).first()

    if not user:
        raise AuthenticationError()

    if not user.authenticate(password):
        raise AuthenticationError()

    LOG.info("User %s successfully authenticated", username)
    return user


@provide_session
def login(self, request, session=None):
    """Logs the user in"""
    if current_user.is_authenticated:
        flash("You are already logged in")
        return redirect(url_for('admin.index'))

    username = None
    password = None

    form = LoginForm(request.form)

    if request.method == 'POST' and form.validate():
        username = request.form.get("username")
        password = request.form.get("password")

    try:
        user = authenticate(session, username, password)
        flask_login.login_user(user)

        return redirect(request.args.get("next") or url_for("admin.index"))
    except AuthenticationError:
        flash("Incorrect login details")
        return self.render('airflow/login.html',
                           title="Airflow - Login",
                           form=form)


# pylint: disable=too-few-public-methods
class LoginForm(Form):
    """Form for the user"""
    username = StringField('Username', [InputRequired()])
    password = PasswordField('Password', [InputRequired()])
# pylint: enable=too-few-public-methods


def _unauthorized():
    """
    Indicate that authorization is required
    :return:
    """
    return Response("Unauthorized", 401, {"WWW-Authenticate": "Basic"})


def _forbidden():
    return Response("Forbidden", 403)


def init_app(_):
    """Initializes backend"""


def requires_authentication(function):
    """Decorator for functions that require authentication"""
    @wraps(function)
    def decorated(*args, **kwargs):
        from flask import request

        header = request.headers.get("Authorization")
        if header:
            userpass = ''.join(header.split()[1:])
            username, password = base64.b64decode(userpass).decode("utf-8").split(":", 1)

            with create_session() as session:
                try:
                    authenticate(session, username, password)

                    response = function(*args, **kwargs)
                    response = make_response(response)
                    return response

                except AuthenticationError:
                    return _forbidden()

        return _unauthorized()
    return decorated<|MERGE_RESOLUTION|>--- conflicted
+++ resolved
@@ -45,9 +45,6 @@
 CLIENT_AUTH = None
 
 
-client_auth = None
-
-
 class AuthenticationError(Exception):
     """Error returned on authentication problems"""
 
@@ -102,10 +99,7 @@
     # pylint: enable=no-self-use
 
     def is_superuser(self):
-<<<<<<< HEAD
-=======
         """Returns True if user is superuser"""
->>>>>>> 4311c1f0
         return hasattr(self, 'user') and self.user.is_superuser()
 
 
