#
# Licensed to the Apache Software Foundation (ASF) under one
# or more contributor license agreements.  See the NOTICE file
# distributed with this work for additional information
# regarding copyright ownership.  The ASF licenses this file
# to you under the Apache License, Version 2.0 (the
# "License"); you may not use this file except in compliance
# with the License.  You may obtain a copy of the License at
#
#   http://www.apache.org/licenses/LICENSE-2.0
#
# Unless required by applicable law or agreed to in writing,
# software distributed under the License is distributed on an
# "AS IS" BASIS, WITHOUT WARRANTIES OR CONDITIONS OF ANY
# KIND, either express or implied.  See the License for the
# specific language governing permissions and limitations
# under the License.

"""This module is deprecated. Please use :mod:`airflow.providers.amazon.aws.sensors.redshift`."""

import warnings

from airflow.providers.amazon.aws.sensors.redshift import AwsRedshiftClusterSensor  # noqa

<<<<<<< HEAD
    :param cluster_identifier: The identifier for the cluster being pinged.
    :type cluster_identifier: str
    :param target_status: The cluster status desired.
    :type target_status: str
    """
    template_fields = ('cluster_identifier', 'target_status')

    @apply_defaults
    def __init__(self,
                 cluster_identifier,
                 target_status='available',
                 aws_conn_id='aws_default',
                 *args,
                 **kwargs):
        super(AwsRedshiftClusterSensor, self).__init__(*args, **kwargs)
        self.cluster_identifier = cluster_identifier
        self.target_status = target_status
        self.aws_conn_id = aws_conn_id

    def poke(self, context):
        self.log.info('Poking for status : %s\nfor cluster %s',
                      self.target_status, self.cluster_identifier)
        hook = RedshiftHook(aws_conn_id=self.aws_conn_id)
        return hook.cluster_status(self.cluster_identifier) == self.target_status
=======
warnings.warn(
    "This module is deprecated. Please use `airflow.providers.amazon.aws.sensors.redshift`.",
    DeprecationWarning,
    stacklevel=2,
)
>>>>>>> d25854dd
<|MERGE_RESOLUTION|>--- conflicted
+++ resolved
@@ -22,35 +22,8 @@
 
 from airflow.providers.amazon.aws.sensors.redshift import AwsRedshiftClusterSensor  # noqa
 
-<<<<<<< HEAD
-    :param cluster_identifier: The identifier for the cluster being pinged.
-    :type cluster_identifier: str
-    :param target_status: The cluster status desired.
-    :type target_status: str
-    """
-    template_fields = ('cluster_identifier', 'target_status')
-
-    @apply_defaults
-    def __init__(self,
-                 cluster_identifier,
-                 target_status='available',
-                 aws_conn_id='aws_default',
-                 *args,
-                 **kwargs):
-        super(AwsRedshiftClusterSensor, self).__init__(*args, **kwargs)
-        self.cluster_identifier = cluster_identifier
-        self.target_status = target_status
-        self.aws_conn_id = aws_conn_id
-
-    def poke(self, context):
-        self.log.info('Poking for status : %s\nfor cluster %s',
-                      self.target_status, self.cluster_identifier)
-        hook = RedshiftHook(aws_conn_id=self.aws_conn_id)
-        return hook.cluster_status(self.cluster_identifier) == self.target_status
-=======
 warnings.warn(
     "This module is deprecated. Please use `airflow.providers.amazon.aws.sensors.redshift`.",
     DeprecationWarning,
     stacklevel=2,
-)
->>>>>>> d25854dd
+)