--- conflicted
+++ resolved
@@ -17,233 +17,6 @@
 # under the License.
 """This module is deprecated. Please use :mod:`airflow.providers.jenkins.operators.jenkins_job_trigger`."""
 
-<<<<<<< HEAD
-import time
-import socket
-import json
-from airflow.exceptions import AirflowException
-from airflow.models import BaseOperator
-from airflow.utils.decorators import apply_defaults
-from airflow.contrib.hooks.jenkins_hook import JenkinsHook
-import jenkins
-from jenkins import JenkinsException
-from requests import Request
-import six
-from six.moves.urllib.error import HTTPError, URLError
-
-
-def jenkins_request_with_headers(jenkins_server, req):
-    """
-    We need to get the headers in addition to the body answer
-    to get the location from them
-    This function uses jenkins_request method from python-jenkins library
-    with just the return call changed
-
-    :param jenkins_server: The server to query
-    :param req: The request to execute
-    :return: Dict containing the response body (key body)
-        and the headers coming along (headers)
-    """
-    try:
-        response = jenkins_server.jenkins_request(req)
-        response_body = response.content
-        response_headers = response.headers
-        if response_body is None:
-            raise jenkins.EmptyResponseException(
-                "Error communicating with server[%s]: "
-                "empty response" % jenkins_server.server)
-        return {'body': response_body.decode('utf-8'), 'headers': response_headers}
-    except HTTPError as e:
-        # Jenkins's funky authentication means its nigh impossible to
-        # distinguish errors.
-        if e.code in [401, 403, 500]:
-            # six.moves.urllib.error.HTTPError provides a 'reason'
-            # attribute for all python version except for ver 2.6
-            # Falling back to HTTPError.msg since it contains the
-            # same info as reason
-            raise JenkinsException(
-                'Error in request. ' +
-                'Possibly authentication failed [%s]: %s' % (
-                    e.code, e.msg)
-            )
-        elif e.code == 404:
-            raise jenkins.NotFoundException('Requested item could not be found')
-        else:
-            raise
-    except socket.timeout as e:
-        raise jenkins.TimeoutException('Error in request: %s' % e)
-    except URLError as e:
-        # python 2.6 compatibility to ensure same exception raised
-        # since URLError wraps a socket timeout on python 2.6.
-        if str(e.reason) == "timed out":
-            raise jenkins.TimeoutException('Error in request: %s' % e.reason)
-        raise JenkinsException('Error in request: %s' % e.reason)
-
-
-class JenkinsJobTriggerOperator(BaseOperator):
-    """
-    Trigger a Jenkins Job and monitor it's execution.
-    This operator depend on python-jenkins library,
-    version >= 0.4.15 to communicate with jenkins server.
-    You'll also need to configure a Jenkins connection in the connections screen.
-
-    :param jenkins_connection_id: The jenkins connection to use for this job
-    :type jenkins_connection_id: str
-    :param job_name: The name of the job to trigger
-    :type job_name: str
-    :param parameters: The parameters block to provide to jenkins. (templated)
-    :type parameters: str
-    :param sleep_time: How long will the operator sleep between each status
-        request for the job (min 1, default 10)
-    :type sleep_time: int
-    :param max_try_before_job_appears: The maximum number of requests to make
-        while waiting for the job to appears on jenkins server (default 10)
-    :type max_try_before_job_appears: int
-    """
-    template_fields = ('parameters',)
-    template_ext = ('.json',)
-    ui_color = '#f9ec86'
-
-    @apply_defaults
-    def __init__(self,
-                 jenkins_connection_id,
-                 job_name,
-                 parameters="",
-                 sleep_time=10,
-                 max_try_before_job_appears=10,
-                 *args,
-                 **kwargs):
-        super(JenkinsJobTriggerOperator, self).__init__(*args, **kwargs)
-        self.job_name = job_name
-        self.parameters = parameters
-        if sleep_time < 1:
-            sleep_time = 1
-        self.sleep_time = sleep_time
-        self.jenkins_connection_id = jenkins_connection_id
-        self.max_try_before_job_appears = max_try_before_job_appears
-
-    def build_job(self, jenkins_server):
-        """
-        This function makes an API call to Jenkins to trigger a build for 'job_name'
-        It returned a dict with 2 keys : body and headers.
-        headers contains also a dict-like object which can be queried to get
-        the location to poll in the queue.
-
-        :param jenkins_server: The jenkins server where the job should be triggered
-        :return: Dict containing the response body (key body)
-            and the headers coming along (headers)
-        """
-        # Warning if the parameter is too long, the URL can be longer than
-        # the maximum allowed size
-        if self.parameters and isinstance(self.parameters, six.string_types):
-            import ast
-            self.parameters = ast.literal_eval(self.parameters)
-
-        if not self.parameters:
-            # We need a None to call the non parametrized jenkins api end point
-            self.parameters = None
-
-        request = Request(
-            method='POST',
-            url=jenkins_server.build_job_url(self.job_name, self.parameters, None))
-        return jenkins_request_with_headers(jenkins_server, request)
-
-    def poll_job_in_queue(self, location, jenkins_server):
-        """
-        This method poll the jenkins queue until the job is executed.
-        When we trigger a job through an API call,
-        the job is first put in the queue without having a build number assigned.
-        Thus we have to wait the job exit the queue to know its build number.
-        To do so, we have to add /api/json (or /api/xml) to the location
-        returned by the build_job call and poll this file.
-        When a 'executable' block appears in the json, it means the job execution started
-        and the field 'number' then contains the build number.
-
-        :param location: Location to poll, returned in the header of the build_job call
-        :param jenkins_server: The jenkins server to poll
-        :return: The build_number corresponding to the triggered job
-        """
-        try_count = 0
-        location = location + '/api/json'
-        # TODO Use get_queue_info instead
-        # once it will be available in python-jenkins (v > 0.4.15)
-        self.log.info('Polling jenkins queue at the url %s', location)
-        while try_count < self.max_try_before_job_appears:
-            location_answer = jenkins_request_with_headers(
-                jenkins_server, Request(method='POST', url=location))
-            if location_answer is not None:
-                json_response = json.loads(location_answer['body'])
-                if 'executable' in json_response:
-                    build_number = json_response['executable']['number']
-                    self.log.info('Job executed on Jenkins side with the build number %s',
-                                  build_number)
-                    return build_number
-            try_count += 1
-            time.sleep(self.sleep_time)
-        raise AirflowException("The job hasn't been executed"
-                               " after polling the queue %d times",
-                               self.max_try_before_job_appears)
-
-    def get_hook(self):
-        return JenkinsHook(self.jenkins_connection_id)
-
-    def execute(self, context):
-        if not self.jenkins_connection_id:
-            self.log.error(
-                'Please specify the jenkins connection id to use.'
-                'You must create a Jenkins connection before'
-                ' being able to use this operator')
-            raise AirflowException('The jenkins_connection_id parameter is missing,'
-                                   'impossible to trigger the job')
-
-        if not self.job_name:
-            self.log.error("Please specify the job name to use in the job_name parameter")
-            raise AirflowException('The job_name parameter is missing,'
-                                   'impossible to trigger the job')
-
-        self.log.info(
-            'Triggering the job %s on the jenkins : %s with the parameters : %s',
-            self.job_name, self.jenkins_connection_id, self.parameters)
-        jenkins_server = self.get_hook().get_jenkins_server()
-        jenkins_response = self.build_job(jenkins_server)
-        build_number = self.poll_job_in_queue(
-            jenkins_response['headers']['Location'], jenkins_server)
-
-        time.sleep(self.sleep_time)
-        keep_polling_job = True
-        build_info = None
-        while keep_polling_job:
-            try:
-                build_info = jenkins_server.get_build_info(name=self.job_name,
-                                                           number=build_number)
-                if build_info['result'] is not None:
-                    keep_polling_job = False
-                    # Check if job had errors.
-                    if build_info['result'] != 'SUCCESS':
-                        raise AirflowException(
-                            'Jenkins job failed, final state : %s.'
-                            'Find more information on job url : %s'
-                            % (build_info['result'], build_info['url']))
-                else:
-                    self.log.info('Waiting for job to complete : %s , build %s',
-                                  self.job_name, build_number)
-                    time.sleep(self.sleep_time)
-            except jenkins.NotFoundException as err:
-                raise AirflowException(
-                    'Jenkins job status check failed. Final error was: %s'
-                    % err.resp.status)
-            except jenkins.JenkinsException as err:
-                raise AirflowException(
-                    'Jenkins call failed with error : %s, if you have parameters '
-                    'double check them, jenkins sends back '
-                    'this exception for unknown parameters'
-                    'You can also check logs for more details on this exception '
-                    '(jenkins_url/log/rss)', str(err))
-        if build_info:
-            # If we can we return the url of the job
-            # for later use (like retrieving an artifact)
-            return build_info['url']
-=======
 import warnings
 
 from airflow.providers.jenkins.operators.jenkins_job_trigger import JenkinsJobTriggerOperator  # noqa
@@ -252,5 +25,4 @@
     "This module is deprecated. Please use `airflow.providers.jenkins.operators.jenkins_job_trigger`.",
     DeprecationWarning,
     stacklevel=2,
-)
->>>>>>> d25854dd
+)