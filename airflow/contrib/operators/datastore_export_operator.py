--- conflicted
+++ resolved
@@ -17,65 +17,7 @@
 # under the License.
 """This module is deprecated. Please use :mod:`airflow.providers.google.cloud.operators.datastore`."""
 
-<<<<<<< HEAD
-    :param bucket: name of the cloud storage bucket to backup data
-    :type bucket: str
-    :param namespace: optional namespace path in the specified Cloud Storage bucket
-        to backup data. If this namespace does not exist in GCS, it will be created.
-    :type namespace: str
-    :param datastore_conn_id: the name of the Datastore connection id to use
-    :type datastore_conn_id: str
-    :param cloud_storage_conn_id: the name of the cloud storage connection id to
-        force-write backup
-    :type cloud_storage_conn_id: str
-    :param delegate_to: The account to impersonate, if any.
-        For this to work, the service account making the request must have domain-wide
-        delegation enabled.
-    :type delegate_to: str
-    :param entity_filter: description of what data from the project is included in the
-        export, refer to
-        https://cloud.google.com/datastore/docs/reference/rest/Shared.Types/EntityFilter
-    :type entity_filter: dict
-    :param labels: client-assigned labels for cloud storage
-    :type labels: dict
-    :param polling_interval_in_seconds: number of seconds to wait before polling for
-        execution status again
-    :type polling_interval_in_seconds: int
-    :param overwrite_existing: if the storage bucket + namespace is not empty, it will be
-        emptied prior to exports. This enables overwriting existing backups.
-    :type overwrite_existing: bool
-    :param xcom_push: push operation name to xcom for reference
-    :type xcom_push: bool
-    """
-
-    @apply_defaults
-    def __init__(self,
-                 bucket,
-                 namespace=None,
-                 datastore_conn_id='google_cloud_default',
-                 cloud_storage_conn_id='google_cloud_default',
-                 delegate_to=None,
-                 entity_filter=None,
-                 labels=None,
-                 polling_interval_in_seconds=10,
-                 overwrite_existing=False,
-                 xcom_push=False,
-                 *args,
-                 **kwargs):
-        super(DatastoreExportOperator, self).__init__(*args, **kwargs)
-        self.datastore_conn_id = datastore_conn_id
-        self.cloud_storage_conn_id = cloud_storage_conn_id
-        self.delegate_to = delegate_to
-        self.bucket = bucket
-        self.namespace = namespace
-        self.entity_filter = entity_filter
-        self.labels = labels
-        self.polling_interval_in_seconds = polling_interval_in_seconds
-        self.overwrite_existing = overwrite_existing
-        self.xcom_push = xcom_push
-=======
 import warnings
->>>>>>> d25854dd
 
 from airflow.providers.google.cloud.operators.datastore import CloudDatastoreExportEntitiesOperator
 
