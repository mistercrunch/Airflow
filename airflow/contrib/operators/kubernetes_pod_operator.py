--- conflicted
+++ resolved
@@ -15,491 +15,6 @@
 # KIND, either express or implied.  See the License for the
 # specific language governing permissions and limitations
 # under the License.
-<<<<<<< HEAD
-"""Executes task in a Kubernetes POD"""
-
-import re
-import yaml
-
-from airflow.exceptions import AirflowException
-from airflow.kubernetes.k8s_model import append_to_pod
-from airflow.kubernetes import kube_client, pod_generator, pod_launcher
-from airflow.kubernetes.pod import Resources
-from airflow.models import BaseOperator
-from airflow.utils.decorators import apply_defaults
-from airflow.utils.helpers import validate_key
-from airflow.utils.state import State
-from airflow.version import version as airflow_version
-from airflow.kubernetes.pod_generator import PodGenerator
-from kubernetes.client import models as k8s
-
-
-class KubernetesPodOperator(BaseOperator):  # pylint: disable=too-many-instance-attributes
-    """
-    Execute a task in a Kubernetes Pod
-
-    .. note::
-        If you use `Google Kubernetes Engine <https://cloud.google.com/kubernetes-engine/>`__, use
-        :class:`~airflow.gcp.operators.kubernetes_engine.GKEPodOperator`, which
-        simplifies the authorization process.
-
-    :param image: Docker image you wish to launch. Defaults to hub.docker.com,
-        but fully qualified URLS will point to custom repositories.
-    :type image: str
-    :param name: name of the pod in which the task will run, will be used (plus a random
-        suffix) to generate a pod id (DNS-1123 subdomain, containing only [a-z0-9.-]).
-    :type name: str
-    :param cmds: entrypoint of the container. (templated)
-        The docker images's entrypoint is used if this is not provided.
-    :type cmds: list[str]
-    :param arguments: arguments of the entrypoint. (templated)
-        The docker image's CMD is used if this is not provided.
-    :type arguments: list[str]
-    :param image_pull_policy: Specify a policy to cache or always pull an image.
-    :type image_pull_policy: str
-    :param image_pull_secrets: Any image pull secrets to be given to the pod.
-                               If more than one secret is required, provide a
-                               comma separated list: secret_a,secret_b
-    :type image_pull_secrets: str
-    :param ports: ports for launched pod.
-    :type ports: list[airflow.kubernetes.pod.Port]
-    :param volume_mounts: volumeMounts for launched pod.
-    :type volume_mounts: list[airflow.kubernetes.volume_mount.VolumeMount]
-    :param volumes: volumes for launched pod. Includes ConfigMaps and PersistentVolumes.
-    :type volumes: list[airflow.kubernetes.volume.Volume]
-    :param labels: labels to apply to the Pod.
-    :type labels: dict
-    :param startup_timeout_seconds: timeout in seconds to startup the pod.
-    :type startup_timeout_seconds: int
-    :param name: name of the pod in which the task will run, will be used to
-        generate a pod id (DNS-1123 subdomain, containing only [a-z0-9.-]).
-    :type name: str
-    :param env_vars: Environment variables initialized in the container. (templated)
-    :type env_vars: dict
-    :param secrets: Kubernetes secrets to inject in the container.
-        They can be exposed as environment vars or files in a volume.
-    :type secrets: list[airflow.kubernetes.secret.Secret]
-    :param in_cluster: run kubernetes client with in_cluster configuration.
-    :type in_cluster: bool
-    :param cluster_context: context that points to kubernetes cluster.
-        Ignored when in_cluster is True. If None, current-context is used.
-    :type cluster_context: str
-    :param reattach_on_restart: if the scheduler dies while the pod is running, reattach and monitor
-    :type reattach_on_restart: bool
-    :param labels: labels to apply to the Pod.
-    :type labels: dict
-    :param startup_timeout_seconds: timeout in seconds to startup the pod.
-    :type startup_timeout_seconds: int
-    :param get_logs: get the stdout of the container as logs of the tasks.
-    :type get_logs: bool
-    :param annotations: non-identifying metadata you can attach to the Pod.
-                        Can be a large range of data, and can include characters
-                        that are not permitted by labels.
-    :type annotations: dict
-    :param resources: A dict containing resources requests and limits.
-        Possible keys are request_memory, request_cpu, limit_memory, limit_cpu,
-        and limit_gpu, which will be used to generate airflow.kubernetes.pod.Resources.
-        See also kubernetes.io/docs/concepts/configuration/manage-compute-resources-container
-    :type resources: dict
-    :param affinity: A dict containing a group of affinity scheduling rules.
-    :type affinity: dict
-    :param node_selectors: A dict containing a group of scheduling rules.
-    :type node_selectors: dict
-    :param config_file: The path to the Kubernetes config file. (templated)
-    :param config_file: The path to the Kubernetes config file. (templated)
-        If not specified, default value is ``~/.kube/config``
-    :type config_file: str
-    :param do_xcom_push: If do_xcom_push is True, the content of the file
-        /airflow/xcom/return.json in the container will also be pushed to an
-        XCom when the container completes.
-    :type do_xcom_push: bool
-    :param is_delete_operator_pod: What to do when the pod reaches its final
-        state, or the execution is interrupted.
-        If False (default): do nothing, If True: delete the pod
-    :type is_delete_operator_pod: bool
-    :param hostnetwork: If True enable host networking on the pod.
-    :type hostnetwork: bool
-    :param tolerations: A list of kubernetes tolerations.
-    :type tolerations: list tolerations
-    :param configmaps: A list of configmap names objects that we
-        want mount as env variables.
-    :type configmaps: list[str]
-    :param pod_runtime_info_envs: environment variables about
-                                  pod runtime information (ip, namespace, nodeName, podName).
-    :type pod_runtime_info_envs: list[airflow.kubernetes.pod_runtime_info_env.PodRuntimeInfoEnv]
-    :param security_context: security options the pod should run with (PodSecurityContext).
-    :type security_context: dict
-    :param dnspolicy: dnspolicy for the pod.
-    :type dnspolicy: str
-    :param schedulername: Specify a schedulername for the pod
-    :type schedulername: str
-    :param full_pod_spec: The complete podSpec
-    :type full_pod_spec: kubernetes.client.models.V1Pod
-    :param init_containers: init container for the launched Pod
-    :type init_containers: list[kubernetes.client.models.V1Container]
-    :param log_events_on_failure: Log the pod's events if a failure occurs
-    :type log_events_on_failure: bool
-    :param do_xcom_push: If True, the content of the file
-        /airflow/xcom/return.json in the container will also be pushed to an
-        XCom when the container completes.
-    :type do_xcom_push: bool
-    :param pod_template_file: path to pod template file
-    :type pod_template_file: str
-    :param priority_class_name: priority class name for the launched Pod
-    :type priority_class_name: str
-    :param termination_grace_period: Termination grace period if task killed in UI,
-        defaults to kubernetes default
-    :type termination_grace_period: int
-    """
-    template_fields = ('image', 'cmds', 'arguments', 'env_vars', 'config_file', 'pod_template_file')
-
-    @apply_defaults
-    def __init__(self,  # pylint: disable=too-many-arguments,too-many-locals
-                 namespace=None,
-                 image=None,
-                 name=None,
-                 cmds=None,
-                 arguments=None,
-                 ports=None,
-                 volume_mounts=None,
-                 volumes=None,
-                 env_vars=None,
-                 secrets=None,
-                 in_cluster=None,
-                 cluster_context=None,
-                 labels=None,
-                 reattach_on_restart=True,
-                 startup_timeout_seconds=120,
-                 get_logs=True,
-                 image_pull_policy='IfNotPresent',
-                 annotations=None,
-                 resources=None,
-                 affinity=None,
-                 config_file=None,
-                 node_selectors=None,
-                 image_pull_secrets=None,
-                 service_account_name='default',
-                 is_delete_operator_pod=False,
-                 hostnetwork=False,
-                 tolerations=None,
-                 configmaps=None,
-                 security_context=None,
-                 pod_runtime_info_envs=None,
-                 dnspolicy=None,
-                 schedulername=None,
-                 full_pod_spec=None,
-                 init_containers=None,
-                 log_events_on_failure=False,
-                 do_xcom_push=False,
-                 pod_template_file=None,
-                 priority_class_name=None,
-                 termination_grace_period=None,
-                 *args,
-                 **kwargs):
-        if kwargs.get('xcom_push') is not None:
-            raise AirflowException("'xcom_push' was deprecated, use 'do_xcom_push' instead")
-        super(KubernetesPodOperator, self).__init__(*args, resources=None, **kwargs)
-
-        self.pod = None
-        self.do_xcom_push = do_xcom_push
-        self.image = image
-        self.namespace = namespace
-        self.cmds = cmds or []
-        self.arguments = arguments or []
-        self.labels = labels or {}
-        self.startup_timeout_seconds = startup_timeout_seconds
-        self.env_vars = env_vars or {}
-        self.ports = ports or []
-        self.volume_mounts = volume_mounts or []
-        self.volumes = volumes or []
-        self.secrets = secrets or []
-        self.in_cluster = in_cluster
-        self.cluster_context = cluster_context
-        self.reattach_on_restart = reattach_on_restart
-        self.get_logs = get_logs
-        self.image_pull_policy = image_pull_policy
-        self.node_selectors = node_selectors or {}
-        self.annotations = annotations or {}
-        self.affinity = affinity or {}
-        self.resources = self._set_resources(resources)  # noqa
-        self.k8s_resources = self.resources
-        self.config_file = config_file
-        self.image_pull_secrets = image_pull_secrets or []
-        self.service_account_name = service_account_name
-        self.is_delete_operator_pod = is_delete_operator_pod
-        self.hostnetwork = hostnetwork
-        self.tolerations = tolerations or []
-        self.configmaps = configmaps or []
-        self.security_context = security_context or {}
-        self.pod_runtime_info_envs = pod_runtime_info_envs or []
-        self.dnspolicy = dnspolicy
-        self.schedulername = schedulername
-        self.full_pod_spec = full_pod_spec
-        self.init_containers = init_containers or []
-        self.log_events_on_failure = log_events_on_failure
-        self.pod_template_file = pod_template_file
-        self.priority_class_name = priority_class_name
-        self.name = self._set_name(name)
-        self.termination_grace_period = termination_grace_period
-        self.client = None
-
-    @staticmethod
-    def create_labels_for_pod(context):
-        """
-        Generate labels for the pod to track the pod in case of Operator crash
-
-        :param context: task context provided by airflow DAG
-        :return: dict
-        """
-        labels = {
-            'dag_id': context['dag'].dag_id,
-            'task_id': context['task'].task_id,
-            'execution_date': context['ts'],
-            'try_number': context['ti'].try_number,
-        }
-        # In the case of sub dags this is just useful
-        if context['dag'].is_subdag:
-            labels['parent_dag_id'] = context['dag'].parent_dag.dag_id
-        # Ensure that label is valid for Kube,
-        # and if not truncate/remove invalid chars and replace with short hash.
-        for label_id, label in labels.items():
-            safe_label = pod_generator.make_safe_label_value(str(label))
-            labels[label_id] = safe_label
-        return labels
-
-    def execute(self, context):
-        try:
-            if self.in_cluster is not None:
-                client = kube_client.get_kube_client(in_cluster=self.in_cluster,
-                                                     cluster_context=self.cluster_context,
-                                                     config_file=self.config_file)
-            else:
-                client = kube_client.get_kube_client(cluster_context=self.cluster_context,
-                                                     config_file=self.config_file)
-
-            self.pod = self.create_pod_request_obj()
-            self.namespace = self.pod.metadata.namespace
-
-            self.client = client
-
-            # Add combination of labels to uniquely identify a running pod
-            labels = self.create_labels_for_pod(context)
-
-            self.pod = self.create_pod_request_obj()
-            self.namespace = self.pod.metadata.namespace
-
-            label_selector = self._get_pod_identifying_label_string(labels)
-
-            pod_list = client.list_namespaced_pod(self.namespace, label_selector=label_selector)
-
-            if len(pod_list.items) > 1 and self.reattach_on_restart:
-                raise AirflowException(
-                    'More than one pod running with labels: '
-                    '{label_selector}'.format(label_selector=label_selector))
-
-            launcher = pod_launcher.PodLauncher(kube_client=client, extract_xcom=self.do_xcom_push)
-
-            if len(pod_list.items) == 1:
-                try_numbers_match = self._try_numbers_match(context, pod_list.items[0])
-                final_state, result = self.handle_pod_overlap(
-                    labels, try_numbers_match, launcher, pod_list.items[0]
-                )
-            else:
-                final_state, _, result = self.create_new_pod_for_operator(labels, launcher)
-            if final_state != State.SUCCESS:
-                raise AirflowException(
-                    'Pod returned a failure: {state}'.format(state=final_state))
-            return result
-        except AirflowException as ex:
-            raise AirflowException('Pod Launching failed: {error}'.format(error=ex))
-
-    def handle_pod_overlap(self, labels, try_numbers_match, launcher, pod):
-        """
-        In cases where the Scheduler restarts while a KubernetsPodOperator task is running,
-        this function will either continue to monitor the existing pod or launch a new pod
-        based on the `reattach_on_restart` parameter.
-        :param labels: labels used to determine if a pod is repeated
-        :type labels: dict
-        :param try_numbers_match: do the try numbers match? Only needed for logging purposes
-        :type try_numbers_match: bool
-        :param launcher: PodLauncher
-        :param pod: Pod found
-        """
-        if try_numbers_match:
-            log_line = "found a running pod with labels {} and the same try_number.".format(labels)
-        else:
-            log_line = "found a running pod with labels {} but a different try_number.".format(labels)
-
-        # In case of failed pods, should reattach the first time, but only once
-        # as the task will have already failed.
-        if self.reattach_on_restart and not pod.metadata.labels.get("already_checked"):
-            log_line = log_line + " Will attach to this pod and monitor instead of starting new one"
-            self.log.info(log_line)
-            self.pod = pod
-            final_state, result = self.monitor_launched_pod(launcher, pod)
-        else:
-            log_line = log_line + "creating pod with labels {} and launcher {}".format(labels, launcher)
-            self.log.info(log_line)
-            final_state, _, result = self.create_new_pod_for_operator(labels, launcher)
-        return final_state, result
-
-    @staticmethod
-    def _get_pod_identifying_label_string(labels):
-        filtered_labels = {label_id: label for label_id, label in labels.items() if label_id != 'try_number'}
-        return ','.join([label_id + '=' + label for label_id, label in sorted(filtered_labels.items())])
-
-    @staticmethod
-    def _try_numbers_match(context, pod):
-        return pod.metadata.labels['try_number'] == context['ti'].try_number
-
-    @staticmethod
-    def _set_resources(resources):
-        if not resources:
-            return []
-        return [Resources(**resources)]
-
-    def _set_name(self, name):
-        if self.pod_template_file or self.full_pod_spec:
-            return None
-        validate_key(name, max_length=220)
-        return re.sub(r'[^a-z0-9.-]+', '-', name.lower())
-
-    def create_pod_request_obj(self):
-        """
-        Creates a V1Pod based on user parameters. Note that a `pod` or `pod_template_file`
-        will supersede all other values.
-        """
-        if self.pod_template_file:
-            pod_template = pod_generator.PodGenerator.deserialize_model_file(self.pod_template_file)
-        else:
-            pod_template = k8s.V1Pod(metadata=k8s.V1ObjectMeta(name="name"))
-
-        pod = pod_generator.PodGenerator(
-            image=self.image,
-            namespace=self.namespace,
-            cmds=self.cmds,
-            args=self.arguments,
-            labels=self.labels,
-            name=self.name,
-            envs=self.env_vars,
-            extract_xcom=self.do_xcom_push,
-            image_pull_policy=self.image_pull_policy,
-            node_selectors=self.node_selectors,
-            annotations=self.annotations,
-            affinity=self.affinity,
-            image_pull_secrets=self.image_pull_secrets,
-            service_account_name=self.service_account_name,
-            hostnetwork=self.hostnetwork,
-            tolerations=self.tolerations,
-            security_context=self.security_context,
-            dnspolicy=self.dnspolicy,
-            init_containers=self.init_containers,
-            restart_policy='Never',
-            schedulername=self.schedulername,
-            priority_class_name=self.priority_class_name,
-        ).gen_pod()
-
-        # noinspection PyTypeChecker
-        pod = append_to_pod(
-            pod,
-            self.pod_runtime_info_envs +  # type: ignore
-            self.ports +  # type: ignore
-            self.resources +  # type: ignore
-            self.secrets +  # type: ignore
-            self.volumes +  # type: ignore
-            self.volume_mounts  # type: ignore
-        )
-
-        env_from = pod.spec.containers[0].env_from or []
-        for configmap in self.configmaps:
-            env_from.append(k8s.V1EnvFromSource(config_map_ref=k8s.V1ConfigMapEnvSource(name=configmap)))
-        pod.spec.containers[0].env_from = env_from
-
-        if self.full_pod_spec:
-            pod_template = PodGenerator.reconcile_pods(pod_template, self.full_pod_spec)
-        pod = PodGenerator.reconcile_pods(pod_template, pod)
-
-        # if self.do_xcom_push:
-        #     pod = PodGenerator.add_sidecar(pod)
-        return pod
-
-    def create_new_pod_for_operator(self, labels, launcher):
-        """
-        Creates a new pod and monitors for duration of task
-
-        @param labels: labels used to track pod
-        @param launcher: pod launcher that will manage launching and monitoring pods
-        @return:
-        """
-        if not (self.full_pod_spec or self.pod_template_file):
-            # Add Airflow Version to the label
-            # And a label to identify that pod is launched by KubernetesPodOperator
-            self.labels.update(
-                {
-                    'airflow_version': airflow_version.replace('+', '-'),
-                    'kubernetes_pod_operator': 'True',
-                }
-            )
-            self.labels.update(labels)
-            self.pod.metadata.labels = self.labels
-        self.log.debug("Starting pod:\n%s", yaml.safe_dump(self.pod.to_dict()))
-
-        try:
-            launcher.start_pod(
-                self.pod,
-                startup_timeout=self.startup_timeout_seconds)
-            final_state, result = launcher.monitor_pod(pod=self.pod, get_logs=self.get_logs)
-        except AirflowException as ex:
-            if self.log_events_on_failure:
-                for event in launcher.read_pod_events(self.pod).items:
-                    self.log.error("Pod Event: %s - %s", event.reason, event.message)
-            raise AirflowException('Pod Launching failed: {error}'.format(error=ex))
-        finally:
-            if self.is_delete_operator_pod:
-                launcher.delete_pod(self.pod)
-        return final_state, self.pod, result
-
-    def patch_already_checked(self, pod):
-        """
-        Add an "already tried annotation to ensure we only retry once
-        """
-        pod.metadata.labels["already_checked"] = "True"
-        body = PodGenerator.serialize_pod(pod)
-        self.client.patch_namespaced_pod(pod.metadata.name, pod.metadata.namespace, body)
-
-    def monitor_launched_pod(self, launcher, pod):
-        """
-        Monitors a pod to completion that was created by a previous KubernetesPodOperator
-
-        :param launcher: pod launcher that will manage launching and monitoring pods
-        :param pod: podspec used to find pod using k8s API
-        :return:
-        """
-        try:
-            (final_state, result) = launcher.monitor_pod(pod, get_logs=self.get_logs)
-        finally:
-            if self.is_delete_operator_pod:
-                launcher.delete_pod(pod)
-        if final_state != State.SUCCESS:
-            if self.log_events_on_failure:
-                for event in launcher.read_pod_events(pod).items:
-                    self.log.error("Pod Event: %s - %s", event.reason, event.message)
-            self.patch_already_checked(self.pod)
-            raise AirflowException(
-                'Pod returned a failure: {state}'.format(state=final_state)
-            )
-        return final_state, result
-
-    def on_kill(self):
-        if self.pod:
-            pod = self.pod
-            namespace = pod.metadata.namespace
-            name = pod.metadata.name
-            kwargs = {}
-            if self.termination_grace_period is not None:
-                kwargs = {"grace_period_seconds": self.termination_grace_period}
-            self.client.delete_namespaced_pod(name=name, namespace=namespace, **kwargs)
-=======
 """
 This module is deprecated.
 Please use :mod:`airflow.providers.cncf.kubernetes.operators.kubernetes_pod`.
@@ -513,5 +28,4 @@
     "This module is deprecated. Please use `airflow.providers.cncf.kubernetes.operators.kubernetes_pod`.",
     DeprecationWarning,
     stacklevel=2,
-)
->>>>>>> d25854dd
+)