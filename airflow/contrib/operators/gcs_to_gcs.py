--- conflicted
+++ resolved
@@ -39,11 +39,7 @@
     :type source_object: str
     :param destination_bucket: The destination Google cloud storage bucket
         where the object should be. (templated)
-<<<<<<< HEAD
-    :type destination_bucket: str
-=======
     :type destination_bucket: string
->>>>>>> cb8b2a1d
     :param destination_object: The destination name of the object in the
         destination Google cloud storage bucket. (templated)
         If a wildcard is supplied in the source_object argument, this is the
