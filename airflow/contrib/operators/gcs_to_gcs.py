--- conflicted
+++ resolved
@@ -17,137 +17,10 @@
 # under the License.
 """This module is deprecated. Please use :mod:`airflow.providers.google.cloud.transfers.gcs_to_gcs`."""
 
-<<<<<<< HEAD
-from airflow.contrib.hooks.gcs_hook import GoogleCloudStorageHook
-from airflow.models import BaseOperator
-from airflow.utils.decorators import apply_defaults
-from airflow.exceptions import AirflowException
-
-WILDCARD = '*'
-=======
 import warnings
->>>>>>> d25854dd
 
 from airflow.providers.google.cloud.transfers.gcs_to_gcs import GCSToGCSOperator
 
-<<<<<<< HEAD
-class GoogleCloudStorageToGoogleCloudStorageOperator(BaseOperator):
-    """
-    Copies objects from a bucket to another, with renaming if requested.
-
-    :param source_bucket: The source Google cloud storage bucket where the
-         object is. (templated)
-    :type source_bucket: str
-    :param source_object: The source name of the object to copy in the Google cloud
-        storage bucket. (templated)
-        You can use only one wildcard for objects (filenames) within your
-        bucket. The wildcard can appear inside the object name or at the
-        end of the object name. Appending a wildcard to the bucket name is
-        unsupported.
-    :type source_object: str
-    :param destination_bucket: The destination Google cloud storage bucket
-        where the object should be. If the destination_bucket is None, it defaults
-        to source_bucket. (templated)
-    :type destination_bucket: str
-    :param destination_object: The destination name of the object in the
-        destination Google cloud storage bucket. (templated)
-        If a wildcard is supplied in the source_object argument, this is the
-        prefix that will be prepended to the final destination objects' paths.
-        Note that the source path's part before the wildcard will be removed;
-        if it needs to be retained it should be appended to destination_object.
-        For example, with prefix ``foo/*`` and destination_object ``blah/``, the
-        file ``foo/baz`` will be copied to ``blah/baz``; to retain the prefix write
-        the destination_object as e.g. ``blah/foo``, in which case the copied file
-        will be named ``blah/foo/baz``.
-    :type destination_object: str
-    :param move_object: When move object is True, the object is moved instead
-        of copied to the new location. This is the equivalent of a mv command
-        as opposed to a cp command.
-    :type move_object: bool
-    :param google_cloud_storage_conn_id: The connection ID to use when
-        connecting to Google cloud storage.
-    :type google_cloud_storage_conn_id: str
-    :param delegate_to: The account to impersonate, if any.
-        For this to work, the service account making the request must have
-        domain-wide delegation enabled.
-    :type delegate_to: str
-    :param last_modified_time: When specified, the objects will be copied or moved,
-        only if they were modified after last_modified_time.
-        If tzinfo has not been set, UTC will be assumed.
-    :type last_modified_time: datetime.datetime
-
-    :Example:
-
-    The following Operator would copy a single file named
-    ``sales/sales-2017/january.avro`` in the ``data`` bucket to the file named
-    ``copied_sales/2017/january-backup.avro`` in the ``data_backup`` bucket ::
-
-        copy_single_file = GoogleCloudStorageToGoogleCloudStorageOperator(
-            task_id='copy_single_file',
-            source_bucket='data',
-            source_object='sales/sales-2017/january.avro',
-            destination_bucket='data_backup',
-            destination_object='copied_sales/2017/january-backup.avro',
-            google_cloud_storage_conn_id=google_cloud_conn_id
-        )
-
-    The following Operator would copy all the Avro files from ``sales/sales-2017``
-    folder (i.e. with names starting with that prefix) in ``data`` bucket to the
-    ``copied_sales/2017`` folder in the ``data_backup`` bucket. ::
-
-        copy_files = GoogleCloudStorageToGoogleCloudStorageOperator(
-            task_id='copy_files',
-            source_bucket='data',
-            source_object='sales/sales-2017/*.avro',
-            destination_bucket='data_backup',
-            destination_object='copied_sales/2017/',
-            google_cloud_storage_conn_id=google_cloud_conn_id
-        )
-
-    The following Operator would move all the Avro files from ``sales/sales-2017``
-    folder (i.e. with names starting with that prefix) in ``data`` bucket to the
-    same folder in the ``data_backup`` bucket, deleting the original files in the
-    process. ::
-
-        move_files = GoogleCloudStorageToGoogleCloudStorageOperator(
-            task_id='move_files',
-            source_bucket='data',
-            source_object='sales/sales-2017/*.avro',
-            destination_bucket='data_backup',
-            move_object=True,
-            google_cloud_storage_conn_id=google_cloud_conn_id
-        )
-
-    """
-    template_fields = ('source_bucket', 'source_object', 'destination_bucket',
-                       'destination_object',)
-    ui_color = '#f0eee4'
-
-    @apply_defaults
-    def __init__(self,
-                 source_bucket,
-                 source_object,
-                 destination_bucket=None,
-                 destination_object=None,
-                 move_object=False,
-                 google_cloud_storage_conn_id='google_cloud_default',
-                 delegate_to=None,
-                 last_modified_time=None,
-                 *args,
-                 **kwargs):
-        super(GoogleCloudStorageToGoogleCloudStorageOperator,
-              self).__init__(*args, **kwargs)
-        self.source_bucket = source_bucket
-        self.source_object = source_object
-        self.destination_bucket = destination_bucket
-        self.destination_object = destination_object
-        self.move_object = move_object
-        self.google_cloud_storage_conn_id = google_cloud_storage_conn_id
-        self.delegate_to = delegate_to
-        self.last_modified_time = last_modified_time
-
-    def execute(self, context):
-=======
 warnings.warn(
     "This module is deprecated. Please use `airflow.providers.google.cloud.transfers.gcs_to_gcs`.",
     DeprecationWarning,
@@ -160,7 +33,6 @@
     This class is deprecated.
     Please use `airflow.providers.google.cloud.transfers.gcs_to_gcs.GCSToGCSOperator`.
     """
->>>>>>> d25854dd
 
     def __init__(self, *args, **kwargs):
         warnings.warn(
@@ -169,58 +41,4 @@
             DeprecationWarning,
             stacklevel=2,
         )
-<<<<<<< HEAD
-
-        if self.destination_bucket is None:
-            self.log.warning(
-                'destination_bucket is None. Defaulting it to source_bucket (%s)',
-                self.source_bucket)
-            self.destination_bucket = self.source_bucket
-
-        if WILDCARD in self.source_object:
-            total_wildcards = self.source_object.count(WILDCARD)
-            if total_wildcards > 1:
-                error_msg = "Only one wildcard '*' is allowed in source_object parameter. " \
-                            "Found {} in {}.".format(total_wildcards, self.source_object)
-
-                raise AirflowException(error_msg)
-
-            prefix, delimiter = self.source_object.split(WILDCARD, 1)
-            objects = hook.list(self.source_bucket, prefix=prefix, delimiter=delimiter)
-
-            for source_object in objects:
-                if self.destination_object is None:
-                    destination_object = source_object
-                else:
-                    destination_object = source_object.replace(prefix,
-                                                               self.destination_object, 1)
-
-                self._copy_single_object(hook=hook, source_object=source_object,
-                                         destination_object=destination_object)
-        else:
-            self._copy_single_object(hook=hook, source_object=self.source_object,
-                                     destination_object=self.destination_object)
-
-    def _copy_single_object(self, hook, source_object, destination_object):
-        if self.last_modified_time is not None:
-            # Check to see if object was modified after last_modified_time
-            if hook.is_updated_after(self.source_bucket,
-                                     source_object,
-                                     self.last_modified_time):
-                self.log.debug("Object has been modified after %s ", self.last_modified_time)
-                pass
-            else:
-                return
-
-        self.log.info('Executing copy of gs://%s/%s to gs://%s/%s',
-                      self.source_bucket, source_object,
-                      self.destination_bucket, destination_object)
-
-        hook.rewrite(self.source_bucket, source_object,
-                     self.destination_bucket, destination_object)
-
-        if self.move_object:
-            hook.delete(self.source_bucket, source_object)
-=======
-        super().__init__(*args, **kwargs)
->>>>>>> d25854dd
+        super().__init__(*args, **kwargs)