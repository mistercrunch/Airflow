# -*- coding: utf-8 -*-
#
# Licensed to the Apache Software Foundation (ASF) under one
# or more contributor license agreements.  See the NOTICE file
# distributed with this work for additional information
# regarding copyright ownership.  The ASF licenses this file
# to you under the Apache License, Version 2.0 (the
# "License"); you may not use this file except in compliance
# with the License.  You may obtain a copy of the License at
#
#   http://www.apache.org/licenses/LICENSE-2.0
#
# Unless required by applicable law or agreed to in writing,
# software distributed under the License is distributed on an
# "AS IS" BASIS, WITHOUT WARRANTIES OR CONDITIONS OF ANY
# KIND, either express or implied.  See the License for the
# specific language governing permissions and limitations
# under the License.

import sys
import json
import time
import base64

from airflow.contrib.hooks.gcs_hook import GoogleCloudStorageHook
from airflow.hooks.mysql_hook import MySqlHook
from airflow.models import BaseOperator
from airflow.utils.decorators import apply_defaults
from datetime import date, datetime
from decimal import Decimal
from MySQLdb.constants import FIELD_TYPE
from tempfile import NamedTemporaryFile
from six import string_types
import unicodecsv as csv

PY3 = sys.version_info[0] == 3


class MySqlToGoogleCloudStorageOperator(BaseOperator):
    """Copy data from MySQL to Google cloud storage in JSON or CSV format.

    The JSON data files generated are newline-delimited to enable them to be
    loaded into BigQuery.
    Reference: https://cloud.google.com/bigquery/docs/
    loading-data-cloud-storage-json#limitations

    :param sql: The SQL to execute on the MySQL table.
    :type sql: str
    :param bucket: The bucket to upload to.
    :type bucket: str
    :param filename: The filename to use as the object name when uploading
        to Google cloud storage. A {} should be specified in the filename
        to allow the operator to inject file numbers in cases where the
        file is split due to size.
    :type filename: str
    :param schema_filename: If set, the filename to use as the object name
        when uploading a .json file containing the BigQuery schema fields
        for the table that was dumped from MySQL.
    :type schema_filename: str
    :param approx_max_file_size_bytes: This operator supports the ability
        to split large table dumps into multiple files (see notes in the
        filenamed param docs above). Google cloud storage allows for files
        to be a maximum of 4GB. This param allows developers to specify the
        file size of the splits.
    :type approx_max_file_size_bytes: long
    :param mysql_conn_id: Reference to a specific MySQL hook.
    :type mysql_conn_id: str
    :param google_cloud_storage_conn_id: Reference to a specific Google
        cloud storage hook.
    :type google_cloud_storage_conn_id: str
    :param schema: The schema to use, if any. Should be a list of dict or
        a str. Pass a string if using Jinja template, otherwise, pass a list of
        dict. Examples could be seen: https://cloud.google.com/bigquery/docs
        /schemas#specifying_a_json_schema_file
    :type schema: str or list
    :param delegate_to: The account to impersonate, if any. For this to
        work, the service account making the request must have domain-wide
        delegation enabled.
    :type delegate_to: str
    :param export_format: Desired format of files to be exported.
    :type export_format: str
    :param field_delimiter: The delimiter to be used for CSV files.
    :type field_delimiter: str
<<<<<<< HEAD
    :param num_retries: (Optional) The number of times to attempt to re-upload
        the file.
    :type num_retries: int
=======
>>>>>>> 463c183d
    """
    template_fields = ('sql', 'bucket', 'filename', 'schema_filename', 'schema')
    template_ext = ('.sql',)
    ui_color = '#a0e08c'

    @apply_defaults
    def __init__(self,
                 sql,
                 bucket,
                 filename,
                 schema_filename=None,
                 approx_max_file_size_bytes=1900000000,
                 mysql_conn_id='mysql_default',
                 google_cloud_storage_conn_id='google_cloud_default',
                 schema=None,
                 delegate_to=None,
                 export_format='json',
                 field_delimiter=',',
<<<<<<< HEAD
                 num_retries=0,
=======
>>>>>>> 463c183d
                 *args,
                 **kwargs):
        super(MySqlToGoogleCloudStorageOperator, self).__init__(*args, **kwargs)
        self.sql = sql
        self.bucket = bucket
        self.filename = filename
        self.schema_filename = schema_filename
        self.approx_max_file_size_bytes = approx_max_file_size_bytes
        self.mysql_conn_id = mysql_conn_id
        self.google_cloud_storage_conn_id = google_cloud_storage_conn_id
        self.schema = schema
        self.delegate_to = delegate_to
        self.export_format = export_format.lower()
        self.field_delimiter = field_delimiter
<<<<<<< HEAD
        self.num_retries = num_retries
=======
>>>>>>> 463c183d

    def execute(self, context):
        cursor = self._query_mysql()
        files_to_upload = self._write_local_data_files(cursor)

        # If a schema is set, create a BQ schema JSON file.
        if self.schema_filename:
            files_to_upload.append(self._write_local_schema_file(cursor))

        # Flush all files before uploading.
        for tmp_file in files_to_upload:
            tmp_file_handle = tmp_file.get('file_handle')
            tmp_file_handle.flush()

        self._upload_to_gcs(files_to_upload)

        # Close all temp file handles.
        for tmp_file in files_to_upload:
            tmp_file_handle = tmp_file.get('file_handle')
            tmp_file_handle.close()

    def _query_mysql(self):
        """
        Queries mysql and returns a cursor to the results.
        """
        mysql = MySqlHook(mysql_conn_id=self.mysql_conn_id)
        conn = mysql.get_conn()
        cursor = conn.cursor()
        cursor.execute(self.sql)
        return cursor

    def _write_local_data_files(self, cursor):
        """
        Takes a cursor, and writes results to a local file.

        :return: A dictionary where keys are filenames to be used as object
            names in GCS, and values are file handles to local files that
            contain the data for the GCS objects.
        """
        schema = list(map(lambda schema_tuple: schema_tuple[0], cursor.description))
        col_type_dict = self._get_col_type_dict()
        file_no = 0
        tmp_file_handle = NamedTemporaryFile(delete=True)
        if self.export_format == 'csv':
            file_mime_type = 'text/csv'
        else:
            file_mime_type = 'application/json'
        files_to_upload = [{
            'file_name': self.filename.format(file_no),
            'file_handle': tmp_file_handle,
            'file_mime_type': file_mime_type
        }]

        if self.export_format == 'csv':
            csv_writer = self._configure_csv_file(tmp_file_handle, schema)

        for row in cursor:
            # Convert datetime objects to utc seconds, and decimals to floats.
            # Convert binary type object to string encoded with base64.
            row = self._convert_types(schema, col_type_dict, row)

            if self.export_format == 'csv':
                csv_writer.writerow(row)
            else:
                row_dict = dict(zip(schema, row))

                # TODO validate that row isn't > 2MB. BQ enforces a hard row size of 2MB.
                s = json.dumps(row_dict, sort_keys=True)
                if PY3:
                    s = s.encode('utf-8')
                tmp_file_handle.write(s)

                # Append newline to make dumps BigQuery compatible.
                tmp_file_handle.write(b'\n')

            # Stop if the file exceeds the file size limit.
            if tmp_file_handle.tell() >= self.approx_max_file_size_bytes:
                file_no += 1
                tmp_file_handle = NamedTemporaryFile(delete=True)
                files_to_upload.append({
                    'file_name': self.filename.format(file_no),
                    'file_handle': tmp_file_handle,
                    'file_mime_type': file_mime_type
                })

                if self.export_format == 'csv':
                    csv_writer = self._configure_csv_file(tmp_file_handle, schema)

        return files_to_upload

    def _configure_csv_file(self, file_handle, schema):
        """Configure a csv writer with the file_handle and write schema
        as headers for the new file.
        """
        csv_writer = csv.writer(file_handle, encoding='utf-8',
                                delimiter=self.field_delimiter)
        csv_writer.writerow(schema)
        return csv_writer

    def _write_local_schema_file(self, cursor):
        """
        Takes a cursor, and writes the BigQuery schema in .json format for the
        results to a local file system.

        :return: A dictionary where key is a filename to be used as an object
            name in GCS, and values are file handles to local files that
            contains the BigQuery schema fields in .json format.
        """
        schema_str = None
        schema_file_mime_type = 'application/json'
        tmp_schema_file_handle = NamedTemporaryFile(delete=True)
        if self.schema is not None and isinstance(self.schema, string_types):
            schema_str = self.schema
        elif self.schema is not None and isinstance(self.schema, list):
            schema_str = json.dumps(self.schema)
        else:
            schema = []
            for field in cursor.description:
                # See PEP 249 for details about the description tuple.
                field_name = field[0]
                field_type = self.type_map(field[1])
                # Always allow TIMESTAMP to be nullable. MySQLdb returns None types
                # for required fields because some MySQL timestamps can't be
                # represented by Python's datetime (e.g. 0000-00-00 00:00:00).
                if field[6] or field_type == 'TIMESTAMP':
                    field_mode = 'NULLABLE'
                else:
                    field_mode = 'REQUIRED'
                schema.append({
                    'name': field_name,
                    'type': field_type,
                    'mode': field_mode,
                })
            schema_str = json.dumps(schema, sort_keys=True)
        if PY3:
            schema_str = schema_str.encode('utf-8')
        tmp_schema_file_handle.write(schema_str)

        self.log.info('Using schema for %s: %s', self.schema_filename, schema_str)
        schema_file_to_upload = {
            'file_name': self.schema_filename,
            'file_handle': tmp_schema_file_handle,
            'file_mime_type': schema_file_mime_type
        }
        return schema_file_to_upload

    def _upload_to_gcs(self, files_to_upload):
        """
        Upload all of the file splits (and optionally the schema .json file) to
        Google cloud storage.
        """
        hook = GoogleCloudStorageHook(
            google_cloud_storage_conn_id=self.google_cloud_storage_conn_id,
            delegate_to=self.delegate_to)
        for tmp_file in files_to_upload:
            hook.upload(self.bucket, tmp_file.get('file_name'),
                        tmp_file.get('file_handle').name,
<<<<<<< HEAD
                        mime_type=tmp_file.get('file_mime_type'),
                        num_retries=self.num_retries)
=======
                        mime_type=tmp_file.get('file_mime_type'))
>>>>>>> 463c183d

    @staticmethod
    def _convert_types(schema, col_type_dict, row):
        """
        Takes a value from MySQLdb, and converts it to a value that's safe for
        JSON/Google cloud storage/BigQuery. Dates are converted to UTC seconds.
        Decimals are converted to floats. Binary type fields are encoded with base64,
        as imported BYTES data must be base64-encoded according to Bigquery SQL
        date type documentation: https://cloud.google.com/bigquery/data-types
        """
        converted_row = []
        for col_name, col_val in zip(schema, row):
            if type(col_val) in (datetime, date):
                col_val = time.mktime(col_val.timetuple())
            elif isinstance(col_val, Decimal):
                col_val = float(col_val)
            elif col_type_dict.get(col_name) == "BYTES":
                col_val = base64.standard_b64encode(col_val)
                if PY3:
                    col_val = col_val.decode('ascii')
            else:
                col_val = col_val
            converted_row.append(col_val)
        return converted_row

    def _get_col_type_dict(self):
        """
        Return a dict of column name and column type based on self.schema if not None.
        """
        schema = []
        if isinstance(self.schema, string_types):
            schema = json.loads(self.schema)
        elif isinstance(self.schema, list):
            schema = self.schema
        elif self.schema is not None:
            self.log.warn('Using default schema due to unexpected type.'
                          'Should be a string or list.')

        col_type_dict = {}
        try:
            col_type_dict = {col['name']: col['type'] for col in schema}
        except KeyError:
            self.log.warn('Using default schema due to missing name or type. Please '
                          'refer to: https://cloud.google.com/bigquery/docs/schemas'
                          '#specifying_a_json_schema_file')
        return col_type_dict

    @classmethod
    def type_map(cls, mysql_type):
        """
        Helper function that maps from MySQL fields to BigQuery fields. Used
        when a schema_filename is set.
        """
        d = {
            FIELD_TYPE.INT24: 'INTEGER',
            FIELD_TYPE.TINY: 'INTEGER',
            FIELD_TYPE.BIT: 'INTEGER',
            FIELD_TYPE.DATETIME: 'TIMESTAMP',
            FIELD_TYPE.DATE: 'TIMESTAMP',
            FIELD_TYPE.DECIMAL: 'FLOAT',
            FIELD_TYPE.NEWDECIMAL: 'FLOAT',
            FIELD_TYPE.DOUBLE: 'FLOAT',
            FIELD_TYPE.FLOAT: 'FLOAT',
            FIELD_TYPE.LONG: 'INTEGER',
            FIELD_TYPE.LONGLONG: 'INTEGER',
            FIELD_TYPE.SHORT: 'INTEGER',
            FIELD_TYPE.TIMESTAMP: 'TIMESTAMP',
            FIELD_TYPE.YEAR: 'INTEGER',
        }
        return d[mysql_type] if mysql_type in d else 'STRING'<|MERGE_RESOLUTION|>--- conflicted
+++ resolved
@@ -81,12 +81,10 @@
     :type export_format: str
     :param field_delimiter: The delimiter to be used for CSV files.
     :type field_delimiter: str
-<<<<<<< HEAD
     :param num_retries: (Optional) The number of times to attempt to re-upload
         the file.
     :type num_retries: int
-=======
->>>>>>> 463c183d
+
     """
     template_fields = ('sql', 'bucket', 'filename', 'schema_filename', 'schema')
     template_ext = ('.sql',)
@@ -105,10 +103,8 @@
                  delegate_to=None,
                  export_format='json',
                  field_delimiter=',',
-<<<<<<< HEAD
                  num_retries=0,
-=======
->>>>>>> 463c183d
+
                  *args,
                  **kwargs):
         super(MySqlToGoogleCloudStorageOperator, self).__init__(*args, **kwargs)
@@ -123,10 +119,7 @@
         self.delegate_to = delegate_to
         self.export_format = export_format.lower()
         self.field_delimiter = field_delimiter
-<<<<<<< HEAD
         self.num_retries = num_retries
-=======
->>>>>>> 463c183d
 
     def execute(self, context):
         cursor = self._query_mysql()
@@ -284,12 +277,8 @@
         for tmp_file in files_to_upload:
             hook.upload(self.bucket, tmp_file.get('file_name'),
                         tmp_file.get('file_handle').name,
-<<<<<<< HEAD
                         mime_type=tmp_file.get('file_mime_type'),
                         num_retries=self.num_retries)
-=======
-                        mime_type=tmp_file.get('file_mime_type'))
->>>>>>> 463c183d
 
     @staticmethod
     def _convert_types(schema, col_type_dict, row):
