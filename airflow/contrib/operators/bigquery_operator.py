--- conflicted
+++ resolved
@@ -495,8 +495,8 @@
             quote_character=self.quote_character,
             allow_quoted_newlines=self.allow_quoted_newlines,
             allow_jagged_rows=self.allow_jagged_rows,
-<<<<<<< HEAD
-            src_fmt_configs=self.src_fmt_configs
+            src_fmt_configs=self.src_fmt_configs,
+            labels=self.labels
         )
 
 
@@ -549,8 +549,4 @@
         cursor.delete_dataset(
             project_id=self.project_id,
             dataset_id=self.dataset_id
-=======
-            src_fmt_configs=self.src_fmt_configs,
-            labels=self.labels
->>>>>>> 2a02cc76
         )