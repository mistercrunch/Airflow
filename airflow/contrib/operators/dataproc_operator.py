--- conflicted
+++ resolved
@@ -1102,26 +1102,20 @@
     :param parameters: a map of parameters for Dataproc Template in key-value format: 
         map (key: string, value: string)
         Example: { "date_from": "2019-08-01", "date_to": "2019-08-02"}.
-<<<<<<< HEAD
-        Values may not exceed 100 characters.
-        Please refer to:
-        https://cloud.google.com/dataproc/docs/concepts/workflows/workflow-parameters
-    :type parameters: map    
-=======
         Values may not exceed 100 characters. Please refer to:
         https://cloud.google.com/dataproc/docs/concepts/workflows/workflow-parameters
     :type parameters: Dict[str, str]  
->>>>>>> 1b58a7e5
     """
 
     template_fields = ['template_id']
 
     @apply_defaults
-    def __init__(self, template_id, *args, **kwargs):
+    def __init__(self, template_id, parameters, *args, **kwargs):
         super().__init__(*args, **kwargs)
         self.template_id = template_id
-
-    def start(self, parameters):
+        self.parameters = parameters
+
+    def start(self):
         """
         Instantiate a WorkflowTemplate on Google Cloud Dataproc with given parameters.
         """
@@ -1131,7 +1125,7 @@
             .instantiate(
                 name=('projects/%s/regions/%s/workflowTemplates/%s' %
                       (self.project_id, self.region, self.template_id)),
-                body={'requestId': str(uuid.uuid4()), 'parameters': parameters})
+                body={'requestId': str(uuid.uuid4()), 'parameters': self.parameters})
             .execute())
 
 
