--- conflicted
+++ resolved
@@ -52,12 +52,8 @@
     :param project_id: The ID of the google cloud project in which
         to create the cluster. (templated)
     :type project_id: str
-<<<<<<< HEAD
-    :param num_workers: The # of workers to spin up
-=======
     :param num_workers: The # of workers to spin up. If set to zero will
         spin up cluster in a single node mode
->>>>>>> cb8b2a1d
     :type num_workers: int
     :param storage_bucket: The storage bucket to use, setting to None lets dataproc
         generate a custom one for you
@@ -72,53 +68,30 @@
         to add to all instances
     :type metadata: dict
     :param image_version: the version of software inside the Dataproc cluster
-<<<<<<< HEAD
-    :type image_version: str
-    :param custom_image: custom Dataproc image for more info see
-        https://cloud.google.com/dataproc/docs/guides/dataproc-images
-    :type: custom_image: str
-=======
     :type image_version: string
     :param custom_image: custom Dataproc image for more info see
         https://cloud.google.com/dataproc/docs/guides/dataproc-images
     :type: custom_image: string
->>>>>>> cb8b2a1d
     :param properties: dict of properties to set on
         config files (e.g. spark-defaults.conf), see
         https://cloud.google.com/dataproc/docs/reference/rest/v1/projects.regions.clusters#SoftwareConfig
     :type properties: dict
     :param master_machine_type: Compute engine machine type to use for the master node
-<<<<<<< HEAD
-    :type master_machine_type: str
-=======
     :type master_machine_type: string
->>>>>>> cb8b2a1d
     :param master_disk_type: Type of the boot disk for the master node
         (default is ``pd-standard``).
         Valid values: ``pd-ssd`` (Persistent Disk Solid State Drive) or
         ``pd-standard`` (Persistent Disk Hard Disk Drive).
-<<<<<<< HEAD
-    :type master_disk_type: str
-    :param master_disk_size: Disk size for the master node
-    :type master_disk_size: int
-    :param worker_machine_type: Compute engine machine type to use for the worker nodes
-    :type worker_machine_type: str
-=======
     :type master_disk_type: string
     :param master_disk_size: Disk size for the master node
     :type master_disk_size: int
     :param worker_machine_type: Compute engine machine type to use for the worker nodes
     :type worker_machine_type: string
->>>>>>> cb8b2a1d
     :param worker_disk_type: Type of the boot disk for the worker node
         (default is ``pd-standard``).
         Valid values: ``pd-ssd`` (Persistent Disk Solid State Drive) or
         ``pd-standard`` (Persistent Disk Hard Disk Drive).
-<<<<<<< HEAD
-    :type worker_disk_type: str
-=======
     :type worker_disk_type: string
->>>>>>> cb8b2a1d
     :param worker_disk_size: Disk size for the worker nodes
     :type worker_disk_size: int
     :param num_preemptible_workers: The # of preemptible worker nodes to spin up
@@ -392,16 +365,12 @@
                                '{}/global/images/{}'.format(self.project_id,
                                                             self.custom_image)
             cluster_data['config']['masterConfig']['imageUri'] = custom_image_url
-<<<<<<< HEAD
-            cluster_data['config']['workerConfig']['imageUri'] = custom_image_url
-=======
             if not self.single_node:
                 cluster_data['config']['workerConfig']['imageUri'] = custom_image_url
 
         if self.single_node:
             self.properties["dataproc:dataproc.allow.zero.workers"] = "true"
 
->>>>>>> cb8b2a1d
         if self.properties:
             cluster_data['config']['softwareConfig']['properties'] = self.properties
         if self.idle_delete_ttl:
@@ -763,11 +732,7 @@
         This is useful for identifying or linking to the job in the Google Cloud Console
         Dataproc UI, as the actual "jobId" submitted to the Dataproc API is appended with
         an 8 character random string.
-<<<<<<< HEAD
-    :vartype dataproc_job_id: str
-=======
     :vartype dataproc_job_id: string
->>>>>>> cb8b2a1d
     """
     template_fields = ['query', 'variables', 'job_name', 'cluster_name', 'dataproc_jars']
     template_ext = ('.pg', '.pig',)
@@ -864,11 +829,7 @@
         This is useful for identifying or linking to the job in the Google Cloud Console
         Dataproc UI, as the actual "jobId" submitted to the Dataproc API is appended with
         an 8 character random string.
-<<<<<<< HEAD
-    :vartype dataproc_job_id: str
-=======
     :vartype dataproc_job_id: string
->>>>>>> cb8b2a1d
     """
     template_fields = ['query', 'variables', 'job_name', 'cluster_name', 'dataproc_jars']
     template_ext = ('.q',)
@@ -967,11 +928,7 @@
         This is useful for identifying or linking to the job in the Google Cloud Console
         Dataproc UI, as the actual "jobId" submitted to the Dataproc API is appended with
         an 8 character random string.
-<<<<<<< HEAD
-    :vartype dataproc_job_id: str
-=======
     :vartype dataproc_job_id: string
->>>>>>> cb8b2a1d
     """
     template_fields = ['query', 'variables', 'job_name', 'cluster_name', 'dataproc_jars']
     template_ext = ('.q',)
@@ -1077,11 +1034,7 @@
         This is useful for identifying or linking to the job in the Google Cloud Console
         Dataproc UI, as the actual "jobId" submitted to the Dataproc API is appended with
         an 8 character random string.
-<<<<<<< HEAD
-    :vartype dataproc_job_id: str
-=======
     :vartype dataproc_job_id: string
->>>>>>> cb8b2a1d
     """
 
     template_fields = ['arguments', 'job_name', 'cluster_name', 'dataproc_jars']
@@ -1189,11 +1142,7 @@
         This is useful for identifying or linking to the job in the Google Cloud Console
         Dataproc UI, as the actual "jobId" submitted to the Dataproc API is appended with
         an 8 character random string.
-<<<<<<< HEAD
-    :vartype dataproc_job_id: str
-=======
     :vartype dataproc_job_id: string
->>>>>>> cb8b2a1d
     """
 
     template_fields = ['arguments', 'job_name', 'cluster_name', 'dataproc_jars']
@@ -1301,11 +1250,7 @@
         This is useful for identifying or linking to the job in the Google Cloud Console
         Dataproc UI, as the actual "jobId" submitted to the Dataproc API is appended with
         an 8 character random string.
-<<<<<<< HEAD
-    :vartype dataproc_job_id: str
-=======
     :vartype dataproc_job_id: string
->>>>>>> cb8b2a1d
     """
 
     template_fields = ['arguments', 'job_name', 'cluster_name', 'dataproc_jars']
