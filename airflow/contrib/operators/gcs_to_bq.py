--- conflicted
+++ resolved
@@ -25,253 +25,7 @@
 # pylint: disable=unused-import
 from airflow.operators.gcs_to_bq import GoogleCloudStorageToBigQueryOperator  # noqa
 
-<<<<<<< HEAD
-
-class GoogleCloudStorageToBigQueryOperator(BaseOperator):
-    """
-    Loads files from Google cloud storage into BigQuery.
-
-    The schema to be used for the BigQuery table may be specified in one of
-    two ways. You may either directly pass the schema fields in, or you may
-    point the operator to a Google cloud storage object name. The object in
-    Google cloud storage must be a JSON file with the schema fields in it.
-
-    :param bucket: The bucket to load from. (templated)
-    :type bucket: str
-    :param source_objects: List of Google cloud storage URIs to load from. (templated)
-        If source_format is 'DATASTORE_BACKUP', the list must only contain a single URI.
-    :type source_objects: list of str
-    :param destination_project_dataset_table: The dotted (<project>.)<dataset>.<table>
-        BigQuery table to load data into. If <project> is not included,
-        project will be the project defined in the connection json. (templated)
-    :type destination_project_dataset_table: str
-    :param schema_fields: If set, the schema field list as defined here:
-        https://cloud.google.com/bigquery/docs/reference/v2/jobs#configuration.load
-        Should not be set when source_format is 'DATASTORE_BACKUP'.
-    :type schema_fields: list
-    :param schema_object: If set, a GCS object path pointing to a .json file that
-        contains the schema for the table. (templated)
-    :type schema_object: str
-    :param source_format: File format to export.
-    :type source_format: str
-    :param compression: [Optional] The compression type of the data source.
-        Possible values include GZIP and NONE.
-        The default value is NONE.
-        This setting is ignored for Google Cloud Bigtable,
-        Google Cloud Datastore backups and Avro formats.
-    :type compression: str
-    :param create_disposition: The create disposition if the table doesn't exist.
-    :type create_disposition: str
-    :param skip_leading_rows: Number of rows to skip when loading from a CSV.
-    :type skip_leading_rows: int
-    :param write_disposition: The write disposition if the table already exists.
-    :type write_disposition: str
-    :param field_delimiter: The delimiter to use when loading from a CSV.
-    :type field_delimiter: str
-    :param max_bad_records: The maximum number of bad records that BigQuery can
-        ignore when running the job.
-    :type max_bad_records: int
-    :param quote_character: The value that is used to quote data sections in a CSV file.
-    :type quote_character: str
-    :param ignore_unknown_values: [Optional] Indicates if BigQuery should allow
-        extra values that are not represented in the table schema.
-        If true, the extra values are ignored. If false, records with extra columns
-        are treated as bad records, and if there are too many bad records, an
-        invalid error is returned in the job result.
-    :type ignore_unknown_values: bool
-    :param allow_quoted_newlines: Whether to allow quoted newlines (true) or not (false).
-    :type allow_quoted_newlines: bool
-    :param allow_jagged_rows: Accept rows that are missing trailing optional columns.
-        The missing values are treated as nulls. If false, records with missing trailing
-        columns are treated as bad records, and if there are too many bad records, an
-        invalid error is returned in the job result. Only applicable to CSV, ignored
-        for other formats.
-    :type allow_jagged_rows: bool
-    :param max_id_key: If set, the name of a column in the BigQuery table
-        that's to be loaded. This will be used to select the MAX value from
-        BigQuery after the load occurs. The results will be returned by the
-        execute() command, which in turn gets stored in XCom for future
-        operators to use. This can be helpful with incremental loads--during
-        future executions, you can pick up from the max ID.
-    :type max_id_key: str
-    :param bigquery_conn_id: Reference to a specific BigQuery hook.
-    :type bigquery_conn_id: str
-    :param google_cloud_storage_conn_id: Reference to a specific Google
-        cloud storage hook.
-    :type google_cloud_storage_conn_id: str
-    :param delegate_to: The account to impersonate, if any. For this to
-        work, the service account making the request must have domain-wide
-        delegation enabled.
-    :type delegate_to: str
-    :param schema_update_options: Allows the schema of the destination
-        table to be updated as a side effect of the load job.
-    :type schema_update_options: list
-    :param src_fmt_configs: configure optional fields specific to the source format
-    :type src_fmt_configs: dict
-    :param external_table: Flag to specify if the destination table should be
-        a BigQuery external table. Default Value is False.
-    :type external_table: bool
-    :param time_partitioning: configure optional time partitioning fields i.e.
-        partition by field, type and  expiration as per API specifications.
-        Note that 'field' is not available in concurrency with
-        dataset.table$partition.
-    :type time_partitioning: dict
-    :param cluster_fields: Request that the result of this load be stored sorted
-        by one or more columns. This is only available in conjunction with
-        time_partitioning. The order of columns given determines the sort order.
-        Not applicable for external tables.
-    :type cluster_fields: list of str
-    """
-    template_fields = ('bucket', 'source_objects',
-                       'schema_object', 'destination_project_dataset_table')
-    template_ext = ('.sql',)
-    ui_color = '#f0eee4'
-
-    @apply_defaults
-    def __init__(self,
-                 bucket,
-                 source_objects,
-                 destination_project_dataset_table,
-                 schema_fields=None,
-                 schema_object=None,
-                 source_format='CSV',
-                 compression='NONE',
-                 create_disposition='CREATE_IF_NEEDED',
-                 skip_leading_rows=0,
-                 write_disposition='WRITE_EMPTY',
-                 field_delimiter=',',
-                 max_bad_records=0,
-                 quote_character=None,
-                 ignore_unknown_values=False,
-                 allow_quoted_newlines=False,
-                 allow_jagged_rows=False,
-                 max_id_key=None,
-                 bigquery_conn_id='bigquery_default',
-                 google_cloud_storage_conn_id='google_cloud_default',
-                 delegate_to=None,
-                 schema_update_options=(),
-                 src_fmt_configs=None,
-                 external_table=False,
-                 time_partitioning=None,
-                 cluster_fields=None,
-                 autodetect=False,
-                 *args, **kwargs):
-
-        super(GoogleCloudStorageToBigQueryOperator, self).__init__(*args, **kwargs)
-
-        # GCS config
-        if src_fmt_configs is None:
-            src_fmt_configs = {}
-        if time_partitioning is None:
-            time_partitioning = {}
-        self.bucket = bucket
-        self.source_objects = source_objects
-        self.schema_object = schema_object
-
-        # BQ config
-        self.destination_project_dataset_table = destination_project_dataset_table
-        self.schema_fields = schema_fields
-        self.source_format = source_format
-        self.compression = compression
-        self.create_disposition = create_disposition
-        self.skip_leading_rows = skip_leading_rows
-        self.write_disposition = write_disposition
-        self.field_delimiter = field_delimiter
-        self.max_bad_records = max_bad_records
-        self.quote_character = quote_character
-        self.ignore_unknown_values = ignore_unknown_values
-        self.allow_quoted_newlines = allow_quoted_newlines
-        self.allow_jagged_rows = allow_jagged_rows
-        self.external_table = external_table
-
-        self.max_id_key = max_id_key
-        self.bigquery_conn_id = bigquery_conn_id
-        self.google_cloud_storage_conn_id = google_cloud_storage_conn_id
-        self.delegate_to = delegate_to
-
-        self.schema_update_options = schema_update_options
-        self.src_fmt_configs = src_fmt_configs
-        self.time_partitioning = time_partitioning
-        self.cluster_fields = cluster_fields
-        self.autodetect = autodetect
-
-    def execute(self, context):
-        bq_hook = BigQueryHook(bigquery_conn_id=self.bigquery_conn_id,
-                               delegate_to=self.delegate_to)
-
-        if not self.schema_fields:
-            if self.schema_object and self.source_format != 'DATASTORE_BACKUP':
-                gcs_hook = GoogleCloudStorageHook(
-                    google_cloud_storage_conn_id=self.google_cloud_storage_conn_id,
-                    delegate_to=self.delegate_to)
-                schema_fields = json.loads(gcs_hook.download(
-                    self.bucket,
-                    self.schema_object).decode("utf-8"))
-            elif self.schema_object is None and self.autodetect is False:
-                raise ValueError('At least one of `schema_fields`, `schema_object`, '
-                                 'or `autodetect` must be passed.')
-            else:
-                schema_fields = None
-
-        else:
-            schema_fields = self.schema_fields
-
-        source_uris = ['gs://{}/{}'.format(self.bucket, source_object)
-                       for source_object in self.source_objects]
-        conn = bq_hook.get_conn()
-        cursor = conn.cursor()
-
-        if self.external_table:
-            cursor.create_external_table(
-                external_project_dataset_table=self.destination_project_dataset_table,
-                schema_fields=schema_fields,
-                source_uris=source_uris,
-                source_format=self.source_format,
-                compression=self.compression,
-                skip_leading_rows=self.skip_leading_rows,
-                field_delimiter=self.field_delimiter,
-                max_bad_records=self.max_bad_records,
-                quote_character=self.quote_character,
-                ignore_unknown_values=self.ignore_unknown_values,
-                allow_quoted_newlines=self.allow_quoted_newlines,
-                allow_jagged_rows=self.allow_jagged_rows,
-                src_fmt_configs=self.src_fmt_configs
-            )
-        else:
-            cursor.run_load(
-                destination_project_dataset_table=self.destination_project_dataset_table,
-                schema_fields=schema_fields,
-                source_uris=source_uris,
-                source_format=self.source_format,
-                autodetect=self.autodetect,
-                create_disposition=self.create_disposition,
-                skip_leading_rows=self.skip_leading_rows,
-                write_disposition=self.write_disposition,
-                field_delimiter=self.field_delimiter,
-                max_bad_records=self.max_bad_records,
-                quote_character=self.quote_character,
-                ignore_unknown_values=self.ignore_unknown_values,
-                allow_quoted_newlines=self.allow_quoted_newlines,
-                allow_jagged_rows=self.allow_jagged_rows,
-                schema_update_options=self.schema_update_options,
-                src_fmt_configs=self.src_fmt_configs,
-                time_partitioning=self.time_partitioning,
-                cluster_fields=self.cluster_fields)
-
-        if self.max_id_key:
-            cursor.execute('SELECT MAX({}) FROM {}'.format(
-                self.max_id_key,
-                self.destination_project_dataset_table))
-            row = cursor.fetchone()
-            max_id = row[0] if row[0] else 0
-            self.log.info(
-                'Loaded BQ data with max %s.%s=%s',
-                self.destination_project_dataset_table, self.max_id_key, max_id
-            )
-            return max_id
-=======
 warnings.warn(
     "This module is deprecated. Please use `airflow.operators.gcs_to_bq`.",
     DeprecationWarning, stacklevel=2
-)
->>>>>>> 4311c1f0
+)