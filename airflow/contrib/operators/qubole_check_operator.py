--- conflicted
+++ resolved
@@ -15,197 +15,7 @@
 # KIND, either express or implied.  See the License for the
 # specific language governing permissions and limitations
 # under the License.
-<<<<<<< HEAD
-#
-from airflow.contrib.operators.qubole_operator import QuboleOperator
-from airflow.utils.decorators import apply_defaults
-from airflow.contrib.hooks.qubole_check_hook import QuboleCheckHook
-from airflow.operators.check_operator import CheckOperator, ValueCheckOperator
-from airflow.exceptions import AirflowException
-
-
-class QuboleCheckOperator(CheckOperator, QuboleOperator):
-    """
-    Performs checks against Qubole Commands. ``QuboleCheckOperator`` expects
-    a command that will be executed on QDS.
-    By default, each value on first row of the result of this Qubole Command
-    is evaluated using python ``bool`` casting. If any of the
-    values return ``False``, the check is failed and errors out.
-
-    Note that Python bool casting evals the following as ``False``:
-
-    * ``False``
-    * ``0``
-    * Empty string (``""``)
-    * Empty list (``[]``)
-    * Empty dictionary or set (``{}``)
-
-    Given a query like ``SELECT COUNT(*) FROM foo``, it will fail only if
-    the count ``== 0``. You can craft much more complex query that could,
-    for instance, check that the table has the same number of rows as
-    the source table upstream, or that the count of today's partition is
-    greater than yesterday's partition, or that a set of metrics are less
-    than 3 standard deviation for the 7 day average.
-
-    This operator can be used as a data quality check in your pipeline, and
-    depending on where you put it in your DAG, you have the choice to
-    stop the critical path, preventing from
-    publishing dubious data, or on the side and receive email alerts
-    without stopping the progress of the DAG.
-
-    :param qubole_conn_id: Connection id which consists of qds auth_token
-    :type qubole_conn_id: str
-
-    kwargs:
-
-        Arguments specific to Qubole command can be referred from QuboleOperator docs.
-
-        :results_parser_callable: This is an optional parameter to
-            extend the flexibility of parsing the results of Qubole
-            command to the users. This is a python callable which
-            can hold the logic to parse list of rows returned by Qubole command.
-            By default, only the values on first row are used for performing checks.
-            This callable should return a list of records on
-            which the checks have to be performed.
-
-    .. note:: All fields in common with template fields of
-        QuboleOperator and CheckOperator are template-supported.
-
-    """
-
-    template_fields = QuboleOperator.template_fields + CheckOperator.template_fields
-    template_ext = QuboleOperator.template_ext
-    ui_fgcolor = '#000'
-
-    @apply_defaults
-    def __init__(self, qubole_conn_id="qubole_default", *args, **kwargs):
-        sql = get_sql_from_qbol_cmd(kwargs)
-        super(QuboleCheckOperator, self)\
-            .__init__(qubole_conn_id=qubole_conn_id, sql=sql, *args, **kwargs)
-        self.on_failure_callback = QuboleCheckHook.handle_failure_retry
-        self.on_retry_callback = QuboleCheckHook.handle_failure_retry
-
-    def execute(self, context=None):
-        try:
-            self.hook = self.get_hook(context=context)
-            super(QuboleCheckOperator, self).execute(context=context)
-        except AirflowException as e:
-            handle_airflow_exception(e, self.get_hook())
-
-    def get_db_hook(self):
-        return self.get_hook()
-
-    def get_hook(self, context=None):
-        if hasattr(self, 'hook') and (self.hook is not None):
-            return self.hook
-        else:
-            return QuboleCheckHook(context=context, *self.args, **self.kwargs)
-
-    def __getattribute__(self, name):
-        if name in QuboleCheckOperator.template_fields:
-            if name in self.kwargs:
-                return self.kwargs[name]
-            else:
-                return ''
-        else:
-            return object.__getattribute__(self, name)
-
-    def __setattr__(self, name, value):
-        if name in QuboleCheckOperator.template_fields:
-            self.kwargs[name] = value
-        else:
-            object.__setattr__(self, name, value)
-
-
-class QuboleValueCheckOperator(ValueCheckOperator, QuboleOperator):
-    """
-    Performs a simple value check using Qubole command.
-    By default, each value on the first row of this
-    Qubole command is compared with a pre-defined value.
-    The check fails and errors out if the output of the command
-    is not within the permissible limit of expected value.
-
-    :param qubole_conn_id: Connection id which consists of qds auth_token
-    :type qubole_conn_id: str
-
-    :param pass_value: Expected value of the query results.
-    :type pass_value: str or int or float
-
-    :param tolerance: Defines the permissible pass_value range, for example if
-        tolerance is 2, the Qubole command output can be anything between
-        -2*pass_value and 2*pass_value, without the operator erring out.
-
-    :type tolerance: int or float
-
-
-    kwargs:
-
-        Arguments specific to Qubole command can be referred from QuboleOperator docs.
-
-        :results_parser_callable: This is an optional parameter to
-            extend the flexibility of parsing the results of Qubole
-            command to the users. This is a python callable which
-            can hold the logic to parse list of rows returned by Qubole command.
-            By default, only the values on first row are used for performing checks.
-            This callable should return a list of records on
-            which the checks have to be performed.
-
-
-    .. note:: All fields in common with template fields of
-            QuboleOperator and ValueCheckOperator are template-supported.
-    """
-
-    template_fields = QuboleOperator.template_fields + ValueCheckOperator.template_fields
-    template_ext = QuboleOperator.template_ext
-    ui_fgcolor = '#000'
-
-    @apply_defaults
-    def __init__(self, pass_value, tolerance=None,
-                 qubole_conn_id="qubole_default", *args, **kwargs):
-
-        sql = get_sql_from_qbol_cmd(kwargs)
-        super(QuboleValueCheckOperator, self).__init__(
-            qubole_conn_id=qubole_conn_id,
-            sql=sql, pass_value=pass_value, tolerance=tolerance,
-            *args, **kwargs)
-
-        self.on_failure_callback = QuboleCheckHook.handle_failure_retry
-        self.on_retry_callback = QuboleCheckHook.handle_failure_retry
-
-    def execute(self, context=None):
-        try:
-            self.hook = self.get_hook(context=context)
-            super(QuboleValueCheckOperator, self).execute(context=context)
-        except AirflowException as e:
-            handle_airflow_exception(e, self.get_hook())
-
-    def get_db_hook(self):
-        return self.get_hook()
-
-    def get_hook(self, context=None):
-        if hasattr(self, 'hook') and (self.hook is not None):
-            return self.hook
-        else:
-            return QuboleCheckHook(context=context, *self.args, **self.kwargs)
-
-    def __getattribute__(self, name):
-        if name in QuboleValueCheckOperator.template_fields:
-            if name in self.kwargs:
-                return self.kwargs[name]
-            else:
-                return ''
-        else:
-            return object.__getattribute__(self, name)
-
-    def __setattr__(self, name, value):
-        if name in QuboleValueCheckOperator.template_fields:
-            self.kwargs[name] = value
-        else:
-            object.__setattr__(self, name, value)
-
-=======
 """This module is deprecated. Please use :mod:`airflow.providers.qubole.operators.qubole_check`."""
->>>>>>> d25854dd
 
 import warnings
 
@@ -214,24 +24,8 @@
     QuboleValueCheckOperator,
 )
 
-<<<<<<< HEAD
-def handle_airflow_exception(airflow_exception, hook):
-    cmd = hook.cmd
-    if cmd is not None:
-        if cmd.is_success(cmd.status):
-            qubole_command_results = hook.get_query_results()
-            qubole_command_id = cmd.id
-            exception_message = '\nQubole Command Id: {qubole_command_id}' \
-                                '\nQubole Command Results:' \
-                                '\n{qubole_command_results}'.format(
-                qubole_command_id=qubole_command_id,  # noqa: E122
-                qubole_command_results=qubole_command_results)  # noqa: E122
-            raise AirflowException(str(airflow_exception) + exception_message)
-    raise AirflowException(str(airflow_exception))
-=======
 warnings.warn(
     "This module is deprecated. Please use `airflow.providers.qubole.operators.qubole_check`.",
     DeprecationWarning,
     stacklevel=2,
-)
->>>>>>> d25854dd
+)