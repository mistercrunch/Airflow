--- conflicted
+++ resolved
@@ -21,103 +21,8 @@
 
 from airflow.providers.google.cloud.operators.bigquery import BigQueryGetDataOperator  # noqa
 
-<<<<<<< HEAD
-class BigQueryGetDataOperator(BaseOperator):
-    """
-    Fetches the data from a BigQuery table (alternatively fetch data for selected columns)
-    and returns data in a python list. The number of elements in the returned list will
-    be equal to the number of rows fetched. Each element in the list will again be a list
-    where element would represent the columns values for that row.
-
-    **Example Result**: ``[['Tony', '10'], ['Mike', '20'], ['Steve', '15']]``
-
-    .. note::
-        If you pass fields to ``selected_fields`` which are in different order than the
-        order of columns already in
-        BQ table, the data will still be in the order of BQ table.
-        For example if the BQ table has 3 columns as
-        ``[A,B,C]`` and you pass 'B,A' in the ``selected_fields``
-        the data would still be of the form ``'A,B'``.
-
-    **Example**: ::
-
-        get_data = BigQueryGetDataOperator(
-            task_id='get_data_from_bq',
-            dataset_id='test_dataset',
-            table_id='Transaction_partitions',
-            max_results=100,
-            selected_fields='DATE',
-            bigquery_conn_id='airflow-service-account'
-        )
-
-    :param dataset_id: The dataset ID of the requested table. (templated)
-    :type dataset_id: str
-    :param table_id: The table ID of the requested table. (templated)
-    :type table_id: str
-    :param max_results: The maximum number of records (rows) to be fetched
-        from the table. (templated)
-    :type max_results: int
-    :param selected_fields: List of fields to return (comma-separated). If
-        unspecified, all fields are returned.
-    :type selected_fields: str
-    :param bigquery_conn_id: reference to a specific BigQuery hook.
-    :type bigquery_conn_id: str
-    :param delegate_to: The account to impersonate, if any.
-        For this to work, the service account making the request must have domain-wide
-        delegation enabled.
-    :type delegate_to: str
-    """
-    template_fields = ('dataset_id', 'table_id', 'max_results')
-    ui_color = '#e4f0e8'
-
-    @apply_defaults
-    def __init__(self,
-                 dataset_id,
-                 table_id,
-                 max_results=100,
-                 selected_fields=None,
-                 bigquery_conn_id='bigquery_default',
-                 delegate_to=None,
-                 *args,
-                 **kwargs):
-        super(BigQueryGetDataOperator, self).__init__(*args, **kwargs)
-        self.dataset_id = dataset_id
-        self.table_id = table_id
-        self.max_results = max_results
-        self.selected_fields = selected_fields
-        self.bigquery_conn_id = bigquery_conn_id
-        self.delegate_to = delegate_to
-
-    def execute(self, context):
-        self.log.info('Fetching Data from:')
-        self.log.info('Dataset: %s ; Table: %s ; Max Results: %s',
-                      self.dataset_id, self.table_id, self.max_results)
-
-        hook = BigQueryHook(bigquery_conn_id=self.bigquery_conn_id,
-                            delegate_to=self.delegate_to)
-
-        conn = hook.get_conn()
-        cursor = conn.cursor()
-        response = cursor.get_tabledata(dataset_id=self.dataset_id,
-                                        table_id=self.table_id,
-                                        max_results=self.max_results,
-                                        selected_fields=self.selected_fields)
-
-        self.log.info('Total Extracted rows: %s', response['totalRows'])
-        rows = response['rows']
-
-        table_data = []
-        for dict_row in rows:
-            single_row = []
-            for fields in dict_row['f']:
-                single_row.append(fields['v'])
-            table_data.append(single_row)
-
-        return table_data
-=======
 warnings.warn(
     "This module is deprecated. Please use `airflow.providers.google.cloud.operators.bigquery`.",
     DeprecationWarning,
     stacklevel=2,
-)
->>>>>>> d25854dd
+)