--- conflicted
+++ resolved
@@ -42,11 +42,7 @@
     def __init__(self, image=None, image_pull_policy=None, request_memory=None,
                  request_cpu=None, limit_memory=None, limit_cpu=None,
                  gcp_service_account_key=None, node_selectors=None, affinity=None,
-<<<<<<< HEAD
-                 annotations=None):
-=======
                  annotations=None, volumes=None, volume_mounts=None, tolerations=None):
->>>>>>> cb8b2a1d
         self.image = image
         self.image_pull_policy = image_pull_policy
         self.request_memory = request_memory
@@ -57,23 +53,13 @@
         self.node_selectors = node_selectors
         self.affinity = affinity
         self.annotations = annotations
-<<<<<<< HEAD
-=======
         self.volumes = volumes
         self.volume_mounts = volume_mounts
         self.tolerations = tolerations
->>>>>>> cb8b2a1d
 
     def __repr__(self):
         return "{}(image={}, image_pull_policy={}, request_memory={}, request_cpu={}, " \
                "limit_memory={}, limit_cpu={}, gcp_service_account_key={}, " \
-<<<<<<< HEAD
-               "node_selectors={}, affinity={}, annotations={})" \
-            .format(KubernetesExecutorConfig.__name__, self.image, self.image_pull_policy,
-                    self.request_memory, self.request_cpu, self.limit_memory,
-                    self.limit_cpu, self.gcp_service_account_key, self.node_selectors,
-                    self.affinity, self.annotations)
-=======
                "node_selectors={}, affinity={}, annotations={}, volumes={}, " \
                "volume_mounts={}, tolerations={})" \
             .format(KubernetesExecutorConfig.__name__, self.image, self.image_pull_policy,
@@ -81,7 +67,6 @@
                     self.limit_cpu, self.gcp_service_account_key, self.node_selectors,
                     self.affinity, self.annotations, self.volumes, self.volume_mounts,
                     self.tolerations)
->>>>>>> cb8b2a1d
 
     @staticmethod
     def from_dict(obj):
@@ -105,12 +90,9 @@
             node_selectors=namespaced.get('node_selectors', None),
             affinity=namespaced.get('affinity', None),
             annotations=namespaced.get('annotations', {}),
-<<<<<<< HEAD
-=======
             volumes=namespaced.get('volumes', []),
             volume_mounts=namespaced.get('volume_mounts', []),
             tolerations=namespaced.get('tolerations', None),
->>>>>>> cb8b2a1d
         )
 
     def as_dict(self):
@@ -125,12 +107,9 @@
             'node_selectors': self.node_selectors,
             'affinity': self.affinity,
             'annotations': self.annotations,
-<<<<<<< HEAD
-=======
             'volumes': self.volumes,
             'volume_mounts': self.volume_mounts,
             'tolerations': self.tolerations,
->>>>>>> cb8b2a1d
         }
 
 
