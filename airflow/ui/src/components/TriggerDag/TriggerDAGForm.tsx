/*!
 * Licensed to the Apache Software Foundation (ASF) under one
 * or more contributor license agreements.  See the NOTICE file
 * distributed with this work for additional information
 * regarding copyright ownership.  The ASF licenses this file
 * to you under the Apache License, Version 2.0 (the
 * "License"); you may not use this file except in compliance
 * with the License.  You may obtain a copy of the License at
 *
 *   http://www.apache.org/licenses/LICENSE-2.0
 *
 * Unless required by applicable law or agreed to in writing,
 * software distributed under the License is distributed on an
 * "AS IS" BASIS, WITHOUT WARRANTIES OR CONDITIONS OF ANY
 * KIND, either express or implied.  See the License for the
 * specific language governing permissions and limitations
 * under the License.
 */
import { Input, Button, Box, Spacer, HStack, Field, Stack } from "@chakra-ui/react";
import { json } from "@codemirror/lang-json";
import { githubLight, githubDark } from "@uiw/codemirror-themes-all";
import CodeMirror from "@uiw/react-codemirror";
import { useEffect, useState } from "react";
import { useForm, Controller } from "react-hook-form";
import { FiPlay } from "react-icons/fi";

import { useColorMode } from "src/context/colorMode";
import { useDagParams } from "src/queries/useDagParams";
import { useTrigger } from "src/queries/useTrigger";

import EditableMarkdown from "../EditableMarkdown";
import { ErrorAlert } from "../ErrorAlert";
import { FlexibleForm, flexibleFormDefaultSection } from "../FlexibleForm";
import { Accordion } from "../ui";
import { useParamStore } from "./useParamStore";
import { validateAndPrettifyJson } from "./validateAndPrettyfyJSON";

type TriggerDAGFormProps = {
  readonly dagId: string;
  readonly onClose: () => void;
  readonly open: boolean;
};

export type DagRunTriggerParams = {
  conf: string;
  dagRunId: string;
  logicalDate: string;
  note: string;
};

const TriggerDAGForm = ({ dagId, onClose, open }: TriggerDAGFormProps) => {
  const [errors, setErrors] = useState<{ conf?: string; date?: unknown }>({});
  const initialParamsDict = useDagParams(dagId, open);
  const { error: errorTrigger, isPending, triggerDagRun } = useTrigger({ dagId, onSuccessConfirm: onClose });
  const { conf, setConf } = useParamStore();

  const { control, handleSubmit, reset } = useForm<DagRunTriggerParams>({
    defaultValues: {
      conf,
      dagRunId: "",
      logicalDate: "",
      note: "",
    },
  });

  // Automatically reset form when conf is fetched
  useEffect(() => {
    if (conf) {
      reset({ conf });
    }
  }, [conf, reset]);

  const onSubmit = (data: DagRunTriggerParams) => {
    triggerDagRun(data);
  };

  const resetDateError = () => {
    setErrors((prev) => ({ ...prev, date: undefined }));
  };

  const { colorMode } = useColorMode();

  return (
    <>
      <Accordion.Root
        collapsible
        defaultValue={[flexibleFormDefaultSection]}
        mb={4}
        mt={4}
        size="lg"
        variant="enclosed"
      >
        <FlexibleForm initialParamsDict={initialParamsDict} />
        <Accordion.Item key="advancedOptions" value="advancedOptions">
          <Accordion.ItemTrigger cursor="button">Advanced Options</Accordion.ItemTrigger>
          <Accordion.ItemContent>
            <Box p={5}>
              <Controller
                control={control}
                name="logicalDate"
                render={({ field }) => (
<<<<<<< HEAD
                  <Field.Root invalid={Boolean(errors.date)} orientation="horizontal">
                    <Stack>
                      <Field.Label fontSize="md" style={{ flexBasis: "30%" }}>
                        Data Interval Start Date
                      </Field.Label>
                    </Stack>
                    <Stack css={{ flexBasis: "70%" }}>
                      <Input
                        {...field}
                        max={dataIntervalEnd || undefined}
                        onBlur={resetDateError}
                        placeholder="yyyy-mm-ddThh:mm"
                        size="sm"
                        type="datetime-local"
                      />
                    </Stack>
                  </Field.Root>
                )}
              />

              <Controller
                control={control}
                name="dataIntervalEnd"
                render={({ field }) => (
                  <Field.Root invalid={Boolean(errors.date)} mt={6} orientation="horizontal">
                    <Stack>
                      <Field.Label fontSize="md" style={{ flexBasis: "30%" }}>
                        Data Interval End Date
                      </Field.Label>
                    </Stack>
                    <Stack css={{ flexBasis: "70%" }}>
                      <Input
                        {...field}
                        min={dataIntervalStart || undefined}
                        onBlur={resetDateError}
                        placeholder="yyyy-mm-ddThh:mm"
                        size="sm"
                        type="datetime-local"
                      />
                    </Stack>
=======
                  <Field.Root invalid={Boolean(errors.date)}>
                    <Field.Label fontSize="md">Logical Date</Field.Label>
                    <Input
                      {...field}
                      onBlur={resetDateError}
                      placeholder="yyyy-mm-ddThh:mm"
                      size="sm"
                      type="datetime-local"
                    />
>>>>>>> d831da84
                  </Field.Root>
                )}
              />

              <Controller
                control={control}
                name="dagRunId"
                render={({ field }) => (
                  <Field.Root mt={6} orientation="horizontal">
                    <Stack>
                      <Field.Label fontSize="md" style={{ flexBasis: "30%" }}>
                        Run ID
                      </Field.Label>
                    </Stack>
                    <Stack css={{ flexBasis: "70%" }}>
                      <Input {...field} size="sm" />
                      <Field.HelperText>Optional - will be generated if not provided</Field.HelperText>
                    </Stack>
                  </Field.Root>
                )}
              />

              <Controller
                control={control}
                name="conf"
                render={({ field }) => (
                  <Field.Root invalid={Boolean(errors.conf)} mt={6}>
                    <Field.Label fontSize="md">Configuration JSON</Field.Label>
                    <CodeMirror
                      {...field}
                      basicSetup={{
                        autocompletion: true,
                        bracketMatching: true,
                        foldGutter: true,
                        lineNumbers: true,
                      }}
                      extensions={[json()]}
                      height="200px"
                      onBlur={() => {
                        field.onChange(validateAndPrettifyJson(field.value, conf, setConf, setErrors));
                      }}
                      style={{
                        border: "1px solid var(--chakra-colors-border)",
                        borderRadius: "8px",
                        outline: "none",
                        padding: "2px",
                        width: "100%",
                      }}
                      theme={colorMode === "dark" ? githubDark : githubLight}
                    />
                    {Boolean(errors.conf) ? <Field.ErrorText>{errors.conf}</Field.ErrorText> : undefined}
                  </Field.Root>
                )}
              />

              <Controller
                control={control}
                name="note"
                render={({ field }) => (
                  <Field.Root mt={6}>
                    <Field.Label fontSize="md">Dag Run Notes</Field.Label>
                    <EditableMarkdown field={field} placeholder="Click to add note" />
                  </Field.Root>
                )}
              />
            </Box>
          </Accordion.ItemContent>
        </Accordion.Item>
      </Accordion.Root>
      <ErrorAlert error={errors.date ?? errorTrigger} />
      <Box as="footer" display="flex" justifyContent="flex-end" mt={4}>
        <HStack w="full">
          <Spacer />
          <Button
            colorPalette="blue"
            disabled={Boolean(errors.conf) || Boolean(errors.date) || isPending}
            onClick={() => void handleSubmit(onSubmit)()}
          >
            <FiPlay /> Trigger
          </Button>
        </HStack>
      </Box>
    </>
  );
};

export default TriggerDAGForm;<|MERGE_RESOLUTION|>--- conflicted
+++ resolved
@@ -99,48 +99,6 @@
                 control={control}
                 name="logicalDate"
                 render={({ field }) => (
-<<<<<<< HEAD
-                  <Field.Root invalid={Boolean(errors.date)} orientation="horizontal">
-                    <Stack>
-                      <Field.Label fontSize="md" style={{ flexBasis: "30%" }}>
-                        Data Interval Start Date
-                      </Field.Label>
-                    </Stack>
-                    <Stack css={{ flexBasis: "70%" }}>
-                      <Input
-                        {...field}
-                        max={dataIntervalEnd || undefined}
-                        onBlur={resetDateError}
-                        placeholder="yyyy-mm-ddThh:mm"
-                        size="sm"
-                        type="datetime-local"
-                      />
-                    </Stack>
-                  </Field.Root>
-                )}
-              />
-
-              <Controller
-                control={control}
-                name="dataIntervalEnd"
-                render={({ field }) => (
-                  <Field.Root invalid={Boolean(errors.date)} mt={6} orientation="horizontal">
-                    <Stack>
-                      <Field.Label fontSize="md" style={{ flexBasis: "30%" }}>
-                        Data Interval End Date
-                      </Field.Label>
-                    </Stack>
-                    <Stack css={{ flexBasis: "70%" }}>
-                      <Input
-                        {...field}
-                        min={dataIntervalStart || undefined}
-                        onBlur={resetDateError}
-                        placeholder="yyyy-mm-ddThh:mm"
-                        size="sm"
-                        type="datetime-local"
-                      />
-                    </Stack>
-=======
                   <Field.Root invalid={Boolean(errors.date)}>
                     <Field.Label fontSize="md">Logical Date</Field.Label>
                     <Input
@@ -150,7 +108,6 @@
                       size="sm"
                       type="datetime-local"
                     />
->>>>>>> d831da84
                   </Field.Root>
                 )}
               />
