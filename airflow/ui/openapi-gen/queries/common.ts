--- conflicted
+++ resolved
@@ -68,7 +68,6 @@
   useAssetServiceGetAssetsKey,
   ...(queryKey ?? [{ dagIds, limit, offset, orderBy, uriPattern }]),
 ];
-<<<<<<< HEAD
 export type AssetServiceGetAssetDefaultResponse = Awaited<
   ReturnType<typeof AssetService.getAsset>
 >;
@@ -85,8 +84,6 @@
   },
   queryKey?: Array<unknown>,
 ) => [useAssetServiceGetAssetKey, ...(queryKey ?? [{ uri }])];
-=======
->>>>>>> 807fd6df
 export type DashboardServiceHistoricalMetricsDefaultResponse = Awaited<
   ReturnType<typeof DashboardService.historicalMetrics>
 >;
