--- conflicted
+++ resolved
@@ -1021,11 +1021,6 @@
     { dagId, dagRunId, deserialize, mapIndex, stringify, taskId, xcomKey },
   ]),
 ];
-<<<<<<< HEAD
-export type AssetServiceCreateAssetEventsMutationResult = Awaited<
-  ReturnType<typeof AssetService.createAssetEvents>
->;
-=======
 export type MonitorServiceGetHealthDefaultResponse = Awaited<
   ReturnType<typeof MonitorService.getHealth>
 >;
@@ -1050,7 +1045,9 @@
   useVersionServiceGetVersionKey,
   ...(queryKey ?? []),
 ];
->>>>>>> 87445bf3
+export type AssetServiceCreateAssetEventsMutationResult = Awaited<
+  ReturnType<typeof AssetService.createAssetEvents>
+>;
 export type BackfillServiceCreateBackfillMutationResult = Awaited<
   ReturnType<typeof BackfillService.createBackfill>
 >;
