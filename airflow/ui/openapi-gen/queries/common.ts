// generated with @7nohe/openapi-react-query-codegen@1.6.0
import { UseQueryResult } from "@tanstack/react-query";

import {
  AssetService,
  BackfillService,
  ConnectionService,
  DagRunService,
  DagService,
  DagSourceService,
  DagStatsService,
  DagWarningService,
  DagsService,
  DashboardService,
  EventLogService,
  ImportErrorService,
  MonitorService,
  PluginService,
  PoolService,
  ProviderService,
  TaskInstanceService,
  TaskService,
  VariableService,
  VersionService,
  XcomService,
} from "../requests/services.gen";
import { DagRunState, DagWarningType } from "../requests/types.gen";

export type AssetServiceNextRunAssetsDefaultResponse = Awaited<
  ReturnType<typeof AssetService.nextRunAssets>
>;
export type AssetServiceNextRunAssetsQueryResult<
  TData = AssetServiceNextRunAssetsDefaultResponse,
  TError = unknown,
> = UseQueryResult<TData, TError>;
export const useAssetServiceNextRunAssetsKey = "AssetServiceNextRunAssets";
export const UseAssetServiceNextRunAssetsKeyFn = (
  {
    dagId,
  }: {
    dagId: string;
  },
  queryKey?: Array<unknown>,
) => [useAssetServiceNextRunAssetsKey, ...(queryKey ?? [{ dagId }])];
export type AssetServiceGetAssetsDefaultResponse = Awaited<
  ReturnType<typeof AssetService.getAssets>
>;
export type AssetServiceGetAssetsQueryResult<
  TData = AssetServiceGetAssetsDefaultResponse,
  TError = unknown,
> = UseQueryResult<TData, TError>;
export const useAssetServiceGetAssetsKey = "AssetServiceGetAssets";
export const UseAssetServiceGetAssetsKeyFn = (
  {
    dagIds,
    limit,
    offset,
    orderBy,
    uriPattern,
  }: {
    dagIds?: string[];
    limit?: number;
    offset?: number;
    orderBy?: string;
    uriPattern?: string;
  } = {},
  queryKey?: Array<unknown>,
) => [
  useAssetServiceGetAssetsKey,
  ...(queryKey ?? [{ dagIds, limit, offset, orderBy, uriPattern }]),
];
export type AssetServiceGetAssetDefaultResponse = Awaited<
  ReturnType<typeof AssetService.getAsset>
>;
export type AssetServiceGetAssetQueryResult<
  TData = AssetServiceGetAssetDefaultResponse,
  TError = unknown,
> = UseQueryResult<TData, TError>;
export const useAssetServiceGetAssetKey = "AssetServiceGetAsset";
export const UseAssetServiceGetAssetKeyFn = (
  {
    uri,
  }: {
    uri: string;
  },
  queryKey?: Array<unknown>,
) => [useAssetServiceGetAssetKey, ...(queryKey ?? [{ uri }])];
export type DashboardServiceHistoricalMetricsDefaultResponse = Awaited<
  ReturnType<typeof DashboardService.historicalMetrics>
>;
export type DashboardServiceHistoricalMetricsQueryResult<
  TData = DashboardServiceHistoricalMetricsDefaultResponse,
  TError = unknown,
> = UseQueryResult<TData, TError>;
export const useDashboardServiceHistoricalMetricsKey =
  "DashboardServiceHistoricalMetrics";
export const UseDashboardServiceHistoricalMetricsKeyFn = (
  {
    endDate,
    startDate,
  }: {
    endDate: string;
    startDate: string;
  },
  queryKey?: Array<unknown>,
) => [
  useDashboardServiceHistoricalMetricsKey,
  ...(queryKey ?? [{ endDate, startDate }]),
];
export type DagsServiceRecentDagRunsDefaultResponse = Awaited<
  ReturnType<typeof DagsService.recentDagRuns>
>;
export type DagsServiceRecentDagRunsQueryResult<
  TData = DagsServiceRecentDagRunsDefaultResponse,
  TError = unknown,
> = UseQueryResult<TData, TError>;
export const useDagsServiceRecentDagRunsKey = "DagsServiceRecentDagRuns";
export const UseDagsServiceRecentDagRunsKeyFn = (
  {
    dagDisplayNamePattern,
    dagIdPattern,
    dagRunsLimit,
    lastDagRunState,
    limit,
    offset,
    onlyActive,
    owners,
    paused,
    tags,
  }: {
    dagDisplayNamePattern?: string;
    dagIdPattern?: string;
    dagRunsLimit?: number;
    lastDagRunState?: DagRunState;
    limit?: number;
    offset?: number;
    onlyActive?: boolean;
    owners?: string[];
    paused?: boolean;
    tags?: string[];
  } = {},
  queryKey?: Array<unknown>,
) => [
  useDagsServiceRecentDagRunsKey,
  ...(queryKey ?? [
    {
      dagDisplayNamePattern,
      dagIdPattern,
      dagRunsLimit,
      lastDagRunState,
      limit,
      offset,
      onlyActive,
      owners,
      paused,
      tags,
    },
  ]),
];
export type BackfillServiceListBackfillsDefaultResponse = Awaited<
  ReturnType<typeof BackfillService.listBackfills>
>;
export type BackfillServiceListBackfillsQueryResult<
  TData = BackfillServiceListBackfillsDefaultResponse,
  TError = unknown,
> = UseQueryResult<TData, TError>;
export const useBackfillServiceListBackfillsKey =
  "BackfillServiceListBackfills";
export const UseBackfillServiceListBackfillsKeyFn = (
  {
    dagId,
    limit,
    offset,
    orderBy,
  }: {
    dagId: string;
    limit?: number;
    offset?: number;
    orderBy?: string;
  },
  queryKey?: Array<unknown>,
) => [
  useBackfillServiceListBackfillsKey,
  ...(queryKey ?? [{ dagId, limit, offset, orderBy }]),
];
export type BackfillServiceGetBackfillDefaultResponse = Awaited<
  ReturnType<typeof BackfillService.getBackfill>
>;
export type BackfillServiceGetBackfillQueryResult<
  TData = BackfillServiceGetBackfillDefaultResponse,
  TError = unknown,
> = UseQueryResult<TData, TError>;
export const useBackfillServiceGetBackfillKey = "BackfillServiceGetBackfill";
export const UseBackfillServiceGetBackfillKeyFn = (
  {
    backfillId,
  }: {
    backfillId: string;
  },
  queryKey?: Array<unknown>,
) => [useBackfillServiceGetBackfillKey, ...(queryKey ?? [{ backfillId }])];
export type ConnectionServiceGetConnectionDefaultResponse = Awaited<
  ReturnType<typeof ConnectionService.getConnection>
>;
export type ConnectionServiceGetConnectionQueryResult<
  TData = ConnectionServiceGetConnectionDefaultResponse,
  TError = unknown,
> = UseQueryResult<TData, TError>;
export const useConnectionServiceGetConnectionKey =
  "ConnectionServiceGetConnection";
export const UseConnectionServiceGetConnectionKeyFn = (
  {
    connectionId,
  }: {
    connectionId: string;
  },
  queryKey?: Array<unknown>,
) => [
  useConnectionServiceGetConnectionKey,
  ...(queryKey ?? [{ connectionId }]),
];
export type ConnectionServiceGetConnectionsDefaultResponse = Awaited<
  ReturnType<typeof ConnectionService.getConnections>
>;
export type ConnectionServiceGetConnectionsQueryResult<
  TData = ConnectionServiceGetConnectionsDefaultResponse,
  TError = unknown,
> = UseQueryResult<TData, TError>;
export const useConnectionServiceGetConnectionsKey =
  "ConnectionServiceGetConnections";
export const UseConnectionServiceGetConnectionsKeyFn = (
  {
    limit,
    offset,
    orderBy,
  }: {
    limit?: number;
    offset?: number;
    orderBy?: string;
  } = {},
  queryKey?: Array<unknown>,
) => [
  useConnectionServiceGetConnectionsKey,
  ...(queryKey ?? [{ limit, offset, orderBy }]),
];
export type DagRunServiceGetDagRunDefaultResponse = Awaited<
  ReturnType<typeof DagRunService.getDagRun>
>;
export type DagRunServiceGetDagRunQueryResult<
  TData = DagRunServiceGetDagRunDefaultResponse,
  TError = unknown,
> = UseQueryResult<TData, TError>;
export const useDagRunServiceGetDagRunKey = "DagRunServiceGetDagRun";
export const UseDagRunServiceGetDagRunKeyFn = (
  {
    dagId,
    dagRunId,
  }: {
    dagId: string;
    dagRunId: string;
  },
  queryKey?: Array<unknown>,
) => [useDagRunServiceGetDagRunKey, ...(queryKey ?? [{ dagId, dagRunId }])];
export type DagSourceServiceGetDagSourceDefaultResponse = Awaited<
  ReturnType<typeof DagSourceService.getDagSource>
>;
export type DagSourceServiceGetDagSourceQueryResult<
  TData = DagSourceServiceGetDagSourceDefaultResponse,
  TError = unknown,
> = UseQueryResult<TData, TError>;
export const useDagSourceServiceGetDagSourceKey =
  "DagSourceServiceGetDagSource";
export const UseDagSourceServiceGetDagSourceKeyFn = (
  {
    accept,
    fileToken,
  }: {
    accept?: string;
    fileToken: string;
  },
  queryKey?: Array<unknown>,
) => [
  useDagSourceServiceGetDagSourceKey,
  ...(queryKey ?? [{ accept, fileToken }]),
];
export type DagStatsServiceGetDagStatsDefaultResponse = Awaited<
  ReturnType<typeof DagStatsService.getDagStats>
>;
export type DagStatsServiceGetDagStatsQueryResult<
  TData = DagStatsServiceGetDagStatsDefaultResponse,
  TError = unknown,
> = UseQueryResult<TData, TError>;
export const useDagStatsServiceGetDagStatsKey = "DagStatsServiceGetDagStats";
export const UseDagStatsServiceGetDagStatsKeyFn = (
  {
    dagIds,
  }: {
    dagIds?: string[];
  } = {},
  queryKey?: Array<unknown>,
) => [useDagStatsServiceGetDagStatsKey, ...(queryKey ?? [{ dagIds }])];
export type DagWarningServiceListDagWarningsDefaultResponse = Awaited<
  ReturnType<typeof DagWarningService.listDagWarnings>
>;
export type DagWarningServiceListDagWarningsQueryResult<
  TData = DagWarningServiceListDagWarningsDefaultResponse,
  TError = unknown,
> = UseQueryResult<TData, TError>;
export const useDagWarningServiceListDagWarningsKey =
  "DagWarningServiceListDagWarnings";
export const UseDagWarningServiceListDagWarningsKeyFn = (
  {
    dagId,
    limit,
    offset,
    orderBy,
    warningType,
  }: {
    dagId?: string;
    limit?: number;
    offset?: number;
    orderBy?: string;
    warningType?: DagWarningType;
  } = {},
  queryKey?: Array<unknown>,
) => [
  useDagWarningServiceListDagWarningsKey,
  ...(queryKey ?? [{ dagId, limit, offset, orderBy, warningType }]),
];
export type DagServiceGetDagsDefaultResponse = Awaited<
  ReturnType<typeof DagService.getDags>
>;
export type DagServiceGetDagsQueryResult<
  TData = DagServiceGetDagsDefaultResponse,
  TError = unknown,
> = UseQueryResult<TData, TError>;
export const useDagServiceGetDagsKey = "DagServiceGetDags";
export const UseDagServiceGetDagsKeyFn = (
  {
    dagDisplayNamePattern,
    dagIdPattern,
    lastDagRunState,
    limit,
    offset,
    onlyActive,
    orderBy,
    owners,
    paused,
    tags,
  }: {
    dagDisplayNamePattern?: string;
    dagIdPattern?: string;
    lastDagRunState?: DagRunState;
    limit?: number;
    offset?: number;
    onlyActive?: boolean;
    orderBy?: string;
    owners?: string[];
    paused?: boolean;
    tags?: string[];
  } = {},
  queryKey?: Array<unknown>,
) => [
  useDagServiceGetDagsKey,
  ...(queryKey ?? [
    {
      dagDisplayNamePattern,
      dagIdPattern,
      lastDagRunState,
      limit,
      offset,
      onlyActive,
      orderBy,
      owners,
      paused,
      tags,
    },
  ]),
];
export type DagServiceGetDagTagsDefaultResponse = Awaited<
  ReturnType<typeof DagService.getDagTags>
>;
export type DagServiceGetDagTagsQueryResult<
  TData = DagServiceGetDagTagsDefaultResponse,
  TError = unknown,
> = UseQueryResult<TData, TError>;
export const useDagServiceGetDagTagsKey = "DagServiceGetDagTags";
export const UseDagServiceGetDagTagsKeyFn = (
  {
    limit,
    offset,
    orderBy,
    tagNamePattern,
  }: {
    limit?: number;
    offset?: number;
    orderBy?: string;
    tagNamePattern?: string;
  } = {},
  queryKey?: Array<unknown>,
) => [
  useDagServiceGetDagTagsKey,
  ...(queryKey ?? [{ limit, offset, orderBy, tagNamePattern }]),
];
export type DagServiceGetDagDefaultResponse = Awaited<
  ReturnType<typeof DagService.getDag>
>;
export type DagServiceGetDagQueryResult<
  TData = DagServiceGetDagDefaultResponse,
  TError = unknown,
> = UseQueryResult<TData, TError>;
export const useDagServiceGetDagKey = "DagServiceGetDag";
export const UseDagServiceGetDagKeyFn = (
  {
    dagId,
  }: {
    dagId: string;
  },
  queryKey?: Array<unknown>,
) => [useDagServiceGetDagKey, ...(queryKey ?? [{ dagId }])];
export type DagServiceGetDagDetailsDefaultResponse = Awaited<
  ReturnType<typeof DagService.getDagDetails>
>;
export type DagServiceGetDagDetailsQueryResult<
  TData = DagServiceGetDagDetailsDefaultResponse,
  TError = unknown,
> = UseQueryResult<TData, TError>;
export const useDagServiceGetDagDetailsKey = "DagServiceGetDagDetails";
export const UseDagServiceGetDagDetailsKeyFn = (
  {
    dagId,
  }: {
    dagId: string;
  },
  queryKey?: Array<unknown>,
) => [useDagServiceGetDagDetailsKey, ...(queryKey ?? [{ dagId }])];
<<<<<<< HEAD
export type ConnectionServiceGetConnectionDefaultResponse = Awaited<
  ReturnType<typeof ConnectionService.getConnection>
>;
export type ConnectionServiceGetConnectionQueryResult<
  TData = ConnectionServiceGetConnectionDefaultResponse,
  TError = unknown,
> = UseQueryResult<TData, TError>;
export const useConnectionServiceGetConnectionKey =
  "ConnectionServiceGetConnection";
export const UseConnectionServiceGetConnectionKeyFn = (
  {
    connectionId,
  }: {
    connectionId: string;
  },
  queryKey?: Array<unknown>,
) => [
  useConnectionServiceGetConnectionKey,
  ...(queryKey ?? [{ connectionId }]),
];
export type ConnectionServiceGetConnectionsDefaultResponse = Awaited<
  ReturnType<typeof ConnectionService.getConnections>
>;
export type ConnectionServiceGetConnectionsQueryResult<
  TData = ConnectionServiceGetConnectionsDefaultResponse,
  TError = unknown,
> = UseQueryResult<TData, TError>;
export const useConnectionServiceGetConnectionsKey =
  "ConnectionServiceGetConnections";
export const UseConnectionServiceGetConnectionsKeyFn = (
  {
    limit,
    offset,
    orderBy,
  }: {
    limit?: number;
    offset?: number;
    orderBy?: string;
  } = {},
  queryKey?: Array<unknown>,
) => [
  useConnectionServiceGetConnectionsKey,
  ...(queryKey ?? [{ limit, offset, orderBy }]),
];
export type DagRunServiceGetDagRunDefaultResponse = Awaited<
  ReturnType<typeof DagRunService.getDagRun>
>;
export type DagRunServiceGetDagRunQueryResult<
  TData = DagRunServiceGetDagRunDefaultResponse,
  TError = unknown,
> = UseQueryResult<TData, TError>;
export const useDagRunServiceGetDagRunKey = "DagRunServiceGetDagRun";
export const UseDagRunServiceGetDagRunKeyFn = (
  {
    dagId,
    dagRunId,
  }: {
    dagId: string;
    dagRunId: string;
  },
  queryKey?: Array<unknown>,
) => [useDagRunServiceGetDagRunKey, ...(queryKey ?? [{ dagId, dagRunId }])];
export type DagRunServiceGetUpstreamAssetEventsDefaultResponse = Awaited<
  ReturnType<typeof DagRunService.getUpstreamAssetEvents>
>;
export type DagRunServiceGetUpstreamAssetEventsQueryResult<
  TData = DagRunServiceGetUpstreamAssetEventsDefaultResponse,
  TError = unknown,
> = UseQueryResult<TData, TError>;
export const useDagRunServiceGetUpstreamAssetEventsKey =
  "DagRunServiceGetUpstreamAssetEvents";
export const UseDagRunServiceGetUpstreamAssetEventsKeyFn = (
  {
    dagId,
    dagRunId,
  }: {
    dagId: string;
    dagRunId: string;
  },
  queryKey?: Array<unknown>,
) => [
  useDagRunServiceGetUpstreamAssetEventsKey,
  ...(queryKey ?? [{ dagId, dagRunId }]),
];
export type DagSourceServiceGetDagSourceDefaultResponse = Awaited<
  ReturnType<typeof DagSourceService.getDagSource>
>;
export type DagSourceServiceGetDagSourceQueryResult<
  TData = DagSourceServiceGetDagSourceDefaultResponse,
  TError = unknown,
> = UseQueryResult<TData, TError>;
export const useDagSourceServiceGetDagSourceKey =
  "DagSourceServiceGetDagSource";
export const UseDagSourceServiceGetDagSourceKeyFn = (
  {
    accept,
    fileToken,
  }: {
    accept?: string;
    fileToken: string;
  },
  queryKey?: Array<unknown>,
) => [
  useDagSourceServiceGetDagSourceKey,
  ...(queryKey ?? [{ accept, fileToken }]),
];
=======
>>>>>>> c84d3562
export type EventLogServiceGetEventLogDefaultResponse = Awaited<
  ReturnType<typeof EventLogService.getEventLog>
>;
export type EventLogServiceGetEventLogQueryResult<
  TData = EventLogServiceGetEventLogDefaultResponse,
  TError = unknown,
> = UseQueryResult<TData, TError>;
export const useEventLogServiceGetEventLogKey = "EventLogServiceGetEventLog";
export const UseEventLogServiceGetEventLogKeyFn = (
  {
    eventLogId,
  }: {
    eventLogId: number;
  },
  queryKey?: Array<unknown>,
) => [useEventLogServiceGetEventLogKey, ...(queryKey ?? [{ eventLogId }])];
export type EventLogServiceGetEventLogsDefaultResponse = Awaited<
  ReturnType<typeof EventLogService.getEventLogs>
>;
export type EventLogServiceGetEventLogsQueryResult<
  TData = EventLogServiceGetEventLogsDefaultResponse,
  TError = unknown,
> = UseQueryResult<TData, TError>;
export const useEventLogServiceGetEventLogsKey = "EventLogServiceGetEventLogs";
export const UseEventLogServiceGetEventLogsKeyFn = (
  {
    after,
    before,
    dagId,
    event,
    excludedEvents,
    includedEvents,
    limit,
    mapIndex,
    offset,
    orderBy,
    owner,
    runId,
    taskId,
    tryNumber,
  }: {
    after?: string;
    before?: string;
    dagId?: string;
    event?: string;
    excludedEvents?: string[];
    includedEvents?: string[];
    limit?: number;
    mapIndex?: number;
    offset?: number;
    orderBy?: string;
    owner?: string;
    runId?: string;
    taskId?: string;
    tryNumber?: number;
  } = {},
  queryKey?: Array<unknown>,
) => [
  useEventLogServiceGetEventLogsKey,
  ...(queryKey ?? [
    {
      after,
      before,
      dagId,
      event,
      excludedEvents,
      includedEvents,
      limit,
      mapIndex,
      offset,
      orderBy,
      owner,
      runId,
      taskId,
      tryNumber,
    },
  ]),
];
export type ImportErrorServiceGetImportErrorDefaultResponse = Awaited<
  ReturnType<typeof ImportErrorService.getImportError>
>;
export type ImportErrorServiceGetImportErrorQueryResult<
  TData = ImportErrorServiceGetImportErrorDefaultResponse,
  TError = unknown,
> = UseQueryResult<TData, TError>;
export const useImportErrorServiceGetImportErrorKey =
  "ImportErrorServiceGetImportError";
export const UseImportErrorServiceGetImportErrorKeyFn = (
  {
    importErrorId,
  }: {
    importErrorId: number;
  },
  queryKey?: Array<unknown>,
) => [
  useImportErrorServiceGetImportErrorKey,
  ...(queryKey ?? [{ importErrorId }]),
];
export type ImportErrorServiceGetImportErrorsDefaultResponse = Awaited<
  ReturnType<typeof ImportErrorService.getImportErrors>
>;
export type ImportErrorServiceGetImportErrorsQueryResult<
  TData = ImportErrorServiceGetImportErrorsDefaultResponse,
  TError = unknown,
> = UseQueryResult<TData, TError>;
export const useImportErrorServiceGetImportErrorsKey =
  "ImportErrorServiceGetImportErrors";
export const UseImportErrorServiceGetImportErrorsKeyFn = (
  {
    limit,
    offset,
    orderBy,
  }: {
    limit?: number;
    offset?: number;
    orderBy?: string;
  } = {},
  queryKey?: Array<unknown>,
) => [
  useImportErrorServiceGetImportErrorsKey,
  ...(queryKey ?? [{ limit, offset, orderBy }]),
];
export type MonitorServiceGetHealthDefaultResponse = Awaited<
  ReturnType<typeof MonitorService.getHealth>
>;
export type MonitorServiceGetHealthQueryResult<
  TData = MonitorServiceGetHealthDefaultResponse,
  TError = unknown,
> = UseQueryResult<TData, TError>;
export const useMonitorServiceGetHealthKey = "MonitorServiceGetHealth";
export const UseMonitorServiceGetHealthKeyFn = (queryKey?: Array<unknown>) => [
  useMonitorServiceGetHealthKey,
  ...(queryKey ?? []),
];
export type PluginServiceGetPluginsDefaultResponse = Awaited<
  ReturnType<typeof PluginService.getPlugins>
>;
export type PluginServiceGetPluginsQueryResult<
  TData = PluginServiceGetPluginsDefaultResponse,
  TError = unknown,
> = UseQueryResult<TData, TError>;
export const usePluginServiceGetPluginsKey = "PluginServiceGetPlugins";
export const UsePluginServiceGetPluginsKeyFn = (
  {
    limit,
    offset,
  }: {
    limit?: number;
    offset?: number;
  } = {},
  queryKey?: Array<unknown>,
) => [usePluginServiceGetPluginsKey, ...(queryKey ?? [{ limit, offset }])];
export type PoolServiceGetPoolDefaultResponse = Awaited<
  ReturnType<typeof PoolService.getPool>
>;
export type PoolServiceGetPoolQueryResult<
  TData = PoolServiceGetPoolDefaultResponse,
  TError = unknown,
> = UseQueryResult<TData, TError>;
export const usePoolServiceGetPoolKey = "PoolServiceGetPool";
export const UsePoolServiceGetPoolKeyFn = (
  {
    poolName,
  }: {
    poolName: string;
  },
  queryKey?: Array<unknown>,
) => [usePoolServiceGetPoolKey, ...(queryKey ?? [{ poolName }])];
export type PoolServiceGetPoolsDefaultResponse = Awaited<
  ReturnType<typeof PoolService.getPools>
>;
export type PoolServiceGetPoolsQueryResult<
  TData = PoolServiceGetPoolsDefaultResponse,
  TError = unknown,
> = UseQueryResult<TData, TError>;
export const usePoolServiceGetPoolsKey = "PoolServiceGetPools";
export const UsePoolServiceGetPoolsKeyFn = (
  {
    limit,
    offset,
    orderBy,
  }: {
    limit?: number;
    offset?: number;
    orderBy?: string;
  } = {},
  queryKey?: Array<unknown>,
) => [usePoolServiceGetPoolsKey, ...(queryKey ?? [{ limit, offset, orderBy }])];
export type ProviderServiceGetProvidersDefaultResponse = Awaited<
  ReturnType<typeof ProviderService.getProviders>
>;
export type ProviderServiceGetProvidersQueryResult<
  TData = ProviderServiceGetProvidersDefaultResponse,
  TError = unknown,
> = UseQueryResult<TData, TError>;
export const useProviderServiceGetProvidersKey = "ProviderServiceGetProviders";
export const UseProviderServiceGetProvidersKeyFn = (
  {
    limit,
    offset,
  }: {
    limit?: number;
    offset?: number;
  } = {},
  queryKey?: Array<unknown>,
) => [useProviderServiceGetProvidersKey, ...(queryKey ?? [{ limit, offset }])];
export type TaskInstanceServiceGetTaskInstanceDefaultResponse = Awaited<
  ReturnType<typeof TaskInstanceService.getTaskInstance>
>;
export type TaskInstanceServiceGetTaskInstanceQueryResult<
  TData = TaskInstanceServiceGetTaskInstanceDefaultResponse,
  TError = unknown,
> = UseQueryResult<TData, TError>;
export const useTaskInstanceServiceGetTaskInstanceKey =
  "TaskInstanceServiceGetTaskInstance";
export const UseTaskInstanceServiceGetTaskInstanceKeyFn = (
  {
    dagId,
    dagRunId,
    taskId,
  }: {
    dagId: string;
    dagRunId: string;
    taskId: string;
  },
  queryKey?: Array<unknown>,
) => [
  useTaskInstanceServiceGetTaskInstanceKey,
  ...(queryKey ?? [{ dagId, dagRunId, taskId }]),
];
export type TaskInstanceServiceGetMappedTaskInstancesDefaultResponse = Awaited<
  ReturnType<typeof TaskInstanceService.getMappedTaskInstances>
>;
export type TaskInstanceServiceGetMappedTaskInstancesQueryResult<
  TData = TaskInstanceServiceGetMappedTaskInstancesDefaultResponse,
  TError = unknown,
> = UseQueryResult<TData, TError>;
export const useTaskInstanceServiceGetMappedTaskInstancesKey =
  "TaskInstanceServiceGetMappedTaskInstances";
export const UseTaskInstanceServiceGetMappedTaskInstancesKeyFn = (
  {
    dagId,
    dagRunId,
    durationGte,
    durationLte,
    endDateGte,
    endDateLte,
    executor,
    limit,
    logicalDateGte,
    logicalDateLte,
    offset,
    orderBy,
    pool,
    queue,
    startDateGte,
    startDateLte,
    state,
    taskId,
    updatedAtGte,
    updatedAtLte,
  }: {
    dagId: string;
    dagRunId: string;
    durationGte?: number;
    durationLte?: number;
    endDateGte?: string;
    endDateLte?: string;
    executor?: string[];
    limit?: number;
    logicalDateGte?: string;
    logicalDateLte?: string;
    offset?: number;
    orderBy?: string;
    pool?: string[];
    queue?: string[];
    startDateGte?: string;
    startDateLte?: string;
    state?: string[];
    taskId: string;
    updatedAtGte?: string;
    updatedAtLte?: string;
  },
  queryKey?: Array<unknown>,
) => [
  useTaskInstanceServiceGetMappedTaskInstancesKey,
  ...(queryKey ?? [
    {
      dagId,
      dagRunId,
      durationGte,
      durationLte,
      endDateGte,
      endDateLte,
      executor,
      limit,
      logicalDateGte,
      logicalDateLte,
      offset,
      orderBy,
      pool,
      queue,
      startDateGte,
      startDateLte,
      state,
      taskId,
      updatedAtGte,
      updatedAtLte,
    },
  ]),
];
export type TaskInstanceServiceGetTaskInstanceDependenciesDefaultResponse =
  Awaited<ReturnType<typeof TaskInstanceService.getTaskInstanceDependencies>>;
export type TaskInstanceServiceGetTaskInstanceDependenciesQueryResult<
  TData = TaskInstanceServiceGetTaskInstanceDependenciesDefaultResponse,
  TError = unknown,
> = UseQueryResult<TData, TError>;
export const useTaskInstanceServiceGetTaskInstanceDependenciesKey =
  "TaskInstanceServiceGetTaskInstanceDependencies";
export const UseTaskInstanceServiceGetTaskInstanceDependenciesKeyFn = (
  {
    dagId,
    dagRunId,
    mapIndex,
    taskId,
  }: {
    dagId: string;
    dagRunId: string;
    mapIndex: number;
    taskId: string;
  },
  queryKey?: Array<unknown>,
) => [
  useTaskInstanceServiceGetTaskInstanceDependenciesKey,
  ...(queryKey ?? [{ dagId, dagRunId, mapIndex, taskId }]),
];
export type TaskInstanceServiceGetTaskInstanceDependencies1DefaultResponse =
  Awaited<ReturnType<typeof TaskInstanceService.getTaskInstanceDependencies1>>;
export type TaskInstanceServiceGetTaskInstanceDependencies1QueryResult<
  TData = TaskInstanceServiceGetTaskInstanceDependencies1DefaultResponse,
  TError = unknown,
> = UseQueryResult<TData, TError>;
export const useTaskInstanceServiceGetTaskInstanceDependencies1Key =
  "TaskInstanceServiceGetTaskInstanceDependencies1";
export const UseTaskInstanceServiceGetTaskInstanceDependencies1KeyFn = (
  {
    dagId,
    dagRunId,
    mapIndex,
    taskId,
  }: {
    dagId: string;
    dagRunId: string;
    mapIndex?: number;
    taskId: string;
  },
  queryKey?: Array<unknown>,
) => [
  useTaskInstanceServiceGetTaskInstanceDependencies1Key,
  ...(queryKey ?? [{ dagId, dagRunId, mapIndex, taskId }]),
];
export type TaskInstanceServiceGetMappedTaskInstanceDefaultResponse = Awaited<
  ReturnType<typeof TaskInstanceService.getMappedTaskInstance>
>;
export type TaskInstanceServiceGetMappedTaskInstanceQueryResult<
  TData = TaskInstanceServiceGetMappedTaskInstanceDefaultResponse,
  TError = unknown,
> = UseQueryResult<TData, TError>;
export const useTaskInstanceServiceGetMappedTaskInstanceKey =
  "TaskInstanceServiceGetMappedTaskInstance";
export const UseTaskInstanceServiceGetMappedTaskInstanceKeyFn = (
  {
    dagId,
    dagRunId,
    mapIndex,
    taskId,
  }: {
    dagId: string;
    dagRunId: string;
    mapIndex: number;
    taskId: string;
  },
  queryKey?: Array<unknown>,
) => [
  useTaskInstanceServiceGetMappedTaskInstanceKey,
  ...(queryKey ?? [{ dagId, dagRunId, mapIndex, taskId }]),
];
export type TaskInstanceServiceGetTaskInstancesDefaultResponse = Awaited<
  ReturnType<typeof TaskInstanceService.getTaskInstances>
>;
export type TaskInstanceServiceGetTaskInstancesQueryResult<
  TData = TaskInstanceServiceGetTaskInstancesDefaultResponse,
  TError = unknown,
> = UseQueryResult<TData, TError>;
export const useTaskInstanceServiceGetTaskInstancesKey =
  "TaskInstanceServiceGetTaskInstances";
export const UseTaskInstanceServiceGetTaskInstancesKeyFn = (
  {
    dagId,
    dagRunId,
    durationGte,
    durationLte,
    endDateGte,
    endDateLte,
    executor,
    limit,
    logicalDateGte,
    logicalDateLte,
    offset,
    orderBy,
    pool,
    queue,
    startDateGte,
    startDateLte,
    state,
    updatedAtGte,
    updatedAtLte,
  }: {
    dagId: string;
    dagRunId: string;
    durationGte?: number;
    durationLte?: number;
    endDateGte?: string;
    endDateLte?: string;
    executor?: string[];
    limit?: number;
    logicalDateGte?: string;
    logicalDateLte?: string;
    offset?: number;
    orderBy?: string;
    pool?: string[];
    queue?: string[];
    startDateGte?: string;
    startDateLte?: string;
    state?: string[];
    updatedAtGte?: string;
    updatedAtLte?: string;
  },
  queryKey?: Array<unknown>,
) => [
  useTaskInstanceServiceGetTaskInstancesKey,
  ...(queryKey ?? [
    {
      dagId,
      dagRunId,
      durationGte,
      durationLte,
      endDateGte,
      endDateLte,
      executor,
      limit,
      logicalDateGte,
      logicalDateLte,
      offset,
      orderBy,
      pool,
      queue,
      startDateGte,
      startDateLte,
      state,
      updatedAtGte,
      updatedAtLte,
    },
  ]),
];
export type TaskServiceGetTaskDefaultResponse = Awaited<
  ReturnType<typeof TaskService.getTask>
>;
export type TaskServiceGetTaskQueryResult<
  TData = TaskServiceGetTaskDefaultResponse,
  TError = unknown,
> = UseQueryResult<TData, TError>;
export const useTaskServiceGetTaskKey = "TaskServiceGetTask";
export const UseTaskServiceGetTaskKeyFn = (
  {
    dagId,
    taskId,
  }: {
    dagId: string;
    taskId: unknown;
  },
  queryKey?: Array<unknown>,
) => [useTaskServiceGetTaskKey, ...(queryKey ?? [{ dagId, taskId }])];
export type VariableServiceGetVariableDefaultResponse = Awaited<
  ReturnType<typeof VariableService.getVariable>
>;
export type VariableServiceGetVariableQueryResult<
  TData = VariableServiceGetVariableDefaultResponse,
  TError = unknown,
> = UseQueryResult<TData, TError>;
export const useVariableServiceGetVariableKey = "VariableServiceGetVariable";
export const UseVariableServiceGetVariableKeyFn = (
  {
    variableKey,
  }: {
    variableKey: string;
  },
  queryKey?: Array<unknown>,
) => [useVariableServiceGetVariableKey, ...(queryKey ?? [{ variableKey }])];
export type VariableServiceGetVariablesDefaultResponse = Awaited<
  ReturnType<typeof VariableService.getVariables>
>;
export type VariableServiceGetVariablesQueryResult<
  TData = VariableServiceGetVariablesDefaultResponse,
  TError = unknown,
> = UseQueryResult<TData, TError>;
export const useVariableServiceGetVariablesKey = "VariableServiceGetVariables";
export const UseVariableServiceGetVariablesKeyFn = (
  {
    limit,
    offset,
    orderBy,
  }: {
    limit?: number;
    offset?: number;
    orderBy?: string;
  } = {},
  queryKey?: Array<unknown>,
) => [
  useVariableServiceGetVariablesKey,
  ...(queryKey ?? [{ limit, offset, orderBy }]),
];
export type VersionServiceGetVersionDefaultResponse = Awaited<
  ReturnType<typeof VersionService.getVersion>
>;
export type VersionServiceGetVersionQueryResult<
  TData = VersionServiceGetVersionDefaultResponse,
  TError = unknown,
> = UseQueryResult<TData, TError>;
export const useVersionServiceGetVersionKey = "VersionServiceGetVersion";
export const UseVersionServiceGetVersionKeyFn = (queryKey?: Array<unknown>) => [
  useVersionServiceGetVersionKey,
  ...(queryKey ?? []),
];
export type XcomServiceGetXcomEntryDefaultResponse = Awaited<
  ReturnType<typeof XcomService.getXcomEntry>
>;
export type XcomServiceGetXcomEntryQueryResult<
  TData = XcomServiceGetXcomEntryDefaultResponse,
  TError = unknown,
> = UseQueryResult<TData, TError>;
export const useXcomServiceGetXcomEntryKey = "XcomServiceGetXcomEntry";
export const UseXcomServiceGetXcomEntryKeyFn = (
  {
    dagId,
    dagRunId,
    deserialize,
    mapIndex,
    stringify,
    taskId,
    xcomKey,
  }: {
    dagId: string;
    dagRunId: string;
    deserialize?: boolean;
    mapIndex?: number;
    stringify?: boolean;
    taskId: string;
    xcomKey: string;
  },
  queryKey?: Array<unknown>,
) => [
  useXcomServiceGetXcomEntryKey,
  ...(queryKey ?? [
    { dagId, dagRunId, deserialize, mapIndex, stringify, taskId, xcomKey },
  ]),
];
export type BackfillServiceCreateBackfillMutationResult = Awaited<
  ReturnType<typeof BackfillService.createBackfill>
>;
export type ConnectionServicePostConnectionMutationResult = Awaited<
  ReturnType<typeof ConnectionService.postConnection>
>;
export type ConnectionServiceTestConnectionMutationResult = Awaited<
  ReturnType<typeof ConnectionService.testConnection>
>;
export type PoolServicePostPoolMutationResult = Awaited<
  ReturnType<typeof PoolService.postPool>
>;
export type VariableServicePostVariableMutationResult = Awaited<
  ReturnType<typeof VariableService.postVariable>
>;
export type BackfillServicePauseBackfillMutationResult = Awaited<
  ReturnType<typeof BackfillService.pauseBackfill>
>;
export type BackfillServiceUnpauseBackfillMutationResult = Awaited<
  ReturnType<typeof BackfillService.unpauseBackfill>
>;
export type BackfillServiceCancelBackfillMutationResult = Awaited<
  ReturnType<typeof BackfillService.cancelBackfill>
>;
export type ConnectionServicePatchConnectionMutationResult = Awaited<
  ReturnType<typeof ConnectionService.patchConnection>
>;
export type DagRunServicePatchDagRunMutationResult = Awaited<
  ReturnType<typeof DagRunService.patchDagRun>
>;
export type DagServicePatchDagsMutationResult = Awaited<
  ReturnType<typeof DagService.patchDags>
>;
export type DagServicePatchDagMutationResult = Awaited<
  ReturnType<typeof DagService.patchDag>
>;
export type PoolServicePatchPoolMutationResult = Awaited<
  ReturnType<typeof PoolService.patchPool>
>;
export type VariableServicePatchVariableMutationResult = Awaited<
  ReturnType<typeof VariableService.patchVariable>
>;
export type ConnectionServiceDeleteConnectionMutationResult = Awaited<
  ReturnType<typeof ConnectionService.deleteConnection>
>;
export type DagRunServiceDeleteDagRunMutationResult = Awaited<
  ReturnType<typeof DagRunService.deleteDagRun>
>;
export type DagServiceDeleteDagMutationResult = Awaited<
  ReturnType<typeof DagService.deleteDag>
>;
export type PoolServiceDeletePoolMutationResult = Awaited<
  ReturnType<typeof PoolService.deletePool>
>;
export type VariableServiceDeleteVariableMutationResult = Awaited<
  ReturnType<typeof VariableService.deleteVariable>
>;<|MERGE_RESOLUTION|>--- conflicted
+++ resolved
@@ -261,6 +261,28 @@
   },
   queryKey?: Array<unknown>,
 ) => [useDagRunServiceGetDagRunKey, ...(queryKey ?? [{ dagId, dagRunId }])];
+export type DagRunServiceGetUpstreamAssetEventsDefaultResponse = Awaited<
+  ReturnType<typeof DagRunService.getUpstreamAssetEvents>
+>;
+export type DagRunServiceGetUpstreamAssetEventsQueryResult<
+  TData = DagRunServiceGetUpstreamAssetEventsDefaultResponse,
+  TError = unknown,
+> = UseQueryResult<TData, TError>;
+export const useDagRunServiceGetUpstreamAssetEventsKey =
+  "DagRunServiceGetUpstreamAssetEvents";
+export const UseDagRunServiceGetUpstreamAssetEventsKeyFn = (
+  {
+    dagId,
+    dagRunId,
+  }: {
+    dagId: string;
+    dagRunId: string;
+  },
+  queryKey?: Array<unknown>,
+) => [
+  useDagRunServiceGetUpstreamAssetEventsKey,
+  ...(queryKey ?? [{ dagId, dagRunId }]),
+];
 export type DagSourceServiceGetDagSourceDefaultResponse = Awaited<
   ReturnType<typeof DagSourceService.getDagSource>
 >;
@@ -434,115 +456,6 @@
   },
   queryKey?: Array<unknown>,
 ) => [useDagServiceGetDagDetailsKey, ...(queryKey ?? [{ dagId }])];
-<<<<<<< HEAD
-export type ConnectionServiceGetConnectionDefaultResponse = Awaited<
-  ReturnType<typeof ConnectionService.getConnection>
->;
-export type ConnectionServiceGetConnectionQueryResult<
-  TData = ConnectionServiceGetConnectionDefaultResponse,
-  TError = unknown,
-> = UseQueryResult<TData, TError>;
-export const useConnectionServiceGetConnectionKey =
-  "ConnectionServiceGetConnection";
-export const UseConnectionServiceGetConnectionKeyFn = (
-  {
-    connectionId,
-  }: {
-    connectionId: string;
-  },
-  queryKey?: Array<unknown>,
-) => [
-  useConnectionServiceGetConnectionKey,
-  ...(queryKey ?? [{ connectionId }]),
-];
-export type ConnectionServiceGetConnectionsDefaultResponse = Awaited<
-  ReturnType<typeof ConnectionService.getConnections>
->;
-export type ConnectionServiceGetConnectionsQueryResult<
-  TData = ConnectionServiceGetConnectionsDefaultResponse,
-  TError = unknown,
-> = UseQueryResult<TData, TError>;
-export const useConnectionServiceGetConnectionsKey =
-  "ConnectionServiceGetConnections";
-export const UseConnectionServiceGetConnectionsKeyFn = (
-  {
-    limit,
-    offset,
-    orderBy,
-  }: {
-    limit?: number;
-    offset?: number;
-    orderBy?: string;
-  } = {},
-  queryKey?: Array<unknown>,
-) => [
-  useConnectionServiceGetConnectionsKey,
-  ...(queryKey ?? [{ limit, offset, orderBy }]),
-];
-export type DagRunServiceGetDagRunDefaultResponse = Awaited<
-  ReturnType<typeof DagRunService.getDagRun>
->;
-export type DagRunServiceGetDagRunQueryResult<
-  TData = DagRunServiceGetDagRunDefaultResponse,
-  TError = unknown,
-> = UseQueryResult<TData, TError>;
-export const useDagRunServiceGetDagRunKey = "DagRunServiceGetDagRun";
-export const UseDagRunServiceGetDagRunKeyFn = (
-  {
-    dagId,
-    dagRunId,
-  }: {
-    dagId: string;
-    dagRunId: string;
-  },
-  queryKey?: Array<unknown>,
-) => [useDagRunServiceGetDagRunKey, ...(queryKey ?? [{ dagId, dagRunId }])];
-export type DagRunServiceGetUpstreamAssetEventsDefaultResponse = Awaited<
-  ReturnType<typeof DagRunService.getUpstreamAssetEvents>
->;
-export type DagRunServiceGetUpstreamAssetEventsQueryResult<
-  TData = DagRunServiceGetUpstreamAssetEventsDefaultResponse,
-  TError = unknown,
-> = UseQueryResult<TData, TError>;
-export const useDagRunServiceGetUpstreamAssetEventsKey =
-  "DagRunServiceGetUpstreamAssetEvents";
-export const UseDagRunServiceGetUpstreamAssetEventsKeyFn = (
-  {
-    dagId,
-    dagRunId,
-  }: {
-    dagId: string;
-    dagRunId: string;
-  },
-  queryKey?: Array<unknown>,
-) => [
-  useDagRunServiceGetUpstreamAssetEventsKey,
-  ...(queryKey ?? [{ dagId, dagRunId }]),
-];
-export type DagSourceServiceGetDagSourceDefaultResponse = Awaited<
-  ReturnType<typeof DagSourceService.getDagSource>
->;
-export type DagSourceServiceGetDagSourceQueryResult<
-  TData = DagSourceServiceGetDagSourceDefaultResponse,
-  TError = unknown,
-> = UseQueryResult<TData, TError>;
-export const useDagSourceServiceGetDagSourceKey =
-  "DagSourceServiceGetDagSource";
-export const UseDagSourceServiceGetDagSourceKeyFn = (
-  {
-    accept,
-    fileToken,
-  }: {
-    accept?: string;
-    fileToken: string;
-  },
-  queryKey?: Array<unknown>,
-) => [
-  useDagSourceServiceGetDagSourceKey,
-  ...(queryKey ?? [{ accept, fileToken }]),
-];
-=======
->>>>>>> c84d3562
 export type EventLogServiceGetEventLogDefaultResponse = Awaited<
   ReturnType<typeof EventLogService.getEventLog>
 >;
