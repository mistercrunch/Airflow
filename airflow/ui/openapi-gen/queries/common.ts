// generated with @7nohe/openapi-react-query-codegen@1.6.0
import { UseQueryResult } from "@tanstack/react-query";

<<<<<<< HEAD
import {
  ConnectionService,
  DagService,
  DatasetService,
} from "../requests/services.gen";
=======
import { AssetService, DagService } from "../requests/services.gen";
>>>>>>> 7af76b88
import { DagRunState } from "../requests/types.gen";

export type AssetServiceNextRunAssetsUiNextRunDatasetsDagIdGetDefaultResponse =
  Awaited<
    ReturnType<typeof AssetService.nextRunAssetsUiNextRunDatasetsDagIdGet>
  >;
export type AssetServiceNextRunAssetsUiNextRunDatasetsDagIdGetQueryResult<
  TData = AssetServiceNextRunAssetsUiNextRunDatasetsDagIdGetDefaultResponse,
  TError = unknown,
> = UseQueryResult<TData, TError>;
export const useAssetServiceNextRunAssetsUiNextRunDatasetsDagIdGetKey =
  "AssetServiceNextRunAssetsUiNextRunDatasetsDagIdGet";
export const UseAssetServiceNextRunAssetsUiNextRunDatasetsDagIdGetKeyFn = (
  {
    dagId,
  }: {
    dagId: string;
  },
  queryKey?: Array<unknown>,
) => [
  useAssetServiceNextRunAssetsUiNextRunDatasetsDagIdGetKey,
  ...(queryKey ?? [{ dagId }]),
];
export type DagServiceGetDagsPublicDagsGetDefaultResponse = Awaited<
  ReturnType<typeof DagService.getDagsPublicDagsGet>
>;
export type DagServiceGetDagsPublicDagsGetQueryResult<
  TData = DagServiceGetDagsPublicDagsGetDefaultResponse,
  TError = unknown,
> = UseQueryResult<TData, TError>;
export const useDagServiceGetDagsPublicDagsGetKey =
  "DagServiceGetDagsPublicDagsGet";
export const UseDagServiceGetDagsPublicDagsGetKeyFn = (
  {
    dagDisplayNamePattern,
    dagIdPattern,
    lastDagRunState,
    limit,
    offset,
    onlyActive,
    orderBy,
    owners,
    paused,
    tags,
  }: {
    dagDisplayNamePattern?: string;
    dagIdPattern?: string;
    lastDagRunState?: DagRunState;
    limit?: number;
    offset?: number;
    onlyActive?: boolean;
    orderBy?: string;
    owners?: string[];
    paused?: boolean;
    tags?: string[];
  } = {},
  queryKey?: Array<unknown>,
) => [
  useDagServiceGetDagsPublicDagsGetKey,
  ...(queryKey ?? [
    {
      dagDisplayNamePattern,
      dagIdPattern,
      lastDagRunState,
      limit,
      offset,
      onlyActive,
      orderBy,
      owners,
      paused,
      tags,
    },
  ]),
];
export type DagServicePatchDagsPublicDagsPatchMutationResult = Awaited<
  ReturnType<typeof DagService.patchDagsPublicDagsPatch>
>;
export type DagServicePatchDagPublicDagsDagIdPatchMutationResult = Awaited<
  ReturnType<typeof DagService.patchDagPublicDagsDagIdPatch>
>;
export type ConnectionServiceDeleteConnectionPublicConnectionsConnectionIdDeleteMutationResult =
  Awaited<
    ReturnType<
      typeof ConnectionService.deleteConnectionPublicConnectionsConnectionIdDelete
    >
  >;<|MERGE_RESOLUTION|>--- conflicted
+++ resolved
@@ -1,15 +1,7 @@
 // generated with @7nohe/openapi-react-query-codegen@1.6.0
 import { UseQueryResult } from "@tanstack/react-query";
 
-<<<<<<< HEAD
-import {
-  ConnectionService,
-  DagService,
-  DatasetService,
-} from "../requests/services.gen";
-=======
 import { AssetService, DagService } from "../requests/services.gen";
->>>>>>> 7af76b88
 import { DagRunState } from "../requests/types.gen";
 
 export type AssetServiceNextRunAssetsUiNextRunDatasetsDagIdGetDefaultResponse =
@@ -89,10 +81,4 @@
 >;
 export type DagServicePatchDagPublicDagsDagIdPatchMutationResult = Awaited<
   ReturnType<typeof DagService.patchDagPublicDagsDagIdPatch>
->;
-export type ConnectionServiceDeleteConnectionPublicConnectionsConnectionIdDeleteMutationResult =
-  Awaited<
-    ReturnType<
-      typeof ConnectionService.deleteConnectionPublicConnectionsConnectionIdDelete
-    >
-  >;+>;