// generated with @7nohe/openapi-react-query-codegen@1.6.0
import { UseQueryResult } from "@tanstack/react-query";

import {
  AssetService,
  ConnectionService,
  DagService,
} from "../requests/services.gen";
import { DagRunState } from "../requests/types.gen";

export type AssetServiceNextRunAssetsDefaultResponse = Awaited<
  ReturnType<typeof AssetService.nextRunAssets>
>;
export type AssetServiceNextRunAssetsQueryResult<
  TData = AssetServiceNextRunAssetsDefaultResponse,
  TError = unknown,
> = UseQueryResult<TData, TError>;
export const useAssetServiceNextRunAssetsKey = "AssetServiceNextRunAssets";
export const UseAssetServiceNextRunAssetsKeyFn = (
  {
    dagId,
  }: {
    dagId: string;
  },
  queryKey?: Array<unknown>,
) => [useAssetServiceNextRunAssetsKey, ...(queryKey ?? [{ dagId }])];
export type DagServiceGetDagsDefaultResponse = Awaited<
  ReturnType<typeof DagService.getDags>
>;
export type DagServiceGetDagsQueryResult<
  TData = DagServiceGetDagsDefaultResponse,
  TError = unknown,
> = UseQueryResult<TData, TError>;
export const useDagServiceGetDagsKey = "DagServiceGetDags";
export const UseDagServiceGetDagsKeyFn = (
  {
    dagDisplayNamePattern,
    dagIdPattern,
    lastDagRunState,
    limit,
    offset,
    onlyActive,
    orderBy,
    owners,
    paused,
    tags,
  }: {
    dagDisplayNamePattern?: string;
    dagIdPattern?: string;
    lastDagRunState?: DagRunState;
    limit?: number;
    offset?: number;
    onlyActive?: boolean;
    orderBy?: string;
    owners?: string[];
    paused?: boolean;
    tags?: string[];
  } = {},
  queryKey?: Array<unknown>,
) => [
  useDagServiceGetDagsKey,
  ...(queryKey ?? [
    {
      dagDisplayNamePattern,
      dagIdPattern,
      lastDagRunState,
      limit,
      offset,
      onlyActive,
      orderBy,
      owners,
      paused,
      tags,
    },
  ]),
];
export type DagServicePatchDagsMutationResult = Awaited<
  ReturnType<typeof DagService.patchDags>
>;
<<<<<<< HEAD
export type DagServicePatchDagPublicDagsDagIdPatchMutationResult = Awaited<
  ReturnType<typeof DagService.patchDagPublicDagsDagIdPatch>
>;
export type ConnectionServiceDeleteConnectionPublicConnectionsConnectionIdDeleteMutationResult =
  Awaited<
    ReturnType<
      typeof ConnectionService.deleteConnectionPublicConnectionsConnectionIdDelete
    >
  >;
=======
export type DagServicePatchDagMutationResult = Awaited<
  ReturnType<typeof DagService.patchDag>
>;
>>>>>>> 05c43eea
<|MERGE_RESOLUTION|>--- conflicted
+++ resolved
@@ -77,18 +77,12 @@
 export type DagServicePatchDagsMutationResult = Awaited<
   ReturnType<typeof DagService.patchDags>
 >;
-<<<<<<< HEAD
-export type DagServicePatchDagPublicDagsDagIdPatchMutationResult = Awaited<
-  ReturnType<typeof DagService.patchDagPublicDagsDagIdPatch>
+export type DagServicePatchDagMutationResult = Awaited<
+  ReturnType<typeof DagService.patchDag>
 >;
 export type ConnectionServiceDeleteConnectionPublicConnectionsConnectionIdDeleteMutationResult =
   Awaited<
     ReturnType<
       typeof ConnectionService.deleteConnectionPublicConnectionsConnectionIdDelete
     >
-  >;
-=======
-export type DagServicePatchDagMutationResult = Awaited<
-  ReturnType<typeof DagService.patchDag>
->;
->>>>>>> 05c43eea
+  >;