// generated with @7nohe/openapi-react-query-codegen@1.6.0
import {
  UseMutationOptions,
  UseQueryOptions,
  useMutation,
  useQuery,
} from "@tanstack/react-query";

import {
  AssetService,
  BackfillService,
  ConnectionService,
  DagRunService,
  DagService,
  DagSourceService,
  DagStatsService,
  DagWarningService,
  DagsService,
  DashboardService,
  EventLogService,
  ImportErrorService,
  MonitorService,
  PluginService,
  PoolService,
  ProviderService,
  TaskInstanceService,
  TaskService,
  VariableService,
  VersionService,
  XcomService,
} from "../requests/services.gen";
import {
  BackfillPostBody,
  ConnectionBody,
  CreateAssetEventsBody,
  DAGPatchBody,
  DAGRunClearBody,
  DAGRunPatchBody,
  DagRunState,
  DagWarningType,
  PoolPatchBody,
  PoolPostBody,
  TaskInstancesBatchBody,
  VariableBody,
} from "../requests/types.gen";
import * as Common from "./common";

/**
 * Next Run Assets
 * @param data The data for the request.
 * @param data.dagId
 * @returns unknown Successful Response
 * @throws ApiError
 */
export const useAssetServiceNextRunAssets = <
  TData = Common.AssetServiceNextRunAssetsDefaultResponse,
  TError = unknown,
  TQueryKey extends Array<unknown> = unknown[],
>(
  {
    dagId,
  }: {
    dagId: string;
  },
  queryKey?: TQueryKey,
  options?: Omit<UseQueryOptions<TData, TError>, "queryKey" | "queryFn">,
) =>
  useQuery<TData, TError>({
    queryKey: Common.UseAssetServiceNextRunAssetsKeyFn({ dagId }, queryKey),
    queryFn: () => AssetService.nextRunAssets({ dagId }) as TData,
    ...options,
  });
/**
 * Get Assets
 * Get assets.
 * @param data The data for the request.
 * @param data.limit
 * @param data.offset
 * @param data.uriPattern
 * @param data.dagIds
 * @param data.orderBy
 * @returns AssetCollectionResponse Successful Response
 * @throws ApiError
 */
export const useAssetServiceGetAssets = <
  TData = Common.AssetServiceGetAssetsDefaultResponse,
  TError = unknown,
  TQueryKey extends Array<unknown> = unknown[],
>(
  {
    dagIds,
    limit,
    offset,
    orderBy,
    uriPattern,
  }: {
    dagIds?: string[];
    limit?: number;
    offset?: number;
    orderBy?: string;
    uriPattern?: string;
  } = {},
  queryKey?: TQueryKey,
  options?: Omit<UseQueryOptions<TData, TError>, "queryKey" | "queryFn">,
) =>
  useQuery<TData, TError>({
    queryKey: Common.UseAssetServiceGetAssetsKeyFn(
      { dagIds, limit, offset, orderBy, uriPattern },
      queryKey,
    ),
    queryFn: () =>
      AssetService.getAssets({
        dagIds,
        limit,
        offset,
        orderBy,
        uriPattern,
      }) as TData,
    ...options,
  });
/**
 * Get Asset Events
 * Get asset events.
 * @param data The data for the request.
 * @param data.limit
 * @param data.offset
 * @param data.orderBy
 * @param data.assetId
 * @param data.sourceDagId
 * @param data.sourceTaskId
 * @param data.sourceRunId
 * @param data.sourceMapIndex
 * @returns AssetEventCollectionResponse Successful Response
 * @throws ApiError
 */
export const useAssetServiceGetAssetEvents = <
  TData = Common.AssetServiceGetAssetEventsDefaultResponse,
  TError = unknown,
  TQueryKey extends Array<unknown> = unknown[],
>(
  {
    assetId,
    limit,
    offset,
    orderBy,
    sourceDagId,
    sourceMapIndex,
    sourceRunId,
    sourceTaskId,
  }: {
    assetId?: number;
    limit?: number;
    offset?: number;
    orderBy?: string;
    sourceDagId?: string;
    sourceMapIndex?: number;
    sourceRunId?: string;
    sourceTaskId?: string;
  } = {},
  queryKey?: TQueryKey,
  options?: Omit<UseQueryOptions<TData, TError>, "queryKey" | "queryFn">,
) =>
  useQuery<TData, TError>({
    queryKey: Common.UseAssetServiceGetAssetEventsKeyFn(
      {
        assetId,
        limit,
        offset,
        orderBy,
        sourceDagId,
        sourceMapIndex,
        sourceRunId,
        sourceTaskId,
      },
      queryKey,
    ),
    queryFn: () =>
      AssetService.getAssetEvents({
        assetId,
        limit,
        offset,
        orderBy,
        sourceDagId,
        sourceMapIndex,
        sourceRunId,
        sourceTaskId,
      }) as TData,
    ...options,
  });
/**
 * Get Asset
 * Get an asset.
 * @param data The data for the request.
 * @param data.uri
 * @returns AssetResponse Successful Response
 * @throws ApiError
 */
export const useAssetServiceGetAsset = <
  TData = Common.AssetServiceGetAssetDefaultResponse,
  TError = unknown,
  TQueryKey extends Array<unknown> = unknown[],
>(
  {
    uri,
  }: {
    uri: string;
  },
  queryKey?: TQueryKey,
  options?: Omit<UseQueryOptions<TData, TError>, "queryKey" | "queryFn">,
) =>
  useQuery<TData, TError>({
    queryKey: Common.UseAssetServiceGetAssetKeyFn({ uri }, queryKey),
    queryFn: () => AssetService.getAsset({ uri }) as TData,
    ...options,
  });
/**
 * Get Dag Asset Queued Events
 * Get queued asset events for a DAG.
 * @param data The data for the request.
 * @param data.dagId
 * @param data.before
 * @returns QueuedEventCollectionResponse Successful Response
 * @throws ApiError
 */
export const useAssetServiceGetDagAssetQueuedEvents = <
  TData = Common.AssetServiceGetDagAssetQueuedEventsDefaultResponse,
  TError = unknown,
  TQueryKey extends Array<unknown> = unknown[],
>(
  {
    before,
    dagId,
  }: {
    before?: string;
    dagId: string;
  },
  queryKey?: TQueryKey,
  options?: Omit<UseQueryOptions<TData, TError>, "queryKey" | "queryFn">,
) =>
  useQuery<TData, TError>({
    queryKey: Common.UseAssetServiceGetDagAssetQueuedEventsKeyFn(
      { before, dagId },
      queryKey,
    ),
    queryFn: () =>
      AssetService.getDagAssetQueuedEvents({ before, dagId }) as TData,
    ...options,
  });
/**
 * Get Dag Asset Queued Event
 * Get a queued asset event for a DAG.
 * @param data The data for the request.
 * @param data.dagId
 * @param data.uri
 * @param data.before
 * @returns QueuedEventResponse Successful Response
 * @throws ApiError
 */
export const useAssetServiceGetDagAssetQueuedEvent = <
  TData = Common.AssetServiceGetDagAssetQueuedEventDefaultResponse,
  TError = unknown,
  TQueryKey extends Array<unknown> = unknown[],
>(
  {
    before,
    dagId,
    uri,
  }: {
    before?: string;
    dagId: string;
    uri: string;
  },
  queryKey?: TQueryKey,
  options?: Omit<UseQueryOptions<TData, TError>, "queryKey" | "queryFn">,
) =>
  useQuery<TData, TError>({
    queryKey: Common.UseAssetServiceGetDagAssetQueuedEventKeyFn(
      { before, dagId, uri },
      queryKey,
    ),
    queryFn: () =>
      AssetService.getDagAssetQueuedEvent({ before, dagId, uri }) as TData,
    ...options,
  });
/**
 * Historical Metrics
 * Return cluster activity historical metrics.
 * @param data The data for the request.
 * @param data.startDate
 * @param data.endDate
 * @returns HistoricalMetricDataResponse Successful Response
 * @throws ApiError
 */
export const useDashboardServiceHistoricalMetrics = <
  TData = Common.DashboardServiceHistoricalMetricsDefaultResponse,
  TError = unknown,
  TQueryKey extends Array<unknown> = unknown[],
>(
  {
    endDate,
    startDate,
  }: {
    endDate: string;
    startDate: string;
  },
  queryKey?: TQueryKey,
  options?: Omit<UseQueryOptions<TData, TError>, "queryKey" | "queryFn">,
) =>
  useQuery<TData, TError>({
    queryKey: Common.UseDashboardServiceHistoricalMetricsKeyFn(
      { endDate, startDate },
      queryKey,
    ),
    queryFn: () =>
      DashboardService.historicalMetrics({ endDate, startDate }) as TData,
    ...options,
  });
/**
 * Recent Dag Runs
 * Get recent DAG runs.
 * @param data The data for the request.
 * @param data.dagRunsLimit
 * @param data.limit
 * @param data.offset
 * @param data.tags
 * @param data.owners
 * @param data.dagIdPattern
 * @param data.dagDisplayNamePattern
 * @param data.onlyActive
 * @param data.paused
 * @param data.lastDagRunState
 * @returns DAGWithLatestDagRunsCollectionResponse Successful Response
 * @throws ApiError
 */
export const useDagsServiceRecentDagRuns = <
  TData = Common.DagsServiceRecentDagRunsDefaultResponse,
  TError = unknown,
  TQueryKey extends Array<unknown> = unknown[],
>(
  {
    dagDisplayNamePattern,
    dagIdPattern,
    dagRunsLimit,
    lastDagRunState,
    limit,
    offset,
    onlyActive,
    owners,
    paused,
    tags,
  }: {
    dagDisplayNamePattern?: string;
    dagIdPattern?: string;
    dagRunsLimit?: number;
    lastDagRunState?: DagRunState;
    limit?: number;
    offset?: number;
    onlyActive?: boolean;
    owners?: string[];
    paused?: boolean;
    tags?: string[];
  } = {},
  queryKey?: TQueryKey,
  options?: Omit<UseQueryOptions<TData, TError>, "queryKey" | "queryFn">,
) =>
  useQuery<TData, TError>({
    queryKey: Common.UseDagsServiceRecentDagRunsKeyFn(
      {
        dagDisplayNamePattern,
        dagIdPattern,
        dagRunsLimit,
        lastDagRunState,
        limit,
        offset,
        onlyActive,
        owners,
        paused,
        tags,
      },
      queryKey,
    ),
    queryFn: () =>
      DagsService.recentDagRuns({
        dagDisplayNamePattern,
        dagIdPattern,
        dagRunsLimit,
        lastDagRunState,
        limit,
        offset,
        onlyActive,
        owners,
        paused,
        tags,
      }) as TData,
    ...options,
  });
/**
 * List Backfills
 * @param data The data for the request.
 * @param data.dagId
 * @param data.limit
 * @param data.offset
 * @param data.orderBy
 * @returns BackfillCollectionResponse Successful Response
 * @throws ApiError
 */
export const useBackfillServiceListBackfills = <
  TData = Common.BackfillServiceListBackfillsDefaultResponse,
  TError = unknown,
  TQueryKey extends Array<unknown> = unknown[],
>(
  {
    dagId,
    limit,
    offset,
    orderBy,
  }: {
    dagId: string;
    limit?: number;
    offset?: number;
    orderBy?: string;
  },
  queryKey?: TQueryKey,
  options?: Omit<UseQueryOptions<TData, TError>, "queryKey" | "queryFn">,
) =>
  useQuery<TData, TError>({
    queryKey: Common.UseBackfillServiceListBackfillsKeyFn(
      { dagId, limit, offset, orderBy },
      queryKey,
    ),
    queryFn: () =>
      BackfillService.listBackfills({ dagId, limit, offset, orderBy }) as TData,
    ...options,
  });
/**
 * Get Backfill
 * @param data The data for the request.
 * @param data.backfillId
 * @returns BackfillResponse Successful Response
 * @throws ApiError
 */
export const useBackfillServiceGetBackfill = <
  TData = Common.BackfillServiceGetBackfillDefaultResponse,
  TError = unknown,
  TQueryKey extends Array<unknown> = unknown[],
>(
  {
    backfillId,
  }: {
    backfillId: string;
  },
  queryKey?: TQueryKey,
  options?: Omit<UseQueryOptions<TData, TError>, "queryKey" | "queryFn">,
) =>
  useQuery<TData, TError>({
    queryKey: Common.UseBackfillServiceGetBackfillKeyFn(
      { backfillId },
      queryKey,
    ),
    queryFn: () => BackfillService.getBackfill({ backfillId }) as TData,
    ...options,
  });
/**
 * Get Connection
 * Get a connection entry.
 * @param data The data for the request.
 * @param data.connectionId
 * @returns ConnectionResponse Successful Response
 * @throws ApiError
 */
export const useConnectionServiceGetConnection = <
  TData = Common.ConnectionServiceGetConnectionDefaultResponse,
  TError = unknown,
  TQueryKey extends Array<unknown> = unknown[],
>(
  {
    connectionId,
  }: {
    connectionId: string;
  },
  queryKey?: TQueryKey,
  options?: Omit<UseQueryOptions<TData, TError>, "queryKey" | "queryFn">,
) =>
  useQuery<TData, TError>({
    queryKey: Common.UseConnectionServiceGetConnectionKeyFn(
      { connectionId },
      queryKey,
    ),
    queryFn: () => ConnectionService.getConnection({ connectionId }) as TData,
    ...options,
  });
/**
 * Get Connections
 * Get all connection entries.
 * @param data The data for the request.
 * @param data.limit
 * @param data.offset
 * @param data.orderBy
 * @returns ConnectionCollectionResponse Successful Response
 * @throws ApiError
 */
export const useConnectionServiceGetConnections = <
  TData = Common.ConnectionServiceGetConnectionsDefaultResponse,
  TError = unknown,
  TQueryKey extends Array<unknown> = unknown[],
>(
  {
    limit,
    offset,
    orderBy,
  }: {
    limit?: number;
    offset?: number;
    orderBy?: string;
  } = {},
  queryKey?: TQueryKey,
  options?: Omit<UseQueryOptions<TData, TError>, "queryKey" | "queryFn">,
) =>
  useQuery<TData, TError>({
    queryKey: Common.UseConnectionServiceGetConnectionsKeyFn(
      { limit, offset, orderBy },
      queryKey,
    ),
    queryFn: () =>
      ConnectionService.getConnections({ limit, offset, orderBy }) as TData,
    ...options,
  });
/**
 * Get Dag Run
 * @param data The data for the request.
 * @param data.dagId
 * @param data.dagRunId
 * @returns DAGRunResponse Successful Response
 * @throws ApiError
 */
export const useDagRunServiceGetDagRun = <
  TData = Common.DagRunServiceGetDagRunDefaultResponse,
  TError = unknown,
  TQueryKey extends Array<unknown> = unknown[],
>(
  {
    dagId,
    dagRunId,
  }: {
    dagId: string;
    dagRunId: string;
  },
  queryKey?: TQueryKey,
  options?: Omit<UseQueryOptions<TData, TError>, "queryKey" | "queryFn">,
) =>
  useQuery<TData, TError>({
    queryKey: Common.UseDagRunServiceGetDagRunKeyFn(
      { dagId, dagRunId },
      queryKey,
    ),
    queryFn: () => DagRunService.getDagRun({ dagId, dagRunId }) as TData,
    ...options,
  });
/**
 * Get Upstream Asset Events
 * If dag run is asset-triggered, return the asset events that triggered it.
 * @param data The data for the request.
 * @param data.dagId
 * @param data.dagRunId
 * @returns AssetEventCollectionResponse Successful Response
 * @throws ApiError
 */
export const useDagRunServiceGetUpstreamAssetEvents = <
  TData = Common.DagRunServiceGetUpstreamAssetEventsDefaultResponse,
  TError = unknown,
  TQueryKey extends Array<unknown> = unknown[],
>(
  {
    dagId,
    dagRunId,
  }: {
    dagId: string;
    dagRunId: string;
  },
  queryKey?: TQueryKey,
  options?: Omit<UseQueryOptions<TData, TError>, "queryKey" | "queryFn">,
) =>
  useQuery<TData, TError>({
    queryKey: Common.UseDagRunServiceGetUpstreamAssetEventsKeyFn(
      { dagId, dagRunId },
      queryKey,
    ),
    queryFn: () =>
      DagRunService.getUpstreamAssetEvents({ dagId, dagRunId }) as TData,
    ...options,
  });
/**
 * Get Dag Source
 * Get source code using file token.
 * @param data The data for the request.
 * @param data.fileToken
 * @param data.accept
 * @returns DAGSourceResponse Successful Response
 * @throws ApiError
 */
export const useDagSourceServiceGetDagSource = <
  TData = Common.DagSourceServiceGetDagSourceDefaultResponse,
  TError = unknown,
  TQueryKey extends Array<unknown> = unknown[],
>(
  {
    accept,
    fileToken,
  }: {
    accept?: string;
    fileToken: string;
  },
  queryKey?: TQueryKey,
  options?: Omit<UseQueryOptions<TData, TError>, "queryKey" | "queryFn">,
) =>
  useQuery<TData, TError>({
    queryKey: Common.UseDagSourceServiceGetDagSourceKeyFn(
      { accept, fileToken },
      queryKey,
    ),
    queryFn: () =>
      DagSourceService.getDagSource({ accept, fileToken }) as TData,
    ...options,
  });
/**
 * Get Dag Stats
 * Get Dag statistics.
 * @param data The data for the request.
 * @param data.dagIds
 * @returns DagStatsCollectionResponse Successful Response
 * @throws ApiError
 */
export const useDagStatsServiceGetDagStats = <
  TData = Common.DagStatsServiceGetDagStatsDefaultResponse,
  TError = unknown,
  TQueryKey extends Array<unknown> = unknown[],
>(
  {
    dagIds,
  }: {
    dagIds?: string[];
  } = {},
  queryKey?: TQueryKey,
  options?: Omit<UseQueryOptions<TData, TError>, "queryKey" | "queryFn">,
) =>
  useQuery<TData, TError>({
    queryKey: Common.UseDagStatsServiceGetDagStatsKeyFn({ dagIds }, queryKey),
    queryFn: () => DagStatsService.getDagStats({ dagIds }) as TData,
    ...options,
  });
/**
 * List Dag Warnings
 * Get a list of DAG warnings.
 * @param data The data for the request.
 * @param data.dagId
 * @param data.warningType
 * @param data.limit
 * @param data.offset
 * @param data.orderBy
 * @returns DAGWarningCollectionResponse Successful Response
 * @throws ApiError
 */
export const useDagWarningServiceListDagWarnings = <
  TData = Common.DagWarningServiceListDagWarningsDefaultResponse,
  TError = unknown,
  TQueryKey extends Array<unknown> = unknown[],
>(
  {
    dagId,
    limit,
    offset,
    orderBy,
    warningType,
  }: {
    dagId?: string;
    limit?: number;
    offset?: number;
    orderBy?: string;
    warningType?: DagWarningType;
  } = {},
  queryKey?: TQueryKey,
  options?: Omit<UseQueryOptions<TData, TError>, "queryKey" | "queryFn">,
) =>
  useQuery<TData, TError>({
    queryKey: Common.UseDagWarningServiceListDagWarningsKeyFn(
      { dagId, limit, offset, orderBy, warningType },
      queryKey,
    ),
    queryFn: () =>
      DagWarningService.listDagWarnings({
        dagId,
        limit,
        offset,
        orderBy,
        warningType,
      }) as TData,
    ...options,
  });
/**
 * Get Dags
 * Get all DAGs.
 * @param data The data for the request.
 * @param data.limit
 * @param data.offset
 * @param data.tags
 * @param data.owners
 * @param data.dagIdPattern
 * @param data.dagDisplayNamePattern
 * @param data.onlyActive
 * @param data.paused
 * @param data.lastDagRunState
 * @param data.orderBy
 * @returns DAGCollectionResponse Successful Response
 * @throws ApiError
 */
export const useDagServiceGetDags = <
  TData = Common.DagServiceGetDagsDefaultResponse,
  TError = unknown,
  TQueryKey extends Array<unknown> = unknown[],
>(
  {
    dagDisplayNamePattern,
    dagIdPattern,
    lastDagRunState,
    limit,
    offset,
    onlyActive,
    orderBy,
    owners,
    paused,
    tags,
  }: {
    dagDisplayNamePattern?: string;
    dagIdPattern?: string;
    lastDagRunState?: DagRunState;
    limit?: number;
    offset?: number;
    onlyActive?: boolean;
    orderBy?: string;
    owners?: string[];
    paused?: boolean;
    tags?: string[];
  } = {},
  queryKey?: TQueryKey,
  options?: Omit<UseQueryOptions<TData, TError>, "queryKey" | "queryFn">,
) =>
  useQuery<TData, TError>({
    queryKey: Common.UseDagServiceGetDagsKeyFn(
      {
        dagDisplayNamePattern,
        dagIdPattern,
        lastDagRunState,
        limit,
        offset,
        onlyActive,
        orderBy,
        owners,
        paused,
        tags,
      },
      queryKey,
    ),
    queryFn: () =>
      DagService.getDags({
        dagDisplayNamePattern,
        dagIdPattern,
        lastDagRunState,
        limit,
        offset,
        onlyActive,
        orderBy,
        owners,
        paused,
        tags,
      }) as TData,
    ...options,
  });
/**
 * Get Dag Tags
 * Get all DAG tags.
 * @param data The data for the request.
 * @param data.limit
 * @param data.offset
 * @param data.orderBy
 * @param data.tagNamePattern
 * @returns DAGTagCollectionResponse Successful Response
 * @throws ApiError
 */
export const useDagServiceGetDagTags = <
  TData = Common.DagServiceGetDagTagsDefaultResponse,
  TError = unknown,
  TQueryKey extends Array<unknown> = unknown[],
>(
  {
    limit,
    offset,
    orderBy,
    tagNamePattern,
  }: {
    limit?: number;
    offset?: number;
    orderBy?: string;
    tagNamePattern?: string;
  } = {},
  queryKey?: TQueryKey,
  options?: Omit<UseQueryOptions<TData, TError>, "queryKey" | "queryFn">,
) =>
  useQuery<TData, TError>({
    queryKey: Common.UseDagServiceGetDagTagsKeyFn(
      { limit, offset, orderBy, tagNamePattern },
      queryKey,
    ),
    queryFn: () =>
      DagService.getDagTags({
        limit,
        offset,
        orderBy,
        tagNamePattern,
      }) as TData,
    ...options,
  });
/**
 * Get Dag
 * Get basic information about a DAG.
 * @param data The data for the request.
 * @param data.dagId
 * @returns DAGResponse Successful Response
 * @throws ApiError
 */
export const useDagServiceGetDag = <
  TData = Common.DagServiceGetDagDefaultResponse,
  TError = unknown,
  TQueryKey extends Array<unknown> = unknown[],
>(
  {
    dagId,
  }: {
    dagId: string;
  },
  queryKey?: TQueryKey,
  options?: Omit<UseQueryOptions<TData, TError>, "queryKey" | "queryFn">,
) =>
  useQuery<TData, TError>({
    queryKey: Common.UseDagServiceGetDagKeyFn({ dagId }, queryKey),
    queryFn: () => DagService.getDag({ dagId }) as TData,
    ...options,
  });
/**
 * Get Dag Details
 * Get details of DAG.
 * @param data The data for the request.
 * @param data.dagId
 * @returns DAGDetailsResponse Successful Response
 * @throws ApiError
 */
export const useDagServiceGetDagDetails = <
  TData = Common.DagServiceGetDagDetailsDefaultResponse,
  TError = unknown,
  TQueryKey extends Array<unknown> = unknown[],
>(
  {
    dagId,
  }: {
    dagId: string;
  },
  queryKey?: TQueryKey,
  options?: Omit<UseQueryOptions<TData, TError>, "queryKey" | "queryFn">,
) =>
  useQuery<TData, TError>({
    queryKey: Common.UseDagServiceGetDagDetailsKeyFn({ dagId }, queryKey),
    queryFn: () => DagService.getDagDetails({ dagId }) as TData,
    ...options,
  });
/**
 * Get Event Log
 * @param data The data for the request.
 * @param data.eventLogId
 * @returns EventLogResponse Successful Response
 * @throws ApiError
 */
export const useEventLogServiceGetEventLog = <
  TData = Common.EventLogServiceGetEventLogDefaultResponse,
  TError = unknown,
  TQueryKey extends Array<unknown> = unknown[],
>(
  {
    eventLogId,
  }: {
    eventLogId: number;
  },
  queryKey?: TQueryKey,
  options?: Omit<UseQueryOptions<TData, TError>, "queryKey" | "queryFn">,
) =>
  useQuery<TData, TError>({
    queryKey: Common.UseEventLogServiceGetEventLogKeyFn(
      { eventLogId },
      queryKey,
    ),
    queryFn: () => EventLogService.getEventLog({ eventLogId }) as TData,
    ...options,
  });
/**
 * Get Event Logs
 * Get all Event Logs.
 * @param data The data for the request.
 * @param data.dagId
 * @param data.taskId
 * @param data.runId
 * @param data.mapIndex
 * @param data.tryNumber
 * @param data.owner
 * @param data.event
 * @param data.excludedEvents
 * @param data.includedEvents
 * @param data.before
 * @param data.after
 * @param data.limit
 * @param data.offset
 * @param data.orderBy
 * @returns EventLogCollectionResponse Successful Response
 * @throws ApiError
 */
export const useEventLogServiceGetEventLogs = <
  TData = Common.EventLogServiceGetEventLogsDefaultResponse,
  TError = unknown,
  TQueryKey extends Array<unknown> = unknown[],
>(
  {
    after,
    before,
    dagId,
    event,
    excludedEvents,
    includedEvents,
    limit,
    mapIndex,
    offset,
    orderBy,
    owner,
    runId,
    taskId,
    tryNumber,
  }: {
    after?: string;
    before?: string;
    dagId?: string;
    event?: string;
    excludedEvents?: string[];
    includedEvents?: string[];
    limit?: number;
    mapIndex?: number;
    offset?: number;
    orderBy?: string;
    owner?: string;
    runId?: string;
    taskId?: string;
    tryNumber?: number;
  } = {},
  queryKey?: TQueryKey,
  options?: Omit<UseQueryOptions<TData, TError>, "queryKey" | "queryFn">,
) =>
  useQuery<TData, TError>({
    queryKey: Common.UseEventLogServiceGetEventLogsKeyFn(
      {
        after,
        before,
        dagId,
        event,
        excludedEvents,
        includedEvents,
        limit,
        mapIndex,
        offset,
        orderBy,
        owner,
        runId,
        taskId,
        tryNumber,
      },
      queryKey,
    ),
    queryFn: () =>
      EventLogService.getEventLogs({
        after,
        before,
        dagId,
        event,
        excludedEvents,
        includedEvents,
        limit,
        mapIndex,
        offset,
        orderBy,
        owner,
        runId,
        taskId,
        tryNumber,
      }) as TData,
    ...options,
  });
/**
 * Get Import Error
 * Get an import error.
 * @param data The data for the request.
 * @param data.importErrorId
 * @returns ImportErrorResponse Successful Response
 * @throws ApiError
 */
export const useImportErrorServiceGetImportError = <
  TData = Common.ImportErrorServiceGetImportErrorDefaultResponse,
  TError = unknown,
  TQueryKey extends Array<unknown> = unknown[],
>(
  {
    importErrorId,
  }: {
    importErrorId: number;
  },
  queryKey?: TQueryKey,
  options?: Omit<UseQueryOptions<TData, TError>, "queryKey" | "queryFn">,
) =>
  useQuery<TData, TError>({
    queryKey: Common.UseImportErrorServiceGetImportErrorKeyFn(
      { importErrorId },
      queryKey,
    ),
    queryFn: () =>
      ImportErrorService.getImportError({ importErrorId }) as TData,
    ...options,
  });
/**
 * Get Import Errors
 * Get all import errors.
 * @param data The data for the request.
 * @param data.limit
 * @param data.offset
 * @param data.orderBy
 * @returns ImportErrorCollectionResponse Successful Response
 * @throws ApiError
 */
export const useImportErrorServiceGetImportErrors = <
  TData = Common.ImportErrorServiceGetImportErrorsDefaultResponse,
  TError = unknown,
  TQueryKey extends Array<unknown> = unknown[],
>(
  {
    limit,
    offset,
    orderBy,
  }: {
    limit?: number;
    offset?: number;
    orderBy?: string;
  } = {},
  queryKey?: TQueryKey,
  options?: Omit<UseQueryOptions<TData, TError>, "queryKey" | "queryFn">,
) =>
  useQuery<TData, TError>({
    queryKey: Common.UseImportErrorServiceGetImportErrorsKeyFn(
      { limit, offset, orderBy },
      queryKey,
    ),
    queryFn: () =>
      ImportErrorService.getImportErrors({ limit, offset, orderBy }) as TData,
    ...options,
  });
/**
 * Get Plugins
 * @param data The data for the request.
 * @param data.limit
 * @param data.offset
 * @returns PluginCollectionResponse Successful Response
 * @throws ApiError
 */
export const usePluginServiceGetPlugins = <
  TData = Common.PluginServiceGetPluginsDefaultResponse,
  TError = unknown,
  TQueryKey extends Array<unknown> = unknown[],
>(
  {
    limit,
    offset,
  }: {
    limit?: number;
    offset?: number;
  } = {},
  queryKey?: TQueryKey,
  options?: Omit<UseQueryOptions<TData, TError>, "queryKey" | "queryFn">,
) =>
  useQuery<TData, TError>({
    queryKey: Common.UsePluginServiceGetPluginsKeyFn(
      { limit, offset },
      queryKey,
    ),
    queryFn: () => PluginService.getPlugins({ limit, offset }) as TData,
    ...options,
  });
/**
 * Get Pool
 * Get a pool.
 * @param data The data for the request.
 * @param data.poolName
 * @returns PoolResponse Successful Response
 * @throws ApiError
 */
export const usePoolServiceGetPool = <
  TData = Common.PoolServiceGetPoolDefaultResponse,
  TError = unknown,
  TQueryKey extends Array<unknown> = unknown[],
>(
  {
    poolName,
  }: {
    poolName: string;
  },
  queryKey?: TQueryKey,
  options?: Omit<UseQueryOptions<TData, TError>, "queryKey" | "queryFn">,
) =>
  useQuery<TData, TError>({
    queryKey: Common.UsePoolServiceGetPoolKeyFn({ poolName }, queryKey),
    queryFn: () => PoolService.getPool({ poolName }) as TData,
    ...options,
  });
/**
 * Get Pools
 * Get all pools entries.
 * @param data The data for the request.
 * @param data.limit
 * @param data.offset
 * @param data.orderBy
 * @returns PoolCollectionResponse Successful Response
 * @throws ApiError
 */
export const usePoolServiceGetPools = <
  TData = Common.PoolServiceGetPoolsDefaultResponse,
  TError = unknown,
  TQueryKey extends Array<unknown> = unknown[],
>(
  {
    limit,
    offset,
    orderBy,
  }: {
    limit?: number;
    offset?: number;
    orderBy?: string;
  } = {},
  queryKey?: TQueryKey,
  options?: Omit<UseQueryOptions<TData, TError>, "queryKey" | "queryFn">,
) =>
  useQuery<TData, TError>({
    queryKey: Common.UsePoolServiceGetPoolsKeyFn(
      { limit, offset, orderBy },
      queryKey,
    ),
    queryFn: () => PoolService.getPools({ limit, offset, orderBy }) as TData,
    ...options,
  });
/**
 * Get Providers
 * Get providers.
 * @param data The data for the request.
 * @param data.limit
 * @param data.offset
 * @returns ProviderCollectionResponse Successful Response
 * @throws ApiError
 */
export const useProviderServiceGetProviders = <
  TData = Common.ProviderServiceGetProvidersDefaultResponse,
  TError = unknown,
  TQueryKey extends Array<unknown> = unknown[],
>(
  {
    limit,
    offset,
  }: {
    limit?: number;
    offset?: number;
  } = {},
  queryKey?: TQueryKey,
  options?: Omit<UseQueryOptions<TData, TError>, "queryKey" | "queryFn">,
) =>
  useQuery<TData, TError>({
    queryKey: Common.UseProviderServiceGetProvidersKeyFn(
      { limit, offset },
      queryKey,
    ),
    queryFn: () => ProviderService.getProviders({ limit, offset }) as TData,
    ...options,
  });
/**
 * Get Task Instance
 * Get task instance.
 * @param data The data for the request.
 * @param data.dagId
 * @param data.dagRunId
 * @param data.taskId
 * @returns TaskInstanceResponse Successful Response
 * @throws ApiError
 */
export const useTaskInstanceServiceGetTaskInstance = <
  TData = Common.TaskInstanceServiceGetTaskInstanceDefaultResponse,
  TError = unknown,
  TQueryKey extends Array<unknown> = unknown[],
>(
  {
    dagId,
    dagRunId,
    taskId,
  }: {
    dagId: string;
    dagRunId: string;
    taskId: string;
  },
  queryKey?: TQueryKey,
  options?: Omit<UseQueryOptions<TData, TError>, "queryKey" | "queryFn">,
) =>
  useQuery<TData, TError>({
    queryKey: Common.UseTaskInstanceServiceGetTaskInstanceKeyFn(
      { dagId, dagRunId, taskId },
      queryKey,
    ),
    queryFn: () =>
      TaskInstanceService.getTaskInstance({ dagId, dagRunId, taskId }) as TData,
    ...options,
  });
/**
 * Get Mapped Task Instances
 * Get list of mapped task instances.
 * @param data The data for the request.
 * @param data.dagId
 * @param data.dagRunId
 * @param data.taskId
 * @param data.logicalDateGte
 * @param data.logicalDateLte
 * @param data.startDateGte
 * @param data.startDateLte
 * @param data.endDateGte
 * @param data.endDateLte
 * @param data.updatedAtGte
 * @param data.updatedAtLte
 * @param data.durationGte
 * @param data.durationLte
 * @param data.state
 * @param data.pool
 * @param data.queue
 * @param data.executor
 * @param data.limit
 * @param data.offset
 * @param data.orderBy
 * @returns TaskInstanceCollectionResponse Successful Response
 * @throws ApiError
 */
export const useTaskInstanceServiceGetMappedTaskInstances = <
  TData = Common.TaskInstanceServiceGetMappedTaskInstancesDefaultResponse,
  TError = unknown,
  TQueryKey extends Array<unknown> = unknown[],
>(
  {
    dagId,
    dagRunId,
    durationGte,
    durationLte,
    endDateGte,
    endDateLte,
    executor,
    limit,
    logicalDateGte,
    logicalDateLte,
    offset,
    orderBy,
    pool,
    queue,
    startDateGte,
    startDateLte,
    state,
    taskId,
    updatedAtGte,
    updatedAtLte,
  }: {
    dagId: string;
    dagRunId: string;
    durationGte?: number;
    durationLte?: number;
    endDateGte?: string;
    endDateLte?: string;
    executor?: string[];
    limit?: number;
    logicalDateGte?: string;
    logicalDateLte?: string;
    offset?: number;
    orderBy?: string;
    pool?: string[];
    queue?: string[];
    startDateGte?: string;
    startDateLte?: string;
    state?: string[];
    taskId: string;
    updatedAtGte?: string;
    updatedAtLte?: string;
  },
  queryKey?: TQueryKey,
  options?: Omit<UseQueryOptions<TData, TError>, "queryKey" | "queryFn">,
) =>
  useQuery<TData, TError>({
    queryKey: Common.UseTaskInstanceServiceGetMappedTaskInstancesKeyFn(
      {
        dagId,
        dagRunId,
        durationGte,
        durationLte,
        endDateGte,
        endDateLte,
        executor,
        limit,
        logicalDateGte,
        logicalDateLte,
        offset,
        orderBy,
        pool,
        queue,
        startDateGte,
        startDateLte,
        state,
        taskId,
        updatedAtGte,
        updatedAtLte,
      },
      queryKey,
    ),
    queryFn: () =>
      TaskInstanceService.getMappedTaskInstances({
        dagId,
        dagRunId,
        durationGte,
        durationLte,
        endDateGte,
        endDateLte,
        executor,
        limit,
        logicalDateGte,
        logicalDateLte,
        offset,
        orderBy,
        pool,
        queue,
        startDateGte,
        startDateLte,
        state,
        taskId,
        updatedAtGte,
        updatedAtLte,
      }) as TData,
    ...options,
  });
/**
 * Get Task Instance Dependencies
 * Get dependencies blocking task from getting scheduled.
 * @param data The data for the request.
 * @param data.dagId
 * @param data.dagRunId
 * @param data.taskId
 * @param data.mapIndex
 * @returns TaskDependencyCollectionResponse Successful Response
 * @throws ApiError
 */
export const useTaskInstanceServiceGetTaskInstanceDependencies = <
  TData = Common.TaskInstanceServiceGetTaskInstanceDependenciesDefaultResponse,
  TError = unknown,
  TQueryKey extends Array<unknown> = unknown[],
>(
  {
    dagId,
    dagRunId,
    mapIndex,
    taskId,
  }: {
    dagId: string;
    dagRunId: string;
    mapIndex: number;
    taskId: string;
  },
  queryKey?: TQueryKey,
  options?: Omit<UseQueryOptions<TData, TError>, "queryKey" | "queryFn">,
) =>
  useQuery<TData, TError>({
    queryKey: Common.UseTaskInstanceServiceGetTaskInstanceDependenciesKeyFn(
      { dagId, dagRunId, mapIndex, taskId },
      queryKey,
    ),
    queryFn: () =>
      TaskInstanceService.getTaskInstanceDependencies({
        dagId,
        dagRunId,
        mapIndex,
        taskId,
      }) as TData,
    ...options,
  });
/**
 * Get Task Instance Dependencies
 * Get dependencies blocking task from getting scheduled.
 * @param data The data for the request.
 * @param data.dagId
 * @param data.dagRunId
 * @param data.taskId
 * @param data.mapIndex
 * @returns TaskDependencyCollectionResponse Successful Response
 * @throws ApiError
 */
export const useTaskInstanceServiceGetTaskInstanceDependencies1 = <
  TData = Common.TaskInstanceServiceGetTaskInstanceDependencies1DefaultResponse,
  TError = unknown,
  TQueryKey extends Array<unknown> = unknown[],
>(
  {
    dagId,
    dagRunId,
    mapIndex,
    taskId,
  }: {
    dagId: string;
    dagRunId: string;
    mapIndex?: number;
    taskId: string;
  },
  queryKey?: TQueryKey,
  options?: Omit<UseQueryOptions<TData, TError>, "queryKey" | "queryFn">,
) =>
  useQuery<TData, TError>({
    queryKey: Common.UseTaskInstanceServiceGetTaskInstanceDependencies1KeyFn(
      { dagId, dagRunId, mapIndex, taskId },
      queryKey,
    ),
    queryFn: () =>
      TaskInstanceService.getTaskInstanceDependencies1({
        dagId,
        dagRunId,
        mapIndex,
        taskId,
      }) as TData,
    ...options,
  });
/**
 * Get Mapped Task Instance
 * Get task instance.
 * @param data The data for the request.
 * @param data.dagId
 * @param data.dagRunId
 * @param data.taskId
 * @param data.mapIndex
 * @returns TaskInstanceResponse Successful Response
 * @throws ApiError
 */
export const useTaskInstanceServiceGetMappedTaskInstance = <
  TData = Common.TaskInstanceServiceGetMappedTaskInstanceDefaultResponse,
  TError = unknown,
  TQueryKey extends Array<unknown> = unknown[],
>(
  {
    dagId,
    dagRunId,
    mapIndex,
    taskId,
  }: {
    dagId: string;
    dagRunId: string;
    mapIndex: number;
    taskId: string;
  },
  queryKey?: TQueryKey,
  options?: Omit<UseQueryOptions<TData, TError>, "queryKey" | "queryFn">,
) =>
  useQuery<TData, TError>({
    queryKey: Common.UseTaskInstanceServiceGetMappedTaskInstanceKeyFn(
      { dagId, dagRunId, mapIndex, taskId },
      queryKey,
    ),
    queryFn: () =>
      TaskInstanceService.getMappedTaskInstance({
        dagId,
        dagRunId,
        mapIndex,
        taskId,
      }) as TData,
    ...options,
  });
/**
 * Get Task Instances
 * Get list of task instances.
 *
 * This endpoint allows specifying `~` as the dag_id, dag_run_id to retrieve Task Instances for all DAGs
 * and DAG runs.
 * @param data The data for the request.
 * @param data.dagId
 * @param data.dagRunId
 * @param data.logicalDateGte
 * @param data.logicalDateLte
 * @param data.startDateGte
 * @param data.startDateLte
 * @param data.endDateGte
 * @param data.endDateLte
 * @param data.updatedAtGte
 * @param data.updatedAtLte
 * @param data.durationGte
 * @param data.durationLte
 * @param data.state
 * @param data.pool
 * @param data.queue
 * @param data.executor
 * @param data.limit
 * @param data.offset
 * @param data.orderBy
 * @returns TaskInstanceCollectionResponse Successful Response
 * @throws ApiError
 */
export const useTaskInstanceServiceGetTaskInstances = <
  TData = Common.TaskInstanceServiceGetTaskInstancesDefaultResponse,
  TError = unknown,
  TQueryKey extends Array<unknown> = unknown[],
>(
  {
    dagId,
    dagRunId,
    durationGte,
    durationLte,
    endDateGte,
    endDateLte,
    executor,
    limit,
    logicalDateGte,
    logicalDateLte,
    offset,
    orderBy,
    pool,
    queue,
    startDateGte,
    startDateLte,
    state,
    updatedAtGte,
    updatedAtLte,
  }: {
    dagId: string;
    dagRunId: string;
    durationGte?: number;
    durationLte?: number;
    endDateGte?: string;
    endDateLte?: string;
    executor?: string[];
    limit?: number;
    logicalDateGte?: string;
    logicalDateLte?: string;
    offset?: number;
    orderBy?: string;
    pool?: string[];
    queue?: string[];
    startDateGte?: string;
    startDateLte?: string;
    state?: string[];
    updatedAtGte?: string;
    updatedAtLte?: string;
  },
  queryKey?: TQueryKey,
  options?: Omit<UseQueryOptions<TData, TError>, "queryKey" | "queryFn">,
) =>
  useQuery<TData, TError>({
    queryKey: Common.UseTaskInstanceServiceGetTaskInstancesKeyFn(
      {
        dagId,
        dagRunId,
        durationGte,
        durationLte,
        endDateGte,
        endDateLte,
        executor,
        limit,
        logicalDateGte,
        logicalDateLte,
        offset,
        orderBy,
        pool,
        queue,
        startDateGte,
        startDateLte,
        state,
        updatedAtGte,
        updatedAtLte,
      },
      queryKey,
    ),
    queryFn: () =>
      TaskInstanceService.getTaskInstances({
        dagId,
        dagRunId,
        durationGte,
        durationLte,
        endDateGte,
        endDateLte,
        executor,
        limit,
        logicalDateGte,
        logicalDateLte,
        offset,
        orderBy,
        pool,
        queue,
        startDateGte,
        startDateLte,
        state,
        updatedAtGte,
        updatedAtLte,
      }) as TData,
    ...options,
  });
/**
 * Get Tasks
 * Get tasks for DAG.
 * @param data The data for the request.
 * @param data.dagId
 * @param data.orderBy
 * @returns TaskCollectionResponse Successful Response
 * @throws ApiError
 */
export const useTaskServiceGetTasks = <
  TData = Common.TaskServiceGetTasksDefaultResponse,
  TError = unknown,
  TQueryKey extends Array<unknown> = unknown[],
>(
  {
    dagId,
    orderBy,
  }: {
    dagId: string;
    orderBy?: string;
  },
  queryKey?: TQueryKey,
  options?: Omit<UseQueryOptions<TData, TError>, "queryKey" | "queryFn">,
) =>
  useQuery<TData, TError>({
    queryKey: Common.UseTaskServiceGetTasksKeyFn({ dagId, orderBy }, queryKey),
    queryFn: () => TaskService.getTasks({ dagId, orderBy }) as TData,
    ...options,
  });
/**
 * Get Task
 * Get simplified representation of a task.
 * @param data The data for the request.
 * @param data.dagId
 * @param data.taskId
 * @returns TaskResponse Successful Response
 * @throws ApiError
 */
export const useTaskServiceGetTask = <
  TData = Common.TaskServiceGetTaskDefaultResponse,
  TError = unknown,
  TQueryKey extends Array<unknown> = unknown[],
>(
  {
    dagId,
    taskId,
  }: {
    dagId: string;
    taskId: unknown;
  },
  queryKey?: TQueryKey,
  options?: Omit<UseQueryOptions<TData, TError>, "queryKey" | "queryFn">,
) =>
  useQuery<TData, TError>({
    queryKey: Common.UseTaskServiceGetTaskKeyFn({ dagId, taskId }, queryKey),
    queryFn: () => TaskService.getTask({ dagId, taskId }) as TData,
    ...options,
  });
/**
 * Get Variable
 * Get a variable entry.
 * @param data The data for the request.
 * @param data.variableKey
 * @returns VariableResponse Successful Response
 * @throws ApiError
 */
export const useVariableServiceGetVariable = <
  TData = Common.VariableServiceGetVariableDefaultResponse,
  TError = unknown,
  TQueryKey extends Array<unknown> = unknown[],
>(
  {
    variableKey,
  }: {
    variableKey: string;
  },
  queryKey?: TQueryKey,
  options?: Omit<UseQueryOptions<TData, TError>, "queryKey" | "queryFn">,
) =>
  useQuery<TData, TError>({
    queryKey: Common.UseVariableServiceGetVariableKeyFn(
      { variableKey },
      queryKey,
    ),
    queryFn: () => VariableService.getVariable({ variableKey }) as TData,
    ...options,
  });
/**
 * Get Variables
 * Get all Variables entries.
 * @param data The data for the request.
 * @param data.limit
 * @param data.offset
 * @param data.orderBy
 * @returns VariableCollectionResponse Successful Response
 * @throws ApiError
 */
export const useVariableServiceGetVariables = <
  TData = Common.VariableServiceGetVariablesDefaultResponse,
  TError = unknown,
  TQueryKey extends Array<unknown> = unknown[],
>(
  {
    limit,
    offset,
    orderBy,
  }: {
    limit?: number;
    offset?: number;
    orderBy?: string;
  } = {},
  queryKey?: TQueryKey,
  options?: Omit<UseQueryOptions<TData, TError>, "queryKey" | "queryFn">,
) =>
  useQuery<TData, TError>({
    queryKey: Common.UseVariableServiceGetVariablesKeyFn(
      { limit, offset, orderBy },
      queryKey,
    ),
    queryFn: () =>
      VariableService.getVariables({ limit, offset, orderBy }) as TData,
    ...options,
  });
/**
 * Get Xcom Entry
 * Get an XCom entry.
 * @param data The data for the request.
 * @param data.dagId
 * @param data.taskId
 * @param data.dagRunId
 * @param data.xcomKey
 * @param data.mapIndex
 * @param data.deserialize
 * @param data.stringify
 * @returns unknown Successful Response
 * @throws ApiError
 */
export const useXcomServiceGetXcomEntry = <
  TData = Common.XcomServiceGetXcomEntryDefaultResponse,
  TError = unknown,
  TQueryKey extends Array<unknown> = unknown[],
>(
  {
    dagId,
    dagRunId,
    deserialize,
    mapIndex,
    stringify,
    taskId,
    xcomKey,
  }: {
    dagId: string;
    dagRunId: string;
    deserialize?: boolean;
    mapIndex?: number;
    stringify?: boolean;
    taskId: string;
    xcomKey: string;
  },
  queryKey?: TQueryKey,
  options?: Omit<UseQueryOptions<TData, TError>, "queryKey" | "queryFn">,
) =>
  useQuery<TData, TError>({
    queryKey: Common.UseXcomServiceGetXcomEntryKeyFn(
      { dagId, dagRunId, deserialize, mapIndex, stringify, taskId, xcomKey },
      queryKey,
    ),
    queryFn: () =>
      XcomService.getXcomEntry({
        dagId,
        dagRunId,
        deserialize,
        mapIndex,
        stringify,
        taskId,
        xcomKey,
      }) as TData,
    ...options,
  });
/**
 * Get Health
 * @returns HealthInfoSchema Successful Response
 * @throws ApiError
 */
export const useMonitorServiceGetHealth = <
  TData = Common.MonitorServiceGetHealthDefaultResponse,
  TError = unknown,
  TQueryKey extends Array<unknown> = unknown[],
>(
  queryKey?: TQueryKey,
  options?: Omit<UseQueryOptions<TData, TError>, "queryKey" | "queryFn">,
) =>
  useQuery<TData, TError>({
    queryKey: Common.UseMonitorServiceGetHealthKeyFn(queryKey),
    queryFn: () => MonitorService.getHealth() as TData,
    ...options,
  });
/**
 * Get Version
 * Get version information.
 * @returns VersionInfo Successful Response
 * @throws ApiError
 */
export const useVersionServiceGetVersion = <
  TData = Common.VersionServiceGetVersionDefaultResponse,
  TError = unknown,
  TQueryKey extends Array<unknown> = unknown[],
>(
  queryKey?: TQueryKey,
  options?: Omit<UseQueryOptions<TData, TError>, "queryKey" | "queryFn">,
) =>
  useQuery<TData, TError>({
    queryKey: Common.UseVersionServiceGetVersionKeyFn(queryKey),
    queryFn: () => VersionService.getVersion() as TData,
    ...options,
  });
/**
 * Create Asset Event
 * Create asset events.
 * @param data The data for the request.
 * @param data.requestBody
 * @returns AssetEventResponse Successful Response
 * @throws ApiError
 */
export const useAssetServiceCreateAssetEvent = <
  TData = Common.AssetServiceCreateAssetEventMutationResult,
  TError = unknown,
  TContext = unknown,
>(
  options?: Omit<
    UseMutationOptions<
      TData,
      TError,
      {
        requestBody: CreateAssetEventsBody;
      },
      TContext
    >,
    "mutationFn"
  >,
) =>
  useMutation<
    TData,
    TError,
    {
      requestBody: CreateAssetEventsBody;
    },
    TContext
  >({
    mutationFn: ({ requestBody }) =>
      AssetService.createAssetEvent({
        requestBody,
      }) as unknown as Promise<TData>,
    ...options,
  });
/**
 * Create Backfill
 * @param data The data for the request.
 * @param data.requestBody
 * @returns BackfillResponse Successful Response
 * @throws ApiError
 */
export const useBackfillServiceCreateBackfill = <
  TData = Common.BackfillServiceCreateBackfillMutationResult,
  TError = unknown,
  TContext = unknown,
>(
  options?: Omit<
    UseMutationOptions<
      TData,
      TError,
      {
        requestBody: BackfillPostBody;
      },
      TContext
    >,
    "mutationFn"
  >,
) =>
  useMutation<
    TData,
    TError,
    {
      requestBody: BackfillPostBody;
    },
    TContext
  >({
    mutationFn: ({ requestBody }) =>
      BackfillService.createBackfill({
        requestBody,
      }) as unknown as Promise<TData>,
    ...options,
  });
/**
 * Post Connection
 * Create connection entry.
 * @param data The data for the request.
 * @param data.requestBody
 * @returns ConnectionResponse Successful Response
 * @throws ApiError
 */
export const useConnectionServicePostConnection = <
  TData = Common.ConnectionServicePostConnectionMutationResult,
  TError = unknown,
  TContext = unknown,
>(
  options?: Omit<
    UseMutationOptions<
      TData,
      TError,
      {
        requestBody: ConnectionBody;
      },
      TContext
    >,
    "mutationFn"
  >,
) =>
  useMutation<
    TData,
    TError,
    {
      requestBody: ConnectionBody;
    },
    TContext
  >({
    mutationFn: ({ requestBody }) =>
      ConnectionService.postConnection({
        requestBody,
      }) as unknown as Promise<TData>,
    ...options,
  });
/**
 * Test Connection
 * Test an API connection.
 *
 * This method first creates an in-memory transient conn_id & exports that to an env var,
 * as some hook classes tries to find out the `conn` from their __init__ method & errors out if not found.
 * It also deletes the conn id env variable after the test.
 * @param data The data for the request.
 * @param data.requestBody
 * @returns ConnectionTestResponse Successful Response
 * @throws ApiError
 */
export const useConnectionServiceTestConnection = <
  TData = Common.ConnectionServiceTestConnectionMutationResult,
  TError = unknown,
  TContext = unknown,
>(
  options?: Omit<
    UseMutationOptions<
      TData,
      TError,
      {
        requestBody: ConnectionBody;
      },
      TContext
    >,
    "mutationFn"
  >,
) =>
  useMutation<
    TData,
    TError,
    {
      requestBody: ConnectionBody;
    },
    TContext
  >({
    mutationFn: ({ requestBody }) =>
      ConnectionService.testConnection({
        requestBody,
      }) as unknown as Promise<TData>,
    ...options,
  });
/**
 * Clear Dag Run
 * @param data The data for the request.
 * @param data.dagId
 * @param data.dagRunId
 * @param data.requestBody
 * @returns unknown Successful Response
 * @throws ApiError
 */
export const useDagRunServiceClearDagRun = <
  TData = Common.DagRunServiceClearDagRunMutationResult,
  TError = unknown,
  TContext = unknown,
>(
  options?: Omit<
    UseMutationOptions<
      TData,
      TError,
      {
        dagId: string;
        dagRunId: string;
        requestBody: DAGRunClearBody;
      },
      TContext
    >,
    "mutationFn"
  >,
) =>
  useMutation<
    TData,
    TError,
    {
      dagId: string;
      dagRunId: string;
      requestBody: DAGRunClearBody;
    },
    TContext
  >({
    mutationFn: ({ dagId, dagRunId, requestBody }) =>
      DagRunService.clearDagRun({
        dagId,
        dagRunId,
        requestBody,
      }) as unknown as Promise<TData>,
    ...options,
  });
/**
 * Post Pool
 * Create a Pool.
 * @param data The data for the request.
 * @param data.requestBody
 * @returns PoolResponse Successful Response
 * @throws ApiError
 */
export const usePoolServicePostPool = <
  TData = Common.PoolServicePostPoolMutationResult,
  TError = unknown,
  TContext = unknown,
>(
  options?: Omit<
    UseMutationOptions<
      TData,
      TError,
      {
        requestBody: PoolPostBody;
      },
      TContext
    >,
    "mutationFn"
  >,
) =>
  useMutation<
    TData,
    TError,
    {
      requestBody: PoolPostBody;
    },
    TContext
  >({
    mutationFn: ({ requestBody }) =>
      PoolService.postPool({ requestBody }) as unknown as Promise<TData>,
    ...options,
  });
/**
 * Get Task Instances Batch
 * Get list of task instances.
 * @param data The data for the request.
 * @param data.requestBody
 * @returns TaskInstanceCollectionResponse Successful Response
 * @throws ApiError
 */
export const useTaskInstanceServiceGetTaskInstancesBatch = <
  TData = Common.TaskInstanceServiceGetTaskInstancesBatchMutationResult,
  TError = unknown,
  TContext = unknown,
>(
  options?: Omit<
    UseMutationOptions<
      TData,
      TError,
      {
        requestBody: TaskInstancesBatchBody;
      },
      TContext
    >,
    "mutationFn"
  >,
) =>
  useMutation<
    TData,
    TError,
    {
      requestBody: TaskInstancesBatchBody;
    },
    TContext
  >({
    mutationFn: ({ requestBody }) =>
      TaskInstanceService.getTaskInstancesBatch({
        requestBody,
      }) as unknown as Promise<TData>,
    ...options,
  });
/**
 * Post Variable
 * Create a variable.
 * @param data The data for the request.
 * @param data.requestBody
 * @returns VariableResponse Successful Response
 * @throws ApiError
 */
export const useVariableServicePostVariable = <
  TData = Common.VariableServicePostVariableMutationResult,
  TError = unknown,
  TContext = unknown,
>(
  options?: Omit<
    UseMutationOptions<
      TData,
      TError,
      {
        requestBody: VariableBody;
      },
      TContext
    >,
    "mutationFn"
  >,
) =>
  useMutation<
    TData,
    TError,
    {
      requestBody: VariableBody;
    },
    TContext
  >({
    mutationFn: ({ requestBody }) =>
      VariableService.postVariable({
        requestBody,
      }) as unknown as Promise<TData>,
    ...options,
  });
/**
 * Pause Backfill
 * @param data The data for the request.
 * @param data.backfillId
 * @returns BackfillResponse Successful Response
 * @throws ApiError
 */
export const useBackfillServicePauseBackfill = <
  TData = Common.BackfillServicePauseBackfillMutationResult,
  TError = unknown,
  TContext = unknown,
>(
  options?: Omit<
    UseMutationOptions<
      TData,
      TError,
      {
        backfillId: unknown;
      },
      TContext
    >,
    "mutationFn"
  >,
) =>
  useMutation<
    TData,
    TError,
    {
      backfillId: unknown;
    },
    TContext
  >({
    mutationFn: ({ backfillId }) =>
      BackfillService.pauseBackfill({
        backfillId,
      }) as unknown as Promise<TData>,
    ...options,
  });
/**
 * Unpause Backfill
 * @param data The data for the request.
 * @param data.backfillId
 * @returns BackfillResponse Successful Response
 * @throws ApiError
 */
export const useBackfillServiceUnpauseBackfill = <
  TData = Common.BackfillServiceUnpauseBackfillMutationResult,
  TError = unknown,
  TContext = unknown,
>(
  options?: Omit<
    UseMutationOptions<
      TData,
      TError,
      {
        backfillId: unknown;
      },
      TContext
    >,
    "mutationFn"
  >,
) =>
  useMutation<
    TData,
    TError,
    {
      backfillId: unknown;
    },
    TContext
  >({
    mutationFn: ({ backfillId }) =>
      BackfillService.unpauseBackfill({
        backfillId,
      }) as unknown as Promise<TData>,
    ...options,
  });
/**
 * Cancel Backfill
 * @param data The data for the request.
 * @param data.backfillId
 * @returns BackfillResponse Successful Response
 * @throws ApiError
 */
export const useBackfillServiceCancelBackfill = <
  TData = Common.BackfillServiceCancelBackfillMutationResult,
  TError = unknown,
  TContext = unknown,
>(
  options?: Omit<
    UseMutationOptions<
      TData,
      TError,
      {
        backfillId: unknown;
      },
      TContext
    >,
    "mutationFn"
  >,
) =>
  useMutation<
    TData,
    TError,
    {
      backfillId: unknown;
    },
    TContext
  >({
    mutationFn: ({ backfillId }) =>
      BackfillService.cancelBackfill({
        backfillId,
      }) as unknown as Promise<TData>,
    ...options,
  });
/**
 * Patch Connection
 * Update a connection entry.
 * @param data The data for the request.
 * @param data.connectionId
 * @param data.requestBody
 * @param data.updateMask
 * @returns ConnectionResponse Successful Response
 * @throws ApiError
 */
export const useConnectionServicePatchConnection = <
  TData = Common.ConnectionServicePatchConnectionMutationResult,
  TError = unknown,
  TContext = unknown,
>(
  options?: Omit<
    UseMutationOptions<
      TData,
      TError,
      {
        connectionId: string;
        requestBody: ConnectionBody;
        updateMask?: string[];
      },
      TContext
    >,
    "mutationFn"
  >,
) =>
  useMutation<
    TData,
    TError,
    {
      connectionId: string;
      requestBody: ConnectionBody;
      updateMask?: string[];
    },
    TContext
  >({
    mutationFn: ({ connectionId, requestBody, updateMask }) =>
      ConnectionService.patchConnection({
        connectionId,
        requestBody,
        updateMask,
      }) as unknown as Promise<TData>,
    ...options,
  });
/**
 * Patch Dag Run
 * Modify a DAG Run.
 * @param data The data for the request.
 * @param data.dagId
 * @param data.dagRunId
 * @param data.requestBody
 * @param data.updateMask
 * @returns DAGRunResponse Successful Response
 * @throws ApiError
 */
export const useDagRunServicePatchDagRun = <
  TData = Common.DagRunServicePatchDagRunMutationResult,
  TError = unknown,
  TContext = unknown,
>(
  options?: Omit<
    UseMutationOptions<
      TData,
      TError,
      {
        dagId: string;
        dagRunId: string;
        requestBody: DAGRunPatchBody;
        updateMask?: string[];
      },
      TContext
    >,
    "mutationFn"
  >,
) =>
  useMutation<
    TData,
    TError,
    {
      dagId: string;
      dagRunId: string;
      requestBody: DAGRunPatchBody;
      updateMask?: string[];
    },
    TContext
  >({
    mutationFn: ({ dagId, dagRunId, requestBody, updateMask }) =>
      DagRunService.patchDagRun({
        dagId,
        dagRunId,
        requestBody,
        updateMask,
      }) as unknown as Promise<TData>,
    ...options,
  });
/**
 * Patch Dags
 * Patch multiple DAGs.
 * @param data The data for the request.
 * @param data.requestBody
 * @param data.updateMask
 * @param data.limit
 * @param data.offset
 * @param data.tags
 * @param data.owners
 * @param data.dagIdPattern
 * @param data.onlyActive
 * @param data.paused
 * @param data.lastDagRunState
 * @returns DAGCollectionResponse Successful Response
 * @throws ApiError
 */
export const useDagServicePatchDags = <
  TData = Common.DagServicePatchDagsMutationResult,
  TError = unknown,
  TContext = unknown,
>(
  options?: Omit<
    UseMutationOptions<
      TData,
      TError,
      {
        dagIdPattern?: string;
        lastDagRunState?: DagRunState;
        limit?: number;
        offset?: number;
        onlyActive?: boolean;
        owners?: string[];
        paused?: boolean;
        requestBody: DAGPatchBody;
        tags?: string[];
        updateMask?: string[];
      },
      TContext
    >,
    "mutationFn"
  >,
) =>
  useMutation<
    TData,
    TError,
    {
      dagIdPattern?: string;
      lastDagRunState?: DagRunState;
      limit?: number;
      offset?: number;
      onlyActive?: boolean;
      owners?: string[];
      paused?: boolean;
      requestBody: DAGPatchBody;
      tags?: string[];
      updateMask?: string[];
    },
    TContext
  >({
    mutationFn: ({
      dagIdPattern,
      lastDagRunState,
      limit,
      offset,
      onlyActive,
      owners,
      paused,
      requestBody,
      tags,
      updateMask,
    }) =>
      DagService.patchDags({
        dagIdPattern,
        lastDagRunState,
        limit,
        offset,
        onlyActive,
        owners,
        paused,
        requestBody,
        tags,
        updateMask,
      }) as unknown as Promise<TData>,
    ...options,
  });
/**
 * Patch Dag
 * Patch the specific DAG.
 * @param data The data for the request.
 * @param data.dagId
 * @param data.requestBody
 * @param data.updateMask
 * @returns DAGResponse Successful Response
 * @throws ApiError
 */
export const useDagServicePatchDag = <
  TData = Common.DagServicePatchDagMutationResult,
  TError = unknown,
  TContext = unknown,
>(
  options?: Omit<
    UseMutationOptions<
      TData,
      TError,
      {
        dagId: string;
        requestBody: DAGPatchBody;
        updateMask?: string[];
      },
      TContext
    >,
    "mutationFn"
  >,
) =>
  useMutation<
    TData,
    TError,
    {
      dagId: string;
      requestBody: DAGPatchBody;
      updateMask?: string[];
    },
    TContext
  >({
    mutationFn: ({ dagId, requestBody, updateMask }) =>
      DagService.patchDag({
        dagId,
        requestBody,
        updateMask,
      }) as unknown as Promise<TData>,
    ...options,
  });
/**
 * Patch Pool
 * Update a Pool.
 * @param data The data for the request.
 * @param data.poolName
 * @param data.requestBody
 * @param data.updateMask
 * @returns PoolResponse Successful Response
 * @throws ApiError
 */
export const usePoolServicePatchPool = <
  TData = Common.PoolServicePatchPoolMutationResult,
  TError = unknown,
  TContext = unknown,
>(
  options?: Omit<
    UseMutationOptions<
      TData,
      TError,
      {
        poolName: string;
        requestBody: PoolPatchBody;
        updateMask?: string[];
      },
      TContext
    >,
    "mutationFn"
  >,
) =>
  useMutation<
    TData,
    TError,
    {
      poolName: string;
      requestBody: PoolPatchBody;
      updateMask?: string[];
    },
    TContext
  >({
    mutationFn: ({ poolName, requestBody, updateMask }) =>
      PoolService.patchPool({
        poolName,
        requestBody,
        updateMask,
      }) as unknown as Promise<TData>,
    ...options,
  });
/**
 * Patch Variable
 * Update a variable by key.
 * @param data The data for the request.
 * @param data.variableKey
 * @param data.requestBody
 * @param data.updateMask
 * @returns VariableResponse Successful Response
 * @throws ApiError
 */
export const useVariableServicePatchVariable = <
  TData = Common.VariableServicePatchVariableMutationResult,
  TError = unknown,
  TContext = unknown,
>(
  options?: Omit<
    UseMutationOptions<
      TData,
      TError,
      {
        requestBody: VariableBody;
        updateMask?: string[];
        variableKey: string;
      },
      TContext
    >,
    "mutationFn"
  >,
) =>
  useMutation<
    TData,
    TError,
    {
      requestBody: VariableBody;
      updateMask?: string[];
      variableKey: string;
    },
    TContext
  >({
    mutationFn: ({ requestBody, updateMask, variableKey }) =>
      VariableService.patchVariable({
        requestBody,
        updateMask,
        variableKey,
      }) as unknown as Promise<TData>,
    ...options,
  });
/**
<<<<<<< HEAD
 * Delete Dag Asset Queued Event
 * Delete a queued asset event for a DAG.
 * @param data The data for the request.
 * @param data.dagId
 * @param data.uri
=======
 * Delete Dag Asset Queued Events
 * @param data The data for the request.
 * @param data.dagId
>>>>>>> af958bbf
 * @param data.before
 * @returns void Successful Response
 * @throws ApiError
 */
<<<<<<< HEAD
export const useAssetServiceDeleteDagAssetQueuedEvent = <
  TData = Common.AssetServiceDeleteDagAssetQueuedEventMutationResult,
=======
export const useAssetServiceDeleteDagAssetQueuedEvents = <
  TData = Common.AssetServiceDeleteDagAssetQueuedEventsMutationResult,
>>>>>>> af958bbf
  TError = unknown,
  TContext = unknown,
>(
  options?: Omit<
    UseMutationOptions<
      TData,
      TError,
      {
        before?: string;
        dagId: string;
<<<<<<< HEAD
        uri: string;
=======
>>>>>>> af958bbf
      },
      TContext
    >,
    "mutationFn"
  >,
) =>
  useMutation<
    TData,
    TError,
    {
      before?: string;
      dagId: string;
<<<<<<< HEAD
      uri: string;
    },
    TContext
  >({
    mutationFn: ({ before, dagId, uri }) =>
      AssetService.deleteDagAssetQueuedEvent({
        before,
        dagId,
=======
    },
    TContext
  >({
    mutationFn: ({ before, dagId }) =>
      AssetService.deleteDagAssetQueuedEvents({
        before,
        dagId,
      }) as unknown as Promise<TData>,
    ...options,
  });
/**
 * Delete Asset Queued Events
 * Delete queued asset events for an asset.
 * @param data The data for the request.
 * @param data.uri
 * @param data.before
 * @returns void Successful Response
 * @throws ApiError
 */
export const useAssetServiceDeleteAssetQueuedEvents = <
  TData = Common.AssetServiceDeleteAssetQueuedEventsMutationResult,
  TError = unknown,
  TContext = unknown,
>(
  options?: Omit<
    UseMutationOptions<
      TData,
      TError,
      {
        before?: string;
        uri: string;
      },
      TContext
    >,
    "mutationFn"
  >,
) =>
  useMutation<
    TData,
    TError,
    {
      before?: string;
      uri: string;
    },
    TContext
  >({
    mutationFn: ({ before, uri }) =>
      AssetService.deleteAssetQueuedEvents({
        before,
>>>>>>> af958bbf
        uri,
      }) as unknown as Promise<TData>,
    ...options,
  });
/**
 * Delete Connection
 * Delete a connection entry.
 * @param data The data for the request.
 * @param data.connectionId
 * @returns void Successful Response
 * @throws ApiError
 */
export const useConnectionServiceDeleteConnection = <
  TData = Common.ConnectionServiceDeleteConnectionMutationResult,
  TError = unknown,
  TContext = unknown,
>(
  options?: Omit<
    UseMutationOptions<
      TData,
      TError,
      {
        connectionId: string;
      },
      TContext
    >,
    "mutationFn"
  >,
) =>
  useMutation<
    TData,
    TError,
    {
      connectionId: string;
    },
    TContext
  >({
    mutationFn: ({ connectionId }) =>
      ConnectionService.deleteConnection({
        connectionId,
      }) as unknown as Promise<TData>,
    ...options,
  });
/**
 * Delete Dag Run
 * Delete a DAG Run entry.
 * @param data The data for the request.
 * @param data.dagId
 * @param data.dagRunId
 * @returns void Successful Response
 * @throws ApiError
 */
export const useDagRunServiceDeleteDagRun = <
  TData = Common.DagRunServiceDeleteDagRunMutationResult,
  TError = unknown,
  TContext = unknown,
>(
  options?: Omit<
    UseMutationOptions<
      TData,
      TError,
      {
        dagId: string;
        dagRunId: string;
      },
      TContext
    >,
    "mutationFn"
  >,
) =>
  useMutation<
    TData,
    TError,
    {
      dagId: string;
      dagRunId: string;
    },
    TContext
  >({
    mutationFn: ({ dagId, dagRunId }) =>
      DagRunService.deleteDagRun({
        dagId,
        dagRunId,
      }) as unknown as Promise<TData>,
    ...options,
  });
/**
 * Delete Dag
 * Delete the specific DAG.
 * @param data The data for the request.
 * @param data.dagId
 * @returns unknown Successful Response
 * @throws ApiError
 */
export const useDagServiceDeleteDag = <
  TData = Common.DagServiceDeleteDagMutationResult,
  TError = unknown,
  TContext = unknown,
>(
  options?: Omit<
    UseMutationOptions<
      TData,
      TError,
      {
        dagId: string;
      },
      TContext
    >,
    "mutationFn"
  >,
) =>
  useMutation<
    TData,
    TError,
    {
      dagId: string;
    },
    TContext
  >({
    mutationFn: ({ dagId }) =>
      DagService.deleteDag({ dagId }) as unknown as Promise<TData>,
    ...options,
  });
/**
 * Delete Pool
 * Delete a pool entry.
 * @param data The data for the request.
 * @param data.poolName
 * @returns void Successful Response
 * @throws ApiError
 */
export const usePoolServiceDeletePool = <
  TData = Common.PoolServiceDeletePoolMutationResult,
  TError = unknown,
  TContext = unknown,
>(
  options?: Omit<
    UseMutationOptions<
      TData,
      TError,
      {
        poolName: string;
      },
      TContext
    >,
    "mutationFn"
  >,
) =>
  useMutation<
    TData,
    TError,
    {
      poolName: string;
    },
    TContext
  >({
    mutationFn: ({ poolName }) =>
      PoolService.deletePool({ poolName }) as unknown as Promise<TData>,
    ...options,
  });
/**
 * Delete Variable
 * Delete a variable entry.
 * @param data The data for the request.
 * @param data.variableKey
 * @returns void Successful Response
 * @throws ApiError
 */
export const useVariableServiceDeleteVariable = <
  TData = Common.VariableServiceDeleteVariableMutationResult,
  TError = unknown,
  TContext = unknown,
>(
  options?: Omit<
    UseMutationOptions<
      TData,
      TError,
      {
        variableKey: string;
      },
      TContext
    >,
    "mutationFn"
  >,
) =>
  useMutation<
    TData,
    TError,
    {
      variableKey: string;
    },
    TContext
  >({
    mutationFn: ({ variableKey }) =>
      VariableService.deleteVariable({
        variableKey,
      }) as unknown as Promise<TData>,
    ...options,
  });<|MERGE_RESOLUTION|>--- conflicted
+++ resolved
@@ -2588,28 +2588,15 @@
     ...options,
   });
 /**
-<<<<<<< HEAD
- * Delete Dag Asset Queued Event
- * Delete a queued asset event for a DAG.
+ * Delete Dag Asset Queued Events
  * @param data The data for the request.
  * @param data.dagId
- * @param data.uri
-=======
- * Delete Dag Asset Queued Events
- * @param data The data for the request.
- * @param data.dagId
->>>>>>> af958bbf
  * @param data.before
  * @returns void Successful Response
  * @throws ApiError
  */
-<<<<<<< HEAD
-export const useAssetServiceDeleteDagAssetQueuedEvent = <
-  TData = Common.AssetServiceDeleteDagAssetQueuedEventMutationResult,
-=======
 export const useAssetServiceDeleteDagAssetQueuedEvents = <
   TData = Common.AssetServiceDeleteDagAssetQueuedEventsMutationResult,
->>>>>>> af958bbf
   TError = unknown,
   TContext = unknown,
 >(
@@ -2620,10 +2607,6 @@
       {
         before?: string;
         dagId: string;
-<<<<<<< HEAD
-        uri: string;
-=======
->>>>>>> af958bbf
       },
       TContext
     >,
@@ -2636,7 +2619,51 @@
     {
       before?: string;
       dagId: string;
-<<<<<<< HEAD
+    },
+    TContext
+  >({
+    mutationFn: ({ before, dagId }) =>
+      AssetService.deleteDagAssetQueuedEvents({
+        before,
+        dagId,
+      }) as unknown as Promise<TData>,
+    ...options,
+  });
+/**
+ * Delete Dag Asset Queued Event
+ * Delete a queued asset event for a DAG.
+ * @param data The data for the request.
+ * @param data.dagId
+ * @param data.uri
+ * @param data.before
+ * @returns void Successful Response
+ * @throws ApiError
+ */
+export const useAssetServiceDeleteDagAssetQueuedEvent = <
+  TData = Common.AssetServiceDeleteDagAssetQueuedEventMutationResult,
+  TError = unknown,
+  TContext = unknown,
+>(
+  options?: Omit<
+    UseMutationOptions<
+      TData,
+      TError,
+      {
+        before?: string;
+        dagId: string;
+        uri: string;
+      },
+      TContext
+    >,
+    "mutationFn"
+  >,
+) =>
+  useMutation<
+    TData,
+    TError,
+    {
+      before?: string;
+      dagId: string;
       uri: string;
     },
     TContext
@@ -2645,14 +2672,7 @@
       AssetService.deleteDagAssetQueuedEvent({
         before,
         dagId,
-=======
-    },
-    TContext
-  >({
-    mutationFn: ({ before, dagId }) =>
-      AssetService.deleteDagAssetQueuedEvents({
-        before,
-        dagId,
+        uri,
       }) as unknown as Promise<TData>,
     ...options,
   });
@@ -2695,7 +2715,6 @@
     mutationFn: ({ before, uri }) =>
       AssetService.deleteAssetQueuedEvents({
         before,
->>>>>>> af958bbf
         uri,
       }) as unknown as Promise<TData>,
     ...options,
