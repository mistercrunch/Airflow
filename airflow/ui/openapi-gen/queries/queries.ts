--- conflicted
+++ resolved
@@ -51,11 +51,7 @@
   TaskInstancesBatchBody,
   TriggerDAGRunPostBody,
   VariableBody,
-<<<<<<< HEAD
-  VariableBulkBody,
   XComCreateRequest,
-=======
->>>>>>> 72a7fbf4
 } from "../requests/types.gen";
 import * as Common from "./common";
 
