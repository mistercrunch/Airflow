// generated with @7nohe/openapi-react-query-codegen@1.6.0
import {
  useMutation,
  UseMutationOptions,
  useQuery,
  UseQueryOptions,
} from "@tanstack/react-query";

<<<<<<< HEAD
import {
  ConnectionService,
  DagService,
  DatasetService,
} from "../requests/services.gen";
=======
import { AssetService, DagService } from "../requests/services.gen";
>>>>>>> 7af76b88
import { DAGPatchBody, DagRunState } from "../requests/types.gen";
import * as Common from "./common";

/**
 * Next Run Assets
 * @param data The data for the request.
 * @param data.dagId
 * @returns unknown Successful Response
 * @throws ApiError
 */
export const useAssetServiceNextRunAssetsUiNextRunDatasetsDagIdGet = <
  TData = Common.AssetServiceNextRunAssetsUiNextRunDatasetsDagIdGetDefaultResponse,
  TError = unknown,
  TQueryKey extends Array<unknown> = unknown[],
>(
  {
    dagId,
  }: {
    dagId: string;
  },
  queryKey?: TQueryKey,
  options?: Omit<UseQueryOptions<TData, TError>, "queryKey" | "queryFn">,
) =>
  useQuery<TData, TError>({
    queryKey: Common.UseAssetServiceNextRunAssetsUiNextRunDatasetsDagIdGetKeyFn(
      { dagId },
      queryKey,
    ),
    queryFn: () =>
      AssetService.nextRunAssetsUiNextRunDatasetsDagIdGet({ dagId }) as TData,
    ...options,
  });
/**
 * Get Dags
 * Get all DAGs.
 * @param data The data for the request.
 * @param data.limit
 * @param data.offset
 * @param data.tags
 * @param data.owners
 * @param data.dagIdPattern
 * @param data.dagDisplayNamePattern
 * @param data.onlyActive
 * @param data.paused
 * @param data.lastDagRunState
 * @param data.orderBy
 * @returns DAGCollectionResponse Successful Response
 * @throws ApiError
 */
export const useDagServiceGetDagsPublicDagsGet = <
  TData = Common.DagServiceGetDagsPublicDagsGetDefaultResponse,
  TError = unknown,
  TQueryKey extends Array<unknown> = unknown[],
>(
  {
    dagDisplayNamePattern,
    dagIdPattern,
    lastDagRunState,
    limit,
    offset,
    onlyActive,
    orderBy,
    owners,
    paused,
    tags,
  }: {
    dagDisplayNamePattern?: string;
    dagIdPattern?: string;
    lastDagRunState?: DagRunState;
    limit?: number;
    offset?: number;
    onlyActive?: boolean;
    orderBy?: string;
    owners?: string[];
    paused?: boolean;
    tags?: string[];
  } = {},
  queryKey?: TQueryKey,
  options?: Omit<UseQueryOptions<TData, TError>, "queryKey" | "queryFn">,
) =>
  useQuery<TData, TError>({
    queryKey: Common.UseDagServiceGetDagsPublicDagsGetKeyFn(
      {
        dagDisplayNamePattern,
        dagIdPattern,
        lastDagRunState,
        limit,
        offset,
        onlyActive,
        orderBy,
        owners,
        paused,
        tags,
      },
      queryKey,
    ),
    queryFn: () =>
      DagService.getDagsPublicDagsGet({
        dagDisplayNamePattern,
        dagIdPattern,
        lastDagRunState,
        limit,
        offset,
        onlyActive,
        orderBy,
        owners,
        paused,
        tags,
      }) as TData,
    ...options,
  });
/**
 * Patch Dags
 * Patch multiple DAGs.
 * @param data The data for the request.
 * @param data.requestBody
 * @param data.updateMask
 * @param data.limit
 * @param data.offset
 * @param data.tags
 * @param data.owners
 * @param data.dagIdPattern
 * @param data.onlyActive
 * @param data.paused
 * @param data.lastDagRunState
 * @returns DAGCollectionResponse Successful Response
 * @throws ApiError
 */
export const useDagServicePatchDagsPublicDagsPatch = <
  TData = Common.DagServicePatchDagsPublicDagsPatchMutationResult,
  TError = unknown,
  TContext = unknown,
>(
  options?: Omit<
    UseMutationOptions<
      TData,
      TError,
      {
        dagIdPattern?: string;
        lastDagRunState?: DagRunState;
        limit?: number;
        offset?: number;
        onlyActive?: boolean;
        owners?: string[];
        paused?: boolean;
        requestBody: DAGPatchBody;
        tags?: string[];
        updateMask?: string[];
      },
      TContext
    >,
    "mutationFn"
  >,
) =>
  useMutation<
    TData,
    TError,
    {
      dagIdPattern?: string;
      lastDagRunState?: DagRunState;
      limit?: number;
      offset?: number;
      onlyActive?: boolean;
      owners?: string[];
      paused?: boolean;
      requestBody: DAGPatchBody;
      tags?: string[];
      updateMask?: string[];
    },
    TContext
  >({
    mutationFn: ({
      dagIdPattern,
      lastDagRunState,
      limit,
      offset,
      onlyActive,
      owners,
      paused,
      requestBody,
      tags,
      updateMask,
    }) =>
      DagService.patchDagsPublicDagsPatch({
        dagIdPattern,
        lastDagRunState,
        limit,
        offset,
        onlyActive,
        owners,
        paused,
        requestBody,
        tags,
        updateMask,
      }) as unknown as Promise<TData>,
    ...options,
  });
/**
 * Patch Dag
 * Patch the specific DAG.
 * @param data The data for the request.
 * @param data.dagId
 * @param data.requestBody
 * @param data.updateMask
 * @returns DAGResponse Successful Response
 * @throws ApiError
 */
export const useDagServicePatchDagPublicDagsDagIdPatch = <
  TData = Common.DagServicePatchDagPublicDagsDagIdPatchMutationResult,
  TError = unknown,
  TContext = unknown,
>(
  options?: Omit<
    UseMutationOptions<
      TData,
      TError,
      {
        dagId: string;
        requestBody: DAGPatchBody;
        updateMask?: string[];
      },
      TContext
    >,
    "mutationFn"
  >,
) =>
  useMutation<
    TData,
    TError,
    {
      dagId: string;
      requestBody: DAGPatchBody;
      updateMask?: string[];
    },
    TContext
  >({
    mutationFn: ({ dagId, requestBody, updateMask }) =>
      DagService.patchDagPublicDagsDagIdPatch({
        dagId,
        requestBody,
        updateMask,
      }) as unknown as Promise<TData>,
    ...options,
  });
/**
 * Delete Connection
 * Delete a connection entry.
 * @param data The data for the request.
 * @param data.connectionId
 * @returns void Successful Response
 * @throws ApiError
 */
export const useConnectionServiceDeleteConnectionPublicConnectionsConnectionIdDelete =
  <
    TData = Common.ConnectionServiceDeleteConnectionPublicConnectionsConnectionIdDeleteMutationResult,
    TError = unknown,
    TContext = unknown,
  >(
    options?: Omit<
      UseMutationOptions<
        TData,
        TError,
        {
          connectionId: string;
        },
        TContext
      >,
      "mutationFn"
    >,
  ) =>
    useMutation<
      TData,
      TError,
      {
        connectionId: string;
      },
      TContext
    >({
      mutationFn: ({ connectionId }) =>
        ConnectionService.deleteConnectionPublicConnectionsConnectionIdDelete({
          connectionId,
        }) as unknown as Promise<TData>,
      ...options,
    });<|MERGE_RESOLUTION|>--- conflicted
+++ resolved
@@ -6,15 +6,7 @@
   UseQueryOptions,
 } from "@tanstack/react-query";
 
-<<<<<<< HEAD
-import {
-  ConnectionService,
-  DagService,
-  DatasetService,
-} from "../requests/services.gen";
-=======
 import { AssetService, DagService } from "../requests/services.gen";
->>>>>>> 7af76b88
 import { DAGPatchBody, DagRunState } from "../requests/types.gen";
 import * as Common from "./common";
 
@@ -258,44 +250,4 @@
         updateMask,
       }) as unknown as Promise<TData>,
     ...options,
-  });
-/**
- * Delete Connection
- * Delete a connection entry.
- * @param data The data for the request.
- * @param data.connectionId
- * @returns void Successful Response
- * @throws ApiError
- */
-export const useConnectionServiceDeleteConnectionPublicConnectionsConnectionIdDelete =
-  <
-    TData = Common.ConnectionServiceDeleteConnectionPublicConnectionsConnectionIdDeleteMutationResult,
-    TError = unknown,
-    TContext = unknown,
-  >(
-    options?: Omit<
-      UseMutationOptions<
-        TData,
-        TError,
-        {
-          connectionId: string;
-        },
-        TContext
-      >,
-      "mutationFn"
-    >,
-  ) =>
-    useMutation<
-      TData,
-      TError,
-      {
-        connectionId: string;
-      },
-      TContext
-    >({
-      mutationFn: ({ connectionId }) =>
-        ConnectionService.deleteConnectionPublicConnectionsConnectionIdDelete({
-          connectionId,
-        }) as unknown as Promise<TData>,
-      ...options,
-    });+  });