--- conflicted
+++ resolved
@@ -9,7 +9,6 @@
 import {
   AssetService,
   ConnectionService,
-  DagRunService,
   DagService,
 } from "../requests/services.gen";
 import { DAGPatchBody, DagRunState } from "../requests/types.gen";
@@ -146,17 +145,6 @@
     ...options,
   });
 /**
-<<<<<<< HEAD
- * Get Dag Run
- * @param data The data for the request.
- * @param data.dagId
- * @param data.dagRunId
- * @returns DAGRunResponse Successful Response
- * @throws ApiError
- */
-export const useDagRunServiceGetDagRun = <
-  TData = Common.DagRunServiceGetDagRunDefaultResponse,
-=======
  * Get Connection
  * Get a connection entry.
  * @param data The data for the request.
@@ -166,40 +154,23 @@
  */
 export const useConnectionServiceGetConnection = <
   TData = Common.ConnectionServiceGetConnectionDefaultResponse,
->>>>>>> 751fba29
   TError = unknown,
   TQueryKey extends Array<unknown> = unknown[],
 >(
   {
-<<<<<<< HEAD
-    dagId,
-    dagRunId,
-  }: {
-    dagId: string;
-    dagRunId: string;
-=======
     connectionId,
   }: {
     connectionId: string;
->>>>>>> 751fba29
   },
   queryKey?: TQueryKey,
   options?: Omit<UseQueryOptions<TData, TError>, "queryKey" | "queryFn">,
 ) =>
   useQuery<TData, TError>({
-<<<<<<< HEAD
-    queryKey: Common.UseDagRunServiceGetDagRunKeyFn(
-      { dagId, dagRunId },
-      queryKey,
-    ),
-    queryFn: () => DagRunService.getDagRun({ dagId, dagRunId }) as TData,
-=======
     queryKey: Common.UseConnectionServiceGetConnectionKeyFn(
       { connectionId },
       queryKey,
     ),
     queryFn: () => ConnectionService.getConnection({ connectionId }) as TData,
->>>>>>> 751fba29
     ...options,
   });
 /**
