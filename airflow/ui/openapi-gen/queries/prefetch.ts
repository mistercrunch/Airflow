--- conflicted
+++ resolved
@@ -4,7 +4,6 @@
 import {
   AssetService,
   ConnectionService,
-  DagRunService,
   DagService,
   DashboardService,
   VariableService,
@@ -168,28 +167,6 @@
     queryFn: () => ConnectionService.getConnection({ connectionId }),
   });
 /**
-<<<<<<< HEAD
- * Get Dag Run
- * @param data The data for the request.
- * @param data.dagId
- * @param data.dagRunId
- * @returns DAGRunResponse Successful Response
- * @throws ApiError
- */
-export const prefetchUseDagRunServiceGetDagRun = (
-  queryClient: QueryClient,
-  {
-    dagId,
-    dagRunId,
-  }: {
-    dagId: string;
-    dagRunId: string;
-  },
-) =>
-  queryClient.prefetchQuery({
-    queryKey: Common.UseDagRunServiceGetDagRunKeyFn({ dagId, dagRunId }),
-    queryFn: () => DagRunService.getDagRun({ dagId, dagRunId }),
-=======
  * Get Variable
  * Get a variable entry.
  * @param data The data for the request.
@@ -208,5 +185,4 @@
   queryClient.prefetchQuery({
     queryKey: Common.UseVariableServiceGetVariableKeyFn({ variableKey }),
     queryFn: () => VariableService.getVariable({ variableKey }),
->>>>>>> d395c1f1
   });