// This file is auto-generated by @hey-api/openapi-ts
import type { CancelablePromise } from "./core/CancelablePromise";
import { OpenAPI } from "./core/OpenAPI";
import { request as __request } from "./core/request";
import type {
  NextRunAssetsData,
  NextRunAssetsResponse,
  HistoricalMetricsData,
  HistoricalMetricsResponse,
  RecentDagRunsData,
  RecentDagRunsResponse,
  DeleteConnectionData,
  DeleteConnectionResponse,
  GetConnectionData,
  GetConnectionResponse,
  GetConnectionsData,
  GetConnectionsResponse,
  GetDagRunData,
  GetDagRunResponse,
  DeleteDagRunData,
  DeleteDagRunResponse,
  PatchDagRunStateData,
  PatchDagRunStateResponse,
  GetDagSourceData,
  GetDagSourceResponse,
  GetDagsData,
  GetDagsResponse,
  PatchDagsData,
  PatchDagsResponse,
  GetDagTagsData,
  GetDagTagsResponse,
  GetDagData,
  GetDagResponse,
  PatchDagData,
  PatchDagResponse,
  DeleteDagData,
  DeleteDagResponse,
  GetDagDetailsData,
  GetDagDetailsResponse,
  GetEventLogData,
  GetEventLogResponse,
  GetHealthResponse,
  GetPluginsData,
  GetPluginsResponse,
  DeletePoolData,
  DeletePoolResponse,
  GetPoolData,
  GetPoolResponse,
  PatchPoolData,
  PatchPoolResponse,
  GetPoolsData,
  GetPoolsResponse,
  PostPoolData,
  PostPoolResponse,
  GetProvidersData,
  GetProvidersResponse,
  GetTaskInstanceData,
  GetTaskInstanceResponse,
  GetMappedTaskInstanceData,
  GetMappedTaskInstanceResponse,
  DeleteVariableData,
  DeleteVariableResponse,
  GetVariableData,
  GetVariableResponse,
  PatchVariableData,
  PatchVariableResponse,
  GetVariablesData,
  GetVariablesResponse,
  PostVariableData,
  PostVariableResponse,
<<<<<<< HEAD
  GetDagRunData,
  GetDagRunResponse,
  DeleteDagRunData,
  DeleteDagRunResponse,
  GetHealthResponse,
  ListDagWarningsData,
  ListDagWarningsResponse,
=======
  GetVersionResponse,
>>>>>>> ff6038b8
} from "./types.gen";

export class AssetService {
  /**
   * Next Run Assets
   * @param data The data for the request.
   * @param data.dagId
   * @returns unknown Successful Response
   * @throws ApiError
   */
  public static nextRunAssets(
    data: NextRunAssetsData,
  ): CancelablePromise<NextRunAssetsResponse> {
    return __request(OpenAPI, {
      method: "GET",
      url: "/ui/next_run_assets/{dag_id}",
      path: {
        dag_id: data.dagId,
      },
      errors: {
        422: "Validation Error",
      },
    });
  }
}

export class DashboardService {
  /**
   * Historical Metrics
   * Return cluster activity historical metrics.
   * @param data The data for the request.
   * @param data.startDate
   * @param data.endDate
   * @returns HistoricalMetricDataResponse Successful Response
   * @throws ApiError
   */
  public static historicalMetrics(
    data: HistoricalMetricsData,
  ): CancelablePromise<HistoricalMetricsResponse> {
    return __request(OpenAPI, {
      method: "GET",
      url: "/ui/dashboard/historical_metrics_data",
      query: {
        start_date: data.startDate,
        end_date: data.endDate,
      },
      errors: {
        400: "Bad Request",
        422: "Validation Error",
      },
    });
  }
}

export class DagsService {
  /**
   * Recent Dag Runs
   * Get recent DAG runs.
   * @param data The data for the request.
   * @param data.dagRunsLimit
   * @param data.limit
   * @param data.offset
   * @param data.tags
   * @param data.owners
   * @param data.dagIdPattern
   * @param data.dagDisplayNamePattern
   * @param data.onlyActive
   * @param data.paused
   * @param data.lastDagRunState
   * @returns DAGWithLatestDagRunsCollectionResponse Successful Response
   * @throws ApiError
   */
  public static recentDagRuns(
    data: RecentDagRunsData = {},
  ): CancelablePromise<RecentDagRunsResponse> {
    return __request(OpenAPI, {
      method: "GET",
      url: "/ui/dags/recent_dag_runs",
      query: {
        dag_runs_limit: data.dagRunsLimit,
        limit: data.limit,
        offset: data.offset,
        tags: data.tags,
        owners: data.owners,
        dag_id_pattern: data.dagIdPattern,
        dag_display_name_pattern: data.dagDisplayNamePattern,
        only_active: data.onlyActive,
        paused: data.paused,
        last_dag_run_state: data.lastDagRunState,
      },
      errors: {
        422: "Validation Error",
      },
    });
  }
}

export class ConnectionService {
  /**
   * Delete Connection
   * Delete a connection entry.
   * @param data The data for the request.
   * @param data.connectionId
   * @returns void Successful Response
   * @throws ApiError
   */
  public static deleteConnection(
    data: DeleteConnectionData,
  ): CancelablePromise<DeleteConnectionResponse> {
    return __request(OpenAPI, {
      method: "DELETE",
      url: "/public/connections/{connection_id}",
      path: {
        connection_id: data.connectionId,
      },
      errors: {
        401: "Unauthorized",
        403: "Forbidden",
        404: "Not Found",
        422: "Validation Error",
      },
    });
  }

  /**
   * Get Connection
   * Get a connection entry.
   * @param data The data for the request.
   * @param data.connectionId
   * @returns ConnectionResponse Successful Response
   * @throws ApiError
   */
  public static getConnection(
    data: GetConnectionData,
  ): CancelablePromise<GetConnectionResponse> {
    return __request(OpenAPI, {
      method: "GET",
      url: "/public/connections/{connection_id}",
      path: {
        connection_id: data.connectionId,
      },
      errors: {
        401: "Unauthorized",
        403: "Forbidden",
        404: "Not Found",
        422: "Validation Error",
      },
    });
  }

  /**
   * Get Connections
   * Get all connection entries.
   * @param data The data for the request.
   * @param data.limit
   * @param data.offset
   * @param data.orderBy
   * @returns ConnectionCollectionResponse Successful Response
   * @throws ApiError
   */
  public static getConnections(
    data: GetConnectionsData = {},
  ): CancelablePromise<GetConnectionsResponse> {
    return __request(OpenAPI, {
      method: "GET",
      url: "/public/connections/",
      query: {
        limit: data.limit,
        offset: data.offset,
        order_by: data.orderBy,
      },
      errors: {
        401: "Unauthorized",
        403: "Forbidden",
        404: "Not Found",
        422: "Validation Error",
      },
    });
  }
}

export class DagRunService {
  /**
   * Get Dag Run
   * @param data The data for the request.
   * @param data.dagId
   * @param data.dagRunId
   * @returns DAGRunResponse Successful Response
   * @throws ApiError
   */
  public static getDagRun(
    data: GetDagRunData,
  ): CancelablePromise<GetDagRunResponse> {
    return __request(OpenAPI, {
      method: "GET",
      url: "/public/dags/{dag_id}/dagRuns/{dag_run_id}",
      path: {
        dag_id: data.dagId,
        dag_run_id: data.dagRunId,
      },
      errors: {
        401: "Unauthorized",
        403: "Forbidden",
        404: "Not Found",
        422: "Validation Error",
      },
    });
  }

  /**
   * Delete Dag Run
   * Delete a DAG Run entry.
   * @param data The data for the request.
   * @param data.dagId
   * @param data.dagRunId
   * @returns void Successful Response
   * @throws ApiError
   */
  public static deleteDagRun(
    data: DeleteDagRunData,
  ): CancelablePromise<DeleteDagRunResponse> {
    return __request(OpenAPI, {
      method: "DELETE",
      url: "/public/dags/{dag_id}/dagRuns/{dag_run_id}",
      path: {
        dag_id: data.dagId,
        dag_run_id: data.dagRunId,
      },
      errors: {
        400: "Bad Request",
        401: "Unauthorized",
        403: "Forbidden",
        404: "Not Found",
        422: "Validation Error",
      },
    });
  }

  /**
   * Patch Dag Run State
   * Modify a DAG Run.
   * @param data The data for the request.
   * @param data.dagId
   * @param data.dagRunId
   * @param data.requestBody
   * @param data.updateMask
   * @returns DAGRunResponse Successful Response
   * @throws ApiError
   */
  public static patchDagRunState(
    data: PatchDagRunStateData,
  ): CancelablePromise<PatchDagRunStateResponse> {
    return __request(OpenAPI, {
      method: "PATCH",
      url: "/public/dags/{dag_id}/dagRuns/{dag_run_id}",
      path: {
        dag_id: data.dagId,
        dag_run_id: data.dagRunId,
      },
      query: {
        update_mask: data.updateMask,
      },
      body: data.requestBody,
      mediaType: "application/json",
      errors: {
        400: "Bad Request",
        401: "Unauthorized",
        403: "Forbidden",
        404: "Not Found",
        422: "Validation Error",
      },
    });
  }
}

export class DagSourceService {
  /**
   * Get Dag Source
   * Get source code using file token.
   * @param data The data for the request.
   * @param data.fileToken
   * @param data.accept
   * @returns DAGSourceResponse Successful Response
   * @throws ApiError
   */
  public static getDagSource(
    data: GetDagSourceData,
  ): CancelablePromise<GetDagSourceResponse> {
    return __request(OpenAPI, {
      method: "GET",
      url: "/public/dagSources/{file_token}",
      path: {
        file_token: data.fileToken,
      },
      headers: {
        accept: data.accept,
      },
      errors: {
        400: "Bad Request",
        401: "Unauthorized",
        403: "Forbidden",
        404: "Not Found",
        406: "Not Acceptable",
        422: "Validation Error",
      },
    });
  }
}

export class DagService {
  /**
   * Get Dags
   * Get all DAGs.
   * @param data The data for the request.
   * @param data.limit
   * @param data.offset
   * @param data.tags
   * @param data.owners
   * @param data.dagIdPattern
   * @param data.dagDisplayNamePattern
   * @param data.onlyActive
   * @param data.paused
   * @param data.lastDagRunState
   * @param data.orderBy
   * @returns DAGCollectionResponse Successful Response
   * @throws ApiError
   */
  public static getDags(
    data: GetDagsData = {},
  ): CancelablePromise<GetDagsResponse> {
    return __request(OpenAPI, {
      method: "GET",
      url: "/public/dags/",
      query: {
        limit: data.limit,
        offset: data.offset,
        tags: data.tags,
        owners: data.owners,
        dag_id_pattern: data.dagIdPattern,
        dag_display_name_pattern: data.dagDisplayNamePattern,
        only_active: data.onlyActive,
        paused: data.paused,
        last_dag_run_state: data.lastDagRunState,
        order_by: data.orderBy,
      },
      errors: {
        422: "Validation Error",
      },
    });
  }

  /**
   * Patch Dags
   * Patch multiple DAGs.
   * @param data The data for the request.
   * @param data.requestBody
   * @param data.updateMask
   * @param data.limit
   * @param data.offset
   * @param data.tags
   * @param data.owners
   * @param data.dagIdPattern
   * @param data.onlyActive
   * @param data.paused
   * @param data.lastDagRunState
   * @returns DAGCollectionResponse Successful Response
   * @throws ApiError
   */
  public static patchDags(
    data: PatchDagsData,
  ): CancelablePromise<PatchDagsResponse> {
    return __request(OpenAPI, {
      method: "PATCH",
      url: "/public/dags/",
      query: {
        update_mask: data.updateMask,
        limit: data.limit,
        offset: data.offset,
        tags: data.tags,
        owners: data.owners,
        dag_id_pattern: data.dagIdPattern,
        only_active: data.onlyActive,
        paused: data.paused,
        last_dag_run_state: data.lastDagRunState,
      },
      body: data.requestBody,
      mediaType: "application/json",
      errors: {
        400: "Bad Request",
        401: "Unauthorized",
        403: "Forbidden",
        404: "Not Found",
        422: "Validation Error",
      },
    });
  }

  /**
   * Get Dag Tags
   * Get all DAG tags.
   * @param data The data for the request.
   * @param data.limit
   * @param data.offset
   * @param data.orderBy
   * @param data.tagNamePattern
   * @returns DAGTagCollectionResponse Successful Response
   * @throws ApiError
   */
  public static getDagTags(
    data: GetDagTagsData = {},
  ): CancelablePromise<GetDagTagsResponse> {
    return __request(OpenAPI, {
      method: "GET",
      url: "/public/dags/tags",
      query: {
        limit: data.limit,
        offset: data.offset,
        order_by: data.orderBy,
        tag_name_pattern: data.tagNamePattern,
      },
      errors: {
        401: "Unauthorized",
        403: "Forbidden",
        422: "Validation Error",
      },
    });
  }

  /**
   * Get Dag
   * Get basic information about a DAG.
   * @param data The data for the request.
   * @param data.dagId
   * @returns DAGResponse Successful Response
   * @throws ApiError
   */
  public static getDag(data: GetDagData): CancelablePromise<GetDagResponse> {
    return __request(OpenAPI, {
      method: "GET",
      url: "/public/dags/{dag_id}",
      path: {
        dag_id: data.dagId,
      },
      errors: {
        400: "Bad Request",
        401: "Unauthorized",
        403: "Forbidden",
        404: "Not Found",
        422: "Unprocessable Entity",
      },
    });
  }

  /**
   * Patch Dag
   * Patch the specific DAG.
   * @param data The data for the request.
   * @param data.dagId
   * @param data.requestBody
   * @param data.updateMask
   * @returns DAGResponse Successful Response
   * @throws ApiError
   */
  public static patchDag(
    data: PatchDagData,
  ): CancelablePromise<PatchDagResponse> {
    return __request(OpenAPI, {
      method: "PATCH",
      url: "/public/dags/{dag_id}",
      path: {
        dag_id: data.dagId,
      },
      query: {
        update_mask: data.updateMask,
      },
      body: data.requestBody,
      mediaType: "application/json",
      errors: {
        400: "Bad Request",
        401: "Unauthorized",
        403: "Forbidden",
        404: "Not Found",
        422: "Validation Error",
      },
    });
  }

  /**
   * Delete Dag
   * Delete the specific DAG.
   * @param data The data for the request.
   * @param data.dagId
   * @returns unknown Successful Response
   * @throws ApiError
   */
  public static deleteDag(
    data: DeleteDagData,
  ): CancelablePromise<DeleteDagResponse> {
    return __request(OpenAPI, {
      method: "DELETE",
      url: "/public/dags/{dag_id}",
      path: {
        dag_id: data.dagId,
      },
      errors: {
        400: "Bad Request",
        401: "Unauthorized",
        403: "Forbidden",
        404: "Not Found",
        422: "Unprocessable Entity",
      },
    });
  }

  /**
   * Get Dag Details
   * Get details of DAG.
   * @param data The data for the request.
   * @param data.dagId
   * @returns DAGDetailsResponse Successful Response
   * @throws ApiError
   */
  public static getDagDetails(
    data: GetDagDetailsData,
  ): CancelablePromise<GetDagDetailsResponse> {
    return __request(OpenAPI, {
      method: "GET",
      url: "/public/dags/{dag_id}/details",
      path: {
        dag_id: data.dagId,
      },
      errors: {
        400: "Bad Request",
        401: "Unauthorized",
        403: "Forbidden",
        404: "Not Found",
        422: "Unprocessable Entity",
      },
    });
  }
}

export class EventLogService {
  /**
   * Get Event Log
   * @param data The data for the request.
   * @param data.eventLogId
   * @returns EventLogResponse Successful Response
   * @throws ApiError
   */
  public static getEventLog(
    data: GetEventLogData,
  ): CancelablePromise<GetEventLogResponse> {
    return __request(OpenAPI, {
      method: "GET",
      url: "/public/eventLogs/{event_log_id}",
      path: {
        event_log_id: data.eventLogId,
      },
      errors: {
        401: "Unauthorized",
        403: "Forbidden",
        404: "Not Found",
        422: "Validation Error",
      },
    });
  }
}

export class MonitorService {
  /**
   * Get Health
   * @returns HealthInfoSchema Successful Response
   * @throws ApiError
   */
  public static getHealth(): CancelablePromise<GetHealthResponse> {
    return __request(OpenAPI, {
      method: "GET",
      url: "/public/monitor/health",
    });
  }
}

export class PluginService {
  /**
   * Get Plugins
   * @param data The data for the request.
   * @param data.limit
   * @param data.offset
   * @returns PluginCollectionResponse Successful Response
   * @throws ApiError
   */
  public static getPlugins(
    data: GetPluginsData = {},
  ): CancelablePromise<GetPluginsResponse> {
    return __request(OpenAPI, {
      method: "GET",
      url: "/public/plugins/",
      query: {
        limit: data.limit,
        offset: data.offset,
      },
      errors: {
        422: "Validation Error",
      },
    });
  }
}

export class PoolService {
  /**
   * Delete Pool
   * Delete a pool entry.
   * @param data The data for the request.
   * @param data.poolName
   * @returns void Successful Response
   * @throws ApiError
   */
  public static deletePool(
    data: DeletePoolData,
  ): CancelablePromise<DeletePoolResponse> {
    return __request(OpenAPI, {
      method: "DELETE",
      url: "/public/pools/{pool_name}",
      path: {
        pool_name: data.poolName,
      },
      errors: {
        400: "Bad Request",
        401: "Unauthorized",
        403: "Forbidden",
        404: "Not Found",
        422: "Validation Error",
      },
    });
  }

  /**
   * Get Pool
   * Get a pool.
   * @param data The data for the request.
   * @param data.poolName
   * @returns PoolResponse Successful Response
   * @throws ApiError
   */
  public static getPool(data: GetPoolData): CancelablePromise<GetPoolResponse> {
    return __request(OpenAPI, {
      method: "GET",
      url: "/public/pools/{pool_name}",
      path: {
        pool_name: data.poolName,
      },
      errors: {
        401: "Unauthorized",
        403: "Forbidden",
        404: "Not Found",
        422: "Validation Error",
      },
    });
  }

  /**
   * Patch Pool
   * Update a Pool.
   * @param data The data for the request.
   * @param data.poolName
   * @param data.requestBody
   * @param data.updateMask
   * @returns PoolResponse Successful Response
   * @throws ApiError
   */
  public static patchPool(
    data: PatchPoolData,
  ): CancelablePromise<PatchPoolResponse> {
    return __request(OpenAPI, {
      method: "PATCH",
      url: "/public/pools/{pool_name}",
      path: {
        pool_name: data.poolName,
      },
      query: {
        update_mask: data.updateMask,
      },
      body: data.requestBody,
      mediaType: "application/json",
      errors: {
        400: "Bad Request",
        401: "Unauthorized",
        403: "Forbidden",
        404: "Not Found",
        422: "Validation Error",
      },
    });
  }

  /**
   * Get Pools
   * Get all pools entries.
   * @param data The data for the request.
   * @param data.limit
   * @param data.offset
   * @param data.orderBy
   * @returns PoolCollectionResponse Successful Response
   * @throws ApiError
   */
  public static getPools(
    data: GetPoolsData = {},
  ): CancelablePromise<GetPoolsResponse> {
    return __request(OpenAPI, {
      method: "GET",
      url: "/public/pools/",
      query: {
        limit: data.limit,
        offset: data.offset,
        order_by: data.orderBy,
      },
      errors: {
        401: "Unauthorized",
        403: "Forbidden",
        404: "Not Found",
        422: "Validation Error",
      },
    });
  }

  /**
   * Post Pool
   * Create a Pool.
   * @param data The data for the request.
   * @param data.requestBody
   * @returns PoolResponse Successful Response
   * @throws ApiError
   */
  public static postPool(
    data: PostPoolData,
  ): CancelablePromise<PostPoolResponse> {
    return __request(OpenAPI, {
      method: "POST",
      url: "/public/pools/",
      body: data.requestBody,
      mediaType: "application/json",
      errors: {
        401: "Unauthorized",
        403: "Forbidden",
        422: "Validation Error",
      },
    });
  }
}

export class ProviderService {
  /**
   * Get Providers
   * Get providers.
   * @param data The data for the request.
   * @param data.limit
   * @param data.offset
   * @returns ProviderCollectionResponse Successful Response
   * @throws ApiError
   */
  public static getProviders(
    data: GetProvidersData = {},
  ): CancelablePromise<GetProvidersResponse> {
    return __request(OpenAPI, {
      method: "GET",
      url: "/public/providers/",
      query: {
        limit: data.limit,
        offset: data.offset,
      },
      errors: {
        422: "Validation Error",
      },
    });
  }
}

export class TaskInstanceService {
  /**
   * Get Task Instance
   * Get task instance.
   * @param data The data for the request.
   * @param data.dagId
   * @param data.dagRunId
   * @param data.taskId
   * @returns TaskInstanceResponse Successful Response
   * @throws ApiError
   */
  public static getTaskInstance(
    data: GetTaskInstanceData,
  ): CancelablePromise<GetTaskInstanceResponse> {
    return __request(OpenAPI, {
      method: "GET",
      url: "/public/dags/{dag_id}/dagRuns/{dag_run_id}/taskInstances/{task_id}",
      path: {
        dag_id: data.dagId,
        dag_run_id: data.dagRunId,
        task_id: data.taskId,
      },
      errors: {
        401: "Unauthorized",
        403: "Forbidden",
        404: "Not Found",
        422: "Validation Error",
      },
    });
  }

  /**
   * Get Mapped Task Instance
   * Get task instance.
   * @param data The data for the request.
   * @param data.dagId
   * @param data.dagRunId
   * @param data.taskId
   * @param data.mapIndex
   * @returns TaskInstanceResponse Successful Response
   * @throws ApiError
   */
  public static getMappedTaskInstance(
    data: GetMappedTaskInstanceData,
  ): CancelablePromise<GetMappedTaskInstanceResponse> {
    return __request(OpenAPI, {
      method: "GET",
      url: "/public/dags/{dag_id}/dagRuns/{dag_run_id}/taskInstances/{task_id}/{map_index}",
      path: {
        dag_id: data.dagId,
        dag_run_id: data.dagRunId,
        task_id: data.taskId,
        map_index: data.mapIndex,
      },
      errors: {
        401: "Unauthorized",
        403: "Forbidden",
        404: "Not Found",
        422: "Validation Error",
      },
    });
  }
}

export class VariableService {
  /**
   * Delete Variable
   * Delete a variable entry.
   * @param data The data for the request.
   * @param data.variableKey
   * @returns void Successful Response
   * @throws ApiError
   */
  public static deleteVariable(
    data: DeleteVariableData,
  ): CancelablePromise<DeleteVariableResponse> {
    return __request(OpenAPI, {
      method: "DELETE",
      url: "/public/variables/{variable_key}",
      path: {
        variable_key: data.variableKey,
      },
      errors: {
        401: "Unauthorized",
        403: "Forbidden",
        404: "Not Found",
        422: "Validation Error",
      },
    });
  }

  /**
   * Get Variable
   * Get a variable entry.
   * @param data The data for the request.
   * @param data.variableKey
   * @returns VariableResponse Successful Response
   * @throws ApiError
   */
  public static getVariable(
    data: GetVariableData,
  ): CancelablePromise<GetVariableResponse> {
    return __request(OpenAPI, {
      method: "GET",
      url: "/public/variables/{variable_key}",
      path: {
        variable_key: data.variableKey,
      },
      errors: {
        401: "Unauthorized",
        403: "Forbidden",
        404: "Not Found",
        422: "Validation Error",
      },
    });
  }

  /**
   * Patch Variable
   * Update a variable by key.
   * @param data The data for the request.
   * @param data.variableKey
   * @param data.requestBody
   * @param data.updateMask
   * @returns VariableResponse Successful Response
   * @throws ApiError
   */
  public static patchVariable(
    data: PatchVariableData,
  ): CancelablePromise<PatchVariableResponse> {
    return __request(OpenAPI, {
      method: "PATCH",
      url: "/public/variables/{variable_key}",
      path: {
        variable_key: data.variableKey,
      },
      query: {
        update_mask: data.updateMask,
      },
      body: data.requestBody,
      mediaType: "application/json",
      errors: {
        400: "Bad Request",
        401: "Unauthorized",
        403: "Forbidden",
        404: "Not Found",
        422: "Validation Error",
      },
    });
  }

  /**
   * Get Variables
   * Get all Variables entries.
   * @param data The data for the request.
   * @param data.limit
   * @param data.offset
   * @param data.orderBy
   * @returns VariableCollectionResponse Successful Response
   * @throws ApiError
   */
  public static getVariables(
    data: GetVariablesData = {},
  ): CancelablePromise<GetVariablesResponse> {
    return __request(OpenAPI, {
      method: "GET",
      url: "/public/variables/",
      query: {
        limit: data.limit,
        offset: data.offset,
        order_by: data.orderBy,
      },
      errors: {
        401: "Unauthorized",
        403: "Forbidden",
        422: "Validation Error",
      },
    });
  }

  /**
   * Post Variable
   * Create a variable.
   * @param data The data for the request.
   * @param data.requestBody
   * @returns VariableResponse Successful Response
   * @throws ApiError
   */
  public static postVariable(
    data: PostVariableData,
  ): CancelablePromise<PostVariableResponse> {
    return __request(OpenAPI, {
      method: "POST",
      url: "/public/variables/",
      body: data.requestBody,
      mediaType: "application/json",
      errors: {
        401: "Unauthorized",
        403: "Forbidden",
        422: "Validation Error",
      },
    });
  }
}

export class VersionService {
  /**
   * Get Version
   * Get version information.
   * @returns VersionInfo Successful Response
   * @throws ApiError
   */
  public static getVersion(): CancelablePromise<GetVersionResponse> {
    return __request(OpenAPI, {
      method: "GET",
      url: "/public/version/",
    });
  }
}

export class DagWarningService {
  /**
   * List Dag Warnings
   * Get a list of DAG warnings.
   * @param data The data for the request.
   * @param data.dagId
   * @param data.warningType
   * @param data.limit
   * @param data.offset
   * @param data.orderBy
   * @returns DAGWarningCollectionResponse Successful Response
   * @throws ApiError
   */
  public static listDagWarnings(
    data: ListDagWarningsData = {},
  ): CancelablePromise<ListDagWarningsResponse> {
    return __request(OpenAPI, {
      method: "GET",
      url: "/public/dagWarnings",
      query: {
        dag_id: data.dagId,
        warning_type: data.warningType,
        limit: data.limit,
        offset: data.offset,
        order_by: data.orderBy,
      },
      errors: {
        401: "Unauthorized",
        403: "Forbidden",
        422: "Validation Error",
      },
    });
  }
}<|MERGE_RESOLUTION|>--- conflicted
+++ resolved
@@ -40,6 +40,8 @@
   GetEventLogData,
   GetEventLogResponse,
   GetHealthResponse,
+  ListDagWarningsData,
+  ListDagWarningsResponse,
   GetPluginsData,
   GetPluginsResponse,
   DeletePoolData,
@@ -68,17 +70,7 @@
   GetVariablesResponse,
   PostVariableData,
   PostVariableResponse,
-<<<<<<< HEAD
-  GetDagRunData,
-  GetDagRunResponse,
-  DeleteDagRunData,
-  DeleteDagRunResponse,
-  GetHealthResponse,
-  ListDagWarningsData,
-  ListDagWarningsResponse,
-=======
   GetVersionResponse,
->>>>>>> ff6038b8
 } from "./types.gen";
 
 export class AssetService {
@@ -662,420 +654,6 @@
   }
 }
 
-export class PluginService {
-  /**
-   * Get Plugins
-   * @param data The data for the request.
-   * @param data.limit
-   * @param data.offset
-   * @returns PluginCollectionResponse Successful Response
-   * @throws ApiError
-   */
-  public static getPlugins(
-    data: GetPluginsData = {},
-  ): CancelablePromise<GetPluginsResponse> {
-    return __request(OpenAPI, {
-      method: "GET",
-      url: "/public/plugins/",
-      query: {
-        limit: data.limit,
-        offset: data.offset,
-      },
-      errors: {
-        422: "Validation Error",
-      },
-    });
-  }
-}
-
-export class PoolService {
-  /**
-   * Delete Pool
-   * Delete a pool entry.
-   * @param data The data for the request.
-   * @param data.poolName
-   * @returns void Successful Response
-   * @throws ApiError
-   */
-  public static deletePool(
-    data: DeletePoolData,
-  ): CancelablePromise<DeletePoolResponse> {
-    return __request(OpenAPI, {
-      method: "DELETE",
-      url: "/public/pools/{pool_name}",
-      path: {
-        pool_name: data.poolName,
-      },
-      errors: {
-        400: "Bad Request",
-        401: "Unauthorized",
-        403: "Forbidden",
-        404: "Not Found",
-        422: "Validation Error",
-      },
-    });
-  }
-
-  /**
-   * Get Pool
-   * Get a pool.
-   * @param data The data for the request.
-   * @param data.poolName
-   * @returns PoolResponse Successful Response
-   * @throws ApiError
-   */
-  public static getPool(data: GetPoolData): CancelablePromise<GetPoolResponse> {
-    return __request(OpenAPI, {
-      method: "GET",
-      url: "/public/pools/{pool_name}",
-      path: {
-        pool_name: data.poolName,
-      },
-      errors: {
-        401: "Unauthorized",
-        403: "Forbidden",
-        404: "Not Found",
-        422: "Validation Error",
-      },
-    });
-  }
-
-  /**
-   * Patch Pool
-   * Update a Pool.
-   * @param data The data for the request.
-   * @param data.poolName
-   * @param data.requestBody
-   * @param data.updateMask
-   * @returns PoolResponse Successful Response
-   * @throws ApiError
-   */
-  public static patchPool(
-    data: PatchPoolData,
-  ): CancelablePromise<PatchPoolResponse> {
-    return __request(OpenAPI, {
-      method: "PATCH",
-      url: "/public/pools/{pool_name}",
-      path: {
-        pool_name: data.poolName,
-      },
-      query: {
-        update_mask: data.updateMask,
-      },
-      body: data.requestBody,
-      mediaType: "application/json",
-      errors: {
-        400: "Bad Request",
-        401: "Unauthorized",
-        403: "Forbidden",
-        404: "Not Found",
-        422: "Validation Error",
-      },
-    });
-  }
-
-  /**
-   * Get Pools
-   * Get all pools entries.
-   * @param data The data for the request.
-   * @param data.limit
-   * @param data.offset
-   * @param data.orderBy
-   * @returns PoolCollectionResponse Successful Response
-   * @throws ApiError
-   */
-  public static getPools(
-    data: GetPoolsData = {},
-  ): CancelablePromise<GetPoolsResponse> {
-    return __request(OpenAPI, {
-      method: "GET",
-      url: "/public/pools/",
-      query: {
-        limit: data.limit,
-        offset: data.offset,
-        order_by: data.orderBy,
-      },
-      errors: {
-        401: "Unauthorized",
-        403: "Forbidden",
-        404: "Not Found",
-        422: "Validation Error",
-      },
-    });
-  }
-
-  /**
-   * Post Pool
-   * Create a Pool.
-   * @param data The data for the request.
-   * @param data.requestBody
-   * @returns PoolResponse Successful Response
-   * @throws ApiError
-   */
-  public static postPool(
-    data: PostPoolData,
-  ): CancelablePromise<PostPoolResponse> {
-    return __request(OpenAPI, {
-      method: "POST",
-      url: "/public/pools/",
-      body: data.requestBody,
-      mediaType: "application/json",
-      errors: {
-        401: "Unauthorized",
-        403: "Forbidden",
-        422: "Validation Error",
-      },
-    });
-  }
-}
-
-export class ProviderService {
-  /**
-   * Get Providers
-   * Get providers.
-   * @param data The data for the request.
-   * @param data.limit
-   * @param data.offset
-   * @returns ProviderCollectionResponse Successful Response
-   * @throws ApiError
-   */
-  public static getProviders(
-    data: GetProvidersData = {},
-  ): CancelablePromise<GetProvidersResponse> {
-    return __request(OpenAPI, {
-      method: "GET",
-      url: "/public/providers/",
-      query: {
-        limit: data.limit,
-        offset: data.offset,
-      },
-      errors: {
-        422: "Validation Error",
-      },
-    });
-  }
-}
-
-export class TaskInstanceService {
-  /**
-   * Get Task Instance
-   * Get task instance.
-   * @param data The data for the request.
-   * @param data.dagId
-   * @param data.dagRunId
-   * @param data.taskId
-   * @returns TaskInstanceResponse Successful Response
-   * @throws ApiError
-   */
-  public static getTaskInstance(
-    data: GetTaskInstanceData,
-  ): CancelablePromise<GetTaskInstanceResponse> {
-    return __request(OpenAPI, {
-      method: "GET",
-      url: "/public/dags/{dag_id}/dagRuns/{dag_run_id}/taskInstances/{task_id}",
-      path: {
-        dag_id: data.dagId,
-        dag_run_id: data.dagRunId,
-        task_id: data.taskId,
-      },
-      errors: {
-        401: "Unauthorized",
-        403: "Forbidden",
-        404: "Not Found",
-        422: "Validation Error",
-      },
-    });
-  }
-
-  /**
-   * Get Mapped Task Instance
-   * Get task instance.
-   * @param data The data for the request.
-   * @param data.dagId
-   * @param data.dagRunId
-   * @param data.taskId
-   * @param data.mapIndex
-   * @returns TaskInstanceResponse Successful Response
-   * @throws ApiError
-   */
-  public static getMappedTaskInstance(
-    data: GetMappedTaskInstanceData,
-  ): CancelablePromise<GetMappedTaskInstanceResponse> {
-    return __request(OpenAPI, {
-      method: "GET",
-      url: "/public/dags/{dag_id}/dagRuns/{dag_run_id}/taskInstances/{task_id}/{map_index}",
-      path: {
-        dag_id: data.dagId,
-        dag_run_id: data.dagRunId,
-        task_id: data.taskId,
-        map_index: data.mapIndex,
-      },
-      errors: {
-        401: "Unauthorized",
-        403: "Forbidden",
-        404: "Not Found",
-        422: "Validation Error",
-      },
-    });
-  }
-}
-
-export class VariableService {
-  /**
-   * Delete Variable
-   * Delete a variable entry.
-   * @param data The data for the request.
-   * @param data.variableKey
-   * @returns void Successful Response
-   * @throws ApiError
-   */
-  public static deleteVariable(
-    data: DeleteVariableData,
-  ): CancelablePromise<DeleteVariableResponse> {
-    return __request(OpenAPI, {
-      method: "DELETE",
-      url: "/public/variables/{variable_key}",
-      path: {
-        variable_key: data.variableKey,
-      },
-      errors: {
-        401: "Unauthorized",
-        403: "Forbidden",
-        404: "Not Found",
-        422: "Validation Error",
-      },
-    });
-  }
-
-  /**
-   * Get Variable
-   * Get a variable entry.
-   * @param data The data for the request.
-   * @param data.variableKey
-   * @returns VariableResponse Successful Response
-   * @throws ApiError
-   */
-  public static getVariable(
-    data: GetVariableData,
-  ): CancelablePromise<GetVariableResponse> {
-    return __request(OpenAPI, {
-      method: "GET",
-      url: "/public/variables/{variable_key}",
-      path: {
-        variable_key: data.variableKey,
-      },
-      errors: {
-        401: "Unauthorized",
-        403: "Forbidden",
-        404: "Not Found",
-        422: "Validation Error",
-      },
-    });
-  }
-
-  /**
-   * Patch Variable
-   * Update a variable by key.
-   * @param data The data for the request.
-   * @param data.variableKey
-   * @param data.requestBody
-   * @param data.updateMask
-   * @returns VariableResponse Successful Response
-   * @throws ApiError
-   */
-  public static patchVariable(
-    data: PatchVariableData,
-  ): CancelablePromise<PatchVariableResponse> {
-    return __request(OpenAPI, {
-      method: "PATCH",
-      url: "/public/variables/{variable_key}",
-      path: {
-        variable_key: data.variableKey,
-      },
-      query: {
-        update_mask: data.updateMask,
-      },
-      body: data.requestBody,
-      mediaType: "application/json",
-      errors: {
-        400: "Bad Request",
-        401: "Unauthorized",
-        403: "Forbidden",
-        404: "Not Found",
-        422: "Validation Error",
-      },
-    });
-  }
-
-  /**
-   * Get Variables
-   * Get all Variables entries.
-   * @param data The data for the request.
-   * @param data.limit
-   * @param data.offset
-   * @param data.orderBy
-   * @returns VariableCollectionResponse Successful Response
-   * @throws ApiError
-   */
-  public static getVariables(
-    data: GetVariablesData = {},
-  ): CancelablePromise<GetVariablesResponse> {
-    return __request(OpenAPI, {
-      method: "GET",
-      url: "/public/variables/",
-      query: {
-        limit: data.limit,
-        offset: data.offset,
-        order_by: data.orderBy,
-      },
-      errors: {
-        401: "Unauthorized",
-        403: "Forbidden",
-        422: "Validation Error",
-      },
-    });
-  }
-
-  /**
-   * Post Variable
-   * Create a variable.
-   * @param data The data for the request.
-   * @param data.requestBody
-   * @returns VariableResponse Successful Response
-   * @throws ApiError
-   */
-  public static postVariable(
-    data: PostVariableData,
-  ): CancelablePromise<PostVariableResponse> {
-    return __request(OpenAPI, {
-      method: "POST",
-      url: "/public/variables/",
-      body: data.requestBody,
-      mediaType: "application/json",
-      errors: {
-        401: "Unauthorized",
-        403: "Forbidden",
-        422: "Validation Error",
-      },
-    });
-  }
-}
-
-export class VersionService {
-  /**
-   * Get Version
-   * Get version information.
-   * @returns VersionInfo Successful Response
-   * @throws ApiError
-   */
-  public static getVersion(): CancelablePromise<GetVersionResponse> {
-    return __request(OpenAPI, {
-      method: "GET",
-      url: "/public/version/",
-    });
-  }
-}
-
 export class DagWarningService {
   /**
    * List Dag Warnings
@@ -1109,4 +687,418 @@
       },
     });
   }
+}
+
+export class PluginService {
+  /**
+   * Get Plugins
+   * @param data The data for the request.
+   * @param data.limit
+   * @param data.offset
+   * @returns PluginCollectionResponse Successful Response
+   * @throws ApiError
+   */
+  public static getPlugins(
+    data: GetPluginsData = {},
+  ): CancelablePromise<GetPluginsResponse> {
+    return __request(OpenAPI, {
+      method: "GET",
+      url: "/public/plugins/",
+      query: {
+        limit: data.limit,
+        offset: data.offset,
+      },
+      errors: {
+        422: "Validation Error",
+      },
+    });
+  }
+}
+
+export class PoolService {
+  /**
+   * Delete Pool
+   * Delete a pool entry.
+   * @param data The data for the request.
+   * @param data.poolName
+   * @returns void Successful Response
+   * @throws ApiError
+   */
+  public static deletePool(
+    data: DeletePoolData,
+  ): CancelablePromise<DeletePoolResponse> {
+    return __request(OpenAPI, {
+      method: "DELETE",
+      url: "/public/pools/{pool_name}",
+      path: {
+        pool_name: data.poolName,
+      },
+      errors: {
+        400: "Bad Request",
+        401: "Unauthorized",
+        403: "Forbidden",
+        404: "Not Found",
+        422: "Validation Error",
+      },
+    });
+  }
+
+  /**
+   * Get Pool
+   * Get a pool.
+   * @param data The data for the request.
+   * @param data.poolName
+   * @returns PoolResponse Successful Response
+   * @throws ApiError
+   */
+  public static getPool(data: GetPoolData): CancelablePromise<GetPoolResponse> {
+    return __request(OpenAPI, {
+      method: "GET",
+      url: "/public/pools/{pool_name}",
+      path: {
+        pool_name: data.poolName,
+      },
+      errors: {
+        401: "Unauthorized",
+        403: "Forbidden",
+        404: "Not Found",
+        422: "Validation Error",
+      },
+    });
+  }
+
+  /**
+   * Patch Pool
+   * Update a Pool.
+   * @param data The data for the request.
+   * @param data.poolName
+   * @param data.requestBody
+   * @param data.updateMask
+   * @returns PoolResponse Successful Response
+   * @throws ApiError
+   */
+  public static patchPool(
+    data: PatchPoolData,
+  ): CancelablePromise<PatchPoolResponse> {
+    return __request(OpenAPI, {
+      method: "PATCH",
+      url: "/public/pools/{pool_name}",
+      path: {
+        pool_name: data.poolName,
+      },
+      query: {
+        update_mask: data.updateMask,
+      },
+      body: data.requestBody,
+      mediaType: "application/json",
+      errors: {
+        400: "Bad Request",
+        401: "Unauthorized",
+        403: "Forbidden",
+        404: "Not Found",
+        422: "Validation Error",
+      },
+    });
+  }
+
+  /**
+   * Get Pools
+   * Get all pools entries.
+   * @param data The data for the request.
+   * @param data.limit
+   * @param data.offset
+   * @param data.orderBy
+   * @returns PoolCollectionResponse Successful Response
+   * @throws ApiError
+   */
+  public static getPools(
+    data: GetPoolsData = {},
+  ): CancelablePromise<GetPoolsResponse> {
+    return __request(OpenAPI, {
+      method: "GET",
+      url: "/public/pools/",
+      query: {
+        limit: data.limit,
+        offset: data.offset,
+        order_by: data.orderBy,
+      },
+      errors: {
+        401: "Unauthorized",
+        403: "Forbidden",
+        404: "Not Found",
+        422: "Validation Error",
+      },
+    });
+  }
+
+  /**
+   * Post Pool
+   * Create a Pool.
+   * @param data The data for the request.
+   * @param data.requestBody
+   * @returns PoolResponse Successful Response
+   * @throws ApiError
+   */
+  public static postPool(
+    data: PostPoolData,
+  ): CancelablePromise<PostPoolResponse> {
+    return __request(OpenAPI, {
+      method: "POST",
+      url: "/public/pools/",
+      body: data.requestBody,
+      mediaType: "application/json",
+      errors: {
+        401: "Unauthorized",
+        403: "Forbidden",
+        422: "Validation Error",
+      },
+    });
+  }
+}
+
+export class ProviderService {
+  /**
+   * Get Providers
+   * Get providers.
+   * @param data The data for the request.
+   * @param data.limit
+   * @param data.offset
+   * @returns ProviderCollectionResponse Successful Response
+   * @throws ApiError
+   */
+  public static getProviders(
+    data: GetProvidersData = {},
+  ): CancelablePromise<GetProvidersResponse> {
+    return __request(OpenAPI, {
+      method: "GET",
+      url: "/public/providers/",
+      query: {
+        limit: data.limit,
+        offset: data.offset,
+      },
+      errors: {
+        422: "Validation Error",
+      },
+    });
+  }
+}
+
+export class TaskInstanceService {
+  /**
+   * Get Task Instance
+   * Get task instance.
+   * @param data The data for the request.
+   * @param data.dagId
+   * @param data.dagRunId
+   * @param data.taskId
+   * @returns TaskInstanceResponse Successful Response
+   * @throws ApiError
+   */
+  public static getTaskInstance(
+    data: GetTaskInstanceData,
+  ): CancelablePromise<GetTaskInstanceResponse> {
+    return __request(OpenAPI, {
+      method: "GET",
+      url: "/public/dags/{dag_id}/dagRuns/{dag_run_id}/taskInstances/{task_id}",
+      path: {
+        dag_id: data.dagId,
+        dag_run_id: data.dagRunId,
+        task_id: data.taskId,
+      },
+      errors: {
+        401: "Unauthorized",
+        403: "Forbidden",
+        404: "Not Found",
+        422: "Validation Error",
+      },
+    });
+  }
+
+  /**
+   * Get Mapped Task Instance
+   * Get task instance.
+   * @param data The data for the request.
+   * @param data.dagId
+   * @param data.dagRunId
+   * @param data.taskId
+   * @param data.mapIndex
+   * @returns TaskInstanceResponse Successful Response
+   * @throws ApiError
+   */
+  public static getMappedTaskInstance(
+    data: GetMappedTaskInstanceData,
+  ): CancelablePromise<GetMappedTaskInstanceResponse> {
+    return __request(OpenAPI, {
+      method: "GET",
+      url: "/public/dags/{dag_id}/dagRuns/{dag_run_id}/taskInstances/{task_id}/{map_index}",
+      path: {
+        dag_id: data.dagId,
+        dag_run_id: data.dagRunId,
+        task_id: data.taskId,
+        map_index: data.mapIndex,
+      },
+      errors: {
+        401: "Unauthorized",
+        403: "Forbidden",
+        404: "Not Found",
+        422: "Validation Error",
+      },
+    });
+  }
+}
+
+export class VariableService {
+  /**
+   * Delete Variable
+   * Delete a variable entry.
+   * @param data The data for the request.
+   * @param data.variableKey
+   * @returns void Successful Response
+   * @throws ApiError
+   */
+  public static deleteVariable(
+    data: DeleteVariableData,
+  ): CancelablePromise<DeleteVariableResponse> {
+    return __request(OpenAPI, {
+      method: "DELETE",
+      url: "/public/variables/{variable_key}",
+      path: {
+        variable_key: data.variableKey,
+      },
+      errors: {
+        401: "Unauthorized",
+        403: "Forbidden",
+        404: "Not Found",
+        422: "Validation Error",
+      },
+    });
+  }
+
+  /**
+   * Get Variable
+   * Get a variable entry.
+   * @param data The data for the request.
+   * @param data.variableKey
+   * @returns VariableResponse Successful Response
+   * @throws ApiError
+   */
+  public static getVariable(
+    data: GetVariableData,
+  ): CancelablePromise<GetVariableResponse> {
+    return __request(OpenAPI, {
+      method: "GET",
+      url: "/public/variables/{variable_key}",
+      path: {
+        variable_key: data.variableKey,
+      },
+      errors: {
+        401: "Unauthorized",
+        403: "Forbidden",
+        404: "Not Found",
+        422: "Validation Error",
+      },
+    });
+  }
+
+  /**
+   * Patch Variable
+   * Update a variable by key.
+   * @param data The data for the request.
+   * @param data.variableKey
+   * @param data.requestBody
+   * @param data.updateMask
+   * @returns VariableResponse Successful Response
+   * @throws ApiError
+   */
+  public static patchVariable(
+    data: PatchVariableData,
+  ): CancelablePromise<PatchVariableResponse> {
+    return __request(OpenAPI, {
+      method: "PATCH",
+      url: "/public/variables/{variable_key}",
+      path: {
+        variable_key: data.variableKey,
+      },
+      query: {
+        update_mask: data.updateMask,
+      },
+      body: data.requestBody,
+      mediaType: "application/json",
+      errors: {
+        400: "Bad Request",
+        401: "Unauthorized",
+        403: "Forbidden",
+        404: "Not Found",
+        422: "Validation Error",
+      },
+    });
+  }
+
+  /**
+   * Get Variables
+   * Get all Variables entries.
+   * @param data The data for the request.
+   * @param data.limit
+   * @param data.offset
+   * @param data.orderBy
+   * @returns VariableCollectionResponse Successful Response
+   * @throws ApiError
+   */
+  public static getVariables(
+    data: GetVariablesData = {},
+  ): CancelablePromise<GetVariablesResponse> {
+    return __request(OpenAPI, {
+      method: "GET",
+      url: "/public/variables/",
+      query: {
+        limit: data.limit,
+        offset: data.offset,
+        order_by: data.orderBy,
+      },
+      errors: {
+        401: "Unauthorized",
+        403: "Forbidden",
+        422: "Validation Error",
+      },
+    });
+  }
+
+  /**
+   * Post Variable
+   * Create a variable.
+   * @param data The data for the request.
+   * @param data.requestBody
+   * @returns VariableResponse Successful Response
+   * @throws ApiError
+   */
+  public static postVariable(
+    data: PostVariableData,
+  ): CancelablePromise<PostVariableResponse> {
+    return __request(OpenAPI, {
+      method: "POST",
+      url: "/public/variables/",
+      body: data.requestBody,
+      mediaType: "application/json",
+      errors: {
+        401: "Unauthorized",
+        403: "Forbidden",
+        422: "Validation Error",
+      },
+    });
+  }
+}
+
+export class VersionService {
+  /**
+   * Get Version
+   * Get version information.
+   * @returns VersionInfo Successful Response
+   * @throws ApiError
+   */
+  public static getVersion(): CancelablePromise<GetVersionResponse> {
+    return __request(OpenAPI, {
+      method: "GET",
+      url: "/public/version/",
+    });
+  }
 }