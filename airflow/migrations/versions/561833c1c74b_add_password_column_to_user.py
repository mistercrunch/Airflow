#
# Licensed to the Apache Software Foundation (ASF) under one
# or more contributor license agreements.  See the NOTICE file
# distributed with this work for additional information
# regarding copyright ownership.  The ASF licenses this file
# to you under the Apache License, Version 2.0 (the
# "License"); you may not use this file except in compliance
# with the License.  You may obtain a copy of the License at
#
#   http://www.apache.org/licenses/LICENSE-2.0
#
# Unless required by applicable law or agreed to in writing,
# software distributed under the License is distributed on an
# "AS IS" BASIS, WITHOUT WARRANTIES OR CONDITIONS OF ANY
# KIND, either express or implied.  See the License for the
# specific language governing permissions and limitations
# under the License.

"""add password column to user

Revision ID: 561833c1c74b
Revises: 40e67319e3a9
Create Date: 2015-11-30 06:51:25.872557

"""
<<<<<<< HEAD
from alembic import op
import sqlalchemy as sa
=======
import sqlalchemy as sa
from alembic import op
>>>>>>> d25854dd

# revision identifiers, used by Alembic.
revision = '561833c1c74b'
down_revision = '40e67319e3a9'
branch_labels = None
depends_on = None


def upgrade():
    op.add_column('user', sa.Column('password', sa.String(255)))


def downgrade():
    op.drop_column('user', 'password')<|MERGE_RESOLUTION|>--- conflicted
+++ resolved
@@ -23,13 +23,8 @@
 Create Date: 2015-11-30 06:51:25.872557
 
 """
-<<<<<<< HEAD
-from alembic import op
-import sqlalchemy as sa
-=======
 import sqlalchemy as sa
 from alembic import op
->>>>>>> d25854dd
 
 # revision identifiers, used by Alembic.
 revision = '561833c1c74b'
