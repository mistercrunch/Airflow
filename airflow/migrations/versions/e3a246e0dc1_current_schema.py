#
# Licensed to the Apache Software Foundation (ASF) under one
# or more contributor license agreements.  See the NOTICE file
# distributed with this work for additional information
# regarding copyright ownership.  The ASF licenses this file
# to you under the Apache License, Version 2.0 (the
# "License"); you may not use this file except in compliance
# with the License.  You may obtain a copy of the License at
#
#   http://www.apache.org/licenses/LICENSE-2.0
#
# Unless required by applicable law or agreed to in writing,
# software distributed under the License is distributed on an
# "AS IS" BASIS, WITHOUT WARRANTIES OR CONDITIONS OF ANY
# KIND, either express or implied.  See the License for the
# specific language governing permissions and limitations
# under the License.

"""current schema

Revision ID: e3a246e0dc1
Revises:
Create Date: 2015-08-18 16:35:00.883495

"""

<<<<<<< HEAD
from alembic import op
import sqlalchemy as sa
=======
import sqlalchemy as sa
from alembic import op
>>>>>>> d25854dd
from sqlalchemy import func
from sqlalchemy.engine.reflection import Inspector

# revision identifiers, used by Alembic.
from airflow.models.base import COLLATION_ARGS

revision = 'e3a246e0dc1'
down_revision = None
branch_labels = None
depends_on = None


def upgrade():
    conn = op.get_bind()
    inspector = Inspector.from_engine(conn)
    tables = inspector.get_table_names()

    if 'connection' not in tables:
        op.create_table(
            'connection',
            sa.Column('id', sa.Integer(), nullable=False),
            sa.Column('conn_id', sa.String(length=250), nullable=True),
            sa.Column('conn_type', sa.String(length=500), nullable=True),
            sa.Column('host', sa.String(length=500), nullable=True),
            sa.Column('schema', sa.String(length=500), nullable=True),
            sa.Column('login', sa.String(length=500), nullable=True),
            sa.Column('password', sa.String(length=500), nullable=True),
            sa.Column('port', sa.Integer(), nullable=True),
            sa.Column('extra', sa.String(length=5000), nullable=True),
            sa.PrimaryKeyConstraint('id'),
        )
    if 'dag' not in tables:
        op.create_table(
            'dag',
            sa.Column('dag_id', sa.String(length=250), nullable=False),
            sa.Column('is_paused', sa.Boolean(), nullable=True),
            sa.Column('is_subdag', sa.Boolean(), nullable=True),
            sa.Column('is_active', sa.Boolean(), nullable=True),
            sa.Column('last_scheduler_run', sa.DateTime(), nullable=True),
            sa.Column('last_pickled', sa.DateTime(), nullable=True),
            sa.Column('last_expired', sa.DateTime(), nullable=True),
            sa.Column('scheduler_lock', sa.Boolean(), nullable=True),
            sa.Column('pickle_id', sa.Integer(), nullable=True),
            sa.Column('fileloc', sa.String(length=2000), nullable=True),
            sa.Column('owners', sa.String(length=2000), nullable=True),
            sa.PrimaryKeyConstraint('dag_id'),
        )
    if 'dag_pickle' not in tables:
        op.create_table(
            'dag_pickle',
            sa.Column('id', sa.Integer(), nullable=False),
            sa.Column('pickle', sa.PickleType(), nullable=True),
            sa.Column('created_dttm', sa.DateTime(), nullable=True),
            sa.Column('pickle_hash', sa.BigInteger(), nullable=True),
            sa.PrimaryKeyConstraint('id'),
        )
    if 'import_error' not in tables:
        op.create_table(
            'import_error',
            sa.Column('id', sa.Integer(), nullable=False),
            sa.Column('timestamp', sa.DateTime(), nullable=True),
            sa.Column('filename', sa.String(length=1024), nullable=True),
            sa.Column('stacktrace', sa.Text(), nullable=True),
            sa.PrimaryKeyConstraint('id'),
        )
    if 'job' not in tables:
        op.create_table(
            'job',
            sa.Column('id', sa.Integer(), nullable=False),
            sa.Column('dag_id', sa.String(length=250), nullable=True),
            sa.Column('state', sa.String(length=20), nullable=True),
            sa.Column('job_type', sa.String(length=30), nullable=True),
            sa.Column('start_date', sa.DateTime(), nullable=True),
            sa.Column('end_date', sa.DateTime(), nullable=True),
            sa.Column('latest_heartbeat', sa.DateTime(), nullable=True),
            sa.Column('executor_class', sa.String(length=500), nullable=True),
            sa.Column('hostname', sa.String(length=500), nullable=True),
            sa.Column('unixname', sa.String(length=1000), nullable=True),
            sa.PrimaryKeyConstraint('id'),
        )
        op.create_index('job_type_heart', 'job', ['job_type', 'latest_heartbeat'], unique=False)
    if 'log' not in tables:
        op.create_table(
            'log',
            sa.Column('id', sa.Integer(), nullable=False),
            sa.Column('dttm', sa.DateTime(), nullable=True),
            sa.Column('dag_id', sa.String(length=250, **COLLATION_ARGS), nullable=True),
            sa.Column('task_id', sa.String(length=250, **COLLATION_ARGS), nullable=True),
            sa.Column('event', sa.String(length=30), nullable=True),
            sa.Column('execution_date', sa.DateTime(), nullable=True),
            sa.Column('owner', sa.String(length=500), nullable=True),
            sa.PrimaryKeyConstraint('id'),
        )
    if 'sla_miss' not in tables:
        op.create_table(
            'sla_miss',
            sa.Column('task_id', sa.String(length=250, **COLLATION_ARGS), nullable=False),
            sa.Column('dag_id', sa.String(length=250, **COLLATION_ARGS), nullable=False),
            sa.Column('execution_date', sa.DateTime(), nullable=False),
            sa.Column('email_sent', sa.Boolean(), nullable=True),
            sa.Column('timestamp', sa.DateTime(), nullable=True),
            sa.Column('description', sa.Text(), nullable=True),
            sa.PrimaryKeyConstraint('task_id', 'dag_id', 'execution_date'),
        )
    if 'slot_pool' not in tables:
        op.create_table(
            'slot_pool',
            sa.Column('id', sa.Integer(), nullable=False),
            sa.Column('pool', sa.String(length=50), nullable=True),
            sa.Column('slots', sa.Integer(), nullable=True),
            sa.Column('description', sa.Text(), nullable=True),
            sa.PrimaryKeyConstraint('id'),
            sa.UniqueConstraint('pool'),
        )
    if 'task_instance' not in tables:
        op.create_table(
            'task_instance',
            sa.Column('task_id', sa.String(length=250, **COLLATION_ARGS), nullable=False),
            sa.Column('dag_id', sa.String(length=250, **COLLATION_ARGS), nullable=False),
            sa.Column('execution_date', sa.DateTime(), nullable=False),
            sa.Column('start_date', sa.DateTime(), nullable=True),
            sa.Column('end_date', sa.DateTime(), nullable=True),
            sa.Column('duration', sa.Integer(), nullable=True),
            sa.Column('state', sa.String(length=20), nullable=True),
            sa.Column('try_number', sa.Integer(), nullable=True),
            sa.Column('hostname', sa.String(length=1000), nullable=True),
            sa.Column('unixname', sa.String(length=1000), nullable=True),
            sa.Column('job_id', sa.Integer(), nullable=True),
            sa.Column('pool', sa.String(length=50), nullable=True),
            sa.Column('queue', sa.String(length=50), nullable=True),
            sa.Column('priority_weight', sa.Integer(), nullable=True),
            sa.PrimaryKeyConstraint('task_id', 'dag_id', 'execution_date'),
        )
        op.create_index('ti_dag_state', 'task_instance', ['dag_id', 'state'], unique=False)
        op.create_index('ti_pool', 'task_instance', ['pool', 'state', 'priority_weight'], unique=False)
        op.create_index(
            'ti_state_lkp', 'task_instance', ['dag_id', 'task_id', 'execution_date', 'state'], unique=False
        )

    if 'user' not in tables:
        op.create_table(
            'user',
            sa.Column('id', sa.Integer(), nullable=False),
            sa.Column('username', sa.String(length=250), nullable=True),
            sa.Column('email', sa.String(length=500), nullable=True),
            sa.PrimaryKeyConstraint('id'),
            sa.UniqueConstraint('username'),
        )
    if 'variable' not in tables:
        op.create_table(
            'variable',
            sa.Column('id', sa.Integer(), nullable=False),
            sa.Column('key', sa.String(length=250), nullable=True),
            sa.Column('val', sa.Text(), nullable=True),
            sa.PrimaryKeyConstraint('id'),
            sa.UniqueConstraint('key'),
        )
    if 'chart' not in tables:
        op.create_table(
            'chart',
            sa.Column('id', sa.Integer(), nullable=False),
            sa.Column('label', sa.String(length=200), nullable=True),
            sa.Column('conn_id', sa.String(length=250), nullable=False),
            sa.Column('user_id', sa.Integer(), nullable=True),
            sa.Column('chart_type', sa.String(length=100), nullable=True),
            sa.Column('sql_layout', sa.String(length=50), nullable=True),
            sa.Column('sql', sa.Text(), nullable=True),
            sa.Column('y_log_scale', sa.Boolean(), nullable=True),
            sa.Column('show_datatable', sa.Boolean(), nullable=True),
            sa.Column('show_sql', sa.Boolean(), nullable=True),
            sa.Column('height', sa.Integer(), nullable=True),
            sa.Column('default_params', sa.String(length=5000), nullable=True),
            sa.Column('x_is_date', sa.Boolean(), nullable=True),
            sa.Column('iteration_no', sa.Integer(), nullable=True),
            sa.Column('last_modified', sa.DateTime(), nullable=True),
            sa.ForeignKeyConstraint(
                ['user_id'],
                ['user.id'],
            ),
            sa.PrimaryKeyConstraint('id'),
        )
    if 'xcom' not in tables:
        op.create_table(
            'xcom',
            sa.Column('id', sa.Integer(), nullable=False),
            sa.Column('key', sa.String(length=512, **COLLATION_ARGS), nullable=True),
            sa.Column('value', sa.PickleType(), nullable=True),
            sa.Column('timestamp', sa.DateTime(), default=func.now(), nullable=False),
            sa.Column('execution_date', sa.DateTime(), nullable=False),
            sa.Column('task_id', sa.String(length=250, **COLLATION_ARGS), nullable=False),
            sa.Column('dag_id', sa.String(length=250, **COLLATION_ARGS), nullable=False),
            sa.PrimaryKeyConstraint('id'),
        )


def downgrade():
    op.drop_table('chart')
    op.drop_table('variable')
    op.drop_table('user')
    op.drop_index('ti_state_lkp', table_name='task_instance')
    op.drop_index('ti_pool', table_name='task_instance')
    op.drop_index('ti_dag_state', table_name='task_instance')
    op.drop_table('task_instance')
    op.drop_table('slot_pool')
    op.drop_table('sla_miss')
    op.drop_table('log')
    op.drop_index('job_type_heart', table_name='job')
    op.drop_table('job')
    op.drop_table('import_error')
    op.drop_table('dag_pickle')
    op.drop_table('dag')
    op.drop_table('connection')
    op.drop_table('xcom')<|MERGE_RESOLUTION|>--- conflicted
+++ resolved
@@ -24,13 +24,8 @@
 
 """
 
-<<<<<<< HEAD
-from alembic import op
-import sqlalchemy as sa
-=======
 import sqlalchemy as sa
 from alembic import op
->>>>>>> d25854dd
 from sqlalchemy import func
 from sqlalchemy.engine.reflection import Inspector
 
