# Licensed to the Apache Software Foundation (ASF) under one
# or more contributor license agreements.  See the NOTICE file
# distributed with this work for additional information
# regarding copyright ownership.  The ASF licenses this file
# to you under the Apache License, Version 2.0 (the
# "License"); you may not use this file except in compliance
# with the License.  You may obtain a copy of the License at
#
#   http://www.apache.org/licenses/LICENSE-2.0
#
# Unless required by applicable law or agreed to in writing,
# software distributed under the License is distributed on an
# "AS IS" BASIS, WITHOUT WARRANTIES OR CONDITIONS OF ANY
# KIND, either express or implied.  See the License for the
# specific language governing permissions and limitations
# under the License.


"""add kubernetes scheduler uniqueness

Revision ID: 86770d1215c0
Revises: 27c6a30d7c24
Create Date: 2018-04-03 15:31:20.814328

"""
<<<<<<< HEAD
from alembic import op
import sqlalchemy as sa
=======
import sqlalchemy as sa
from alembic import op
>>>>>>> d25854dd

# revision identifiers, used by Alembic.
revision = '86770d1215c0'
down_revision = '27c6a30d7c24'
branch_labels = None
depends_on = None

RESOURCE_TABLE = "kube_worker_uuid"


def upgrade():

    columns_and_constraints = [
        sa.Column("one_row_id", sa.Boolean, server_default=sa.true(), primary_key=True),
<<<<<<< HEAD
        sa.Column("worker_uuid", sa.String(255))
=======
        sa.Column("worker_uuid", sa.String(255)),
>>>>>>> d25854dd
    ]

    conn = op.get_bind()

    # alembic creates an invalid SQL for mssql and mysql dialects
    if conn.dialect.name in {"mysql"}:
<<<<<<< HEAD
        columns_and_constraints.append(
            sa.CheckConstraint("one_row_id<>0", name="kube_worker_one_row_id")
        )
    elif conn.dialect.name not in {"mssql"}:
        columns_and_constraints.append(
            sa.CheckConstraint("one_row_id", name="kube_worker_one_row_id")
        )

    table = op.create_table(
        RESOURCE_TABLE,
        *columns_and_constraints
    )

    op.bulk_insert(table, [
        {"worker_uuid": ""}
    ])
=======
        columns_and_constraints.append(sa.CheckConstraint("one_row_id<>0", name="kube_worker_one_row_id"))
    elif conn.dialect.name not in {"mssql"}:
        columns_and_constraints.append(sa.CheckConstraint("one_row_id", name="kube_worker_one_row_id"))

    table = op.create_table(RESOURCE_TABLE, *columns_and_constraints)

    op.bulk_insert(table, [{"worker_uuid": ""}])
>>>>>>> d25854dd


def downgrade():
    op.drop_table(RESOURCE_TABLE)<|MERGE_RESOLUTION|>--- conflicted
+++ resolved
@@ -23,13 +23,8 @@
 Create Date: 2018-04-03 15:31:20.814328
 
 """
-<<<<<<< HEAD
-from alembic import op
-import sqlalchemy as sa
-=======
 import sqlalchemy as sa
 from alembic import op
->>>>>>> d25854dd
 
 # revision identifiers, used by Alembic.
 revision = '86770d1215c0'
@@ -44,35 +39,13 @@
 
     columns_and_constraints = [
         sa.Column("one_row_id", sa.Boolean, server_default=sa.true(), primary_key=True),
-<<<<<<< HEAD
-        sa.Column("worker_uuid", sa.String(255))
-=======
         sa.Column("worker_uuid", sa.String(255)),
->>>>>>> d25854dd
     ]
 
     conn = op.get_bind()
 
     # alembic creates an invalid SQL for mssql and mysql dialects
     if conn.dialect.name in {"mysql"}:
-<<<<<<< HEAD
-        columns_and_constraints.append(
-            sa.CheckConstraint("one_row_id<>0", name="kube_worker_one_row_id")
-        )
-    elif conn.dialect.name not in {"mssql"}:
-        columns_and_constraints.append(
-            sa.CheckConstraint("one_row_id", name="kube_worker_one_row_id")
-        )
-
-    table = op.create_table(
-        RESOURCE_TABLE,
-        *columns_and_constraints
-    )
-
-    op.bulk_insert(table, [
-        {"worker_uuid": ""}
-    ])
-=======
         columns_and_constraints.append(sa.CheckConstraint("one_row_id<>0", name="kube_worker_one_row_id"))
     elif conn.dialect.name not in {"mssql"}:
         columns_and_constraints.append(sa.CheckConstraint("one_row_id", name="kube_worker_one_row_id"))
@@ -80,7 +53,6 @@
     table = op.create_table(RESOURCE_TABLE, *columns_and_constraints)
 
     op.bulk_insert(table, [{"worker_uuid": ""}])
->>>>>>> d25854dd
 
 
 def downgrade():
