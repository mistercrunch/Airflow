--- conflicted
+++ resolved
@@ -59,18 +59,7 @@
 
 
 @security.requires_authentication
-<<<<<<< HEAD
 @security.requires_access([("can_read", "DagRun")])
-@format_parameters({
-    'start_date_gte': format_datetime,
-    'start_date_lte': format_datetime,
-    'execution_date_gte': format_datetime,
-    'execution_date_lte': format_datetime,
-    'end_date_gte': format_datetime,
-    'end_date_lte': format_datetime,
-    'limit': check_limit
-})
-=======
 @format_parameters(
     {
         'start_date_gte': format_datetime,
@@ -82,7 +71,6 @@
         'limit': check_limit,
     }
 )
->>>>>>> 3867f766
 @provide_session
 def get_dag_runs(
     session,
