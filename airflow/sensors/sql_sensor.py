--- conflicted
+++ resolved
@@ -17,105 +17,10 @@
 # under the License.
 """This module is deprecated. Please use :mod:`airflow.sensors.sql`."""
 
-<<<<<<< HEAD
-from builtins import str
-from typing import Iterable
-
-from airflow.exceptions import AirflowException
-from airflow.hooks.base_hook import BaseHook
-from airflow.sensors.base_sensor_operator import BaseSensorOperator
-from airflow.utils.decorators import apply_defaults
-
-
-class SqlSensor(BaseSensorOperator):
-    """
-    Runs a sql statement repeatedly until a criteria is met. It will keep trying until
-    success or failure criteria are met, or if the first cell is not in (0, '0', '', None).
-    An allow_null parameter exclude 'None' results from failure criteria.
-    Optional success and failure callables are called with the first cell returned as the argument.
-    If success callable is defined the sensor will keep retrying until the criteria is met.
-    If failure callable is defined and the criteria is met the sensor will raise AirflowException.
-    Failure criteria is evaluated before success criteria. A fail_on_empty boolean can also
-    be passed to the sensor in which case it will fail if no rows have been returned
-
-    :param conn_id: The connection to run the sensor against
-    :type conn_id: str
-    :param sql: The sql to run. To pass, it needs to return at least one cell
-        that contains a non-zero / empty string value.
-    :type sql: str
-    :param parameters: The parameters to render the SQL query with (optional).
-    :type parameters: mapping or iterable
-    :param success: Success criteria for the sensor is a Callable that takes first_cell
-        as the only argument, and returns a boolean (optional).
-    :type: success: Optional<Callable[[Any], bool]>
-    :param failure: Failure criteria for the sensor is a Callable that takes first_cell
-        as the only argument and return a boolean (optional).
-    :type: failure: Optional<Callable[[Any], bool]>
-    :param fail_on_empty: Explicitly fail on no rows returned.
-    :type: fail_on_empty: bool
-    :param allow_null: Treat NULL in first cell as success.
-    :type: allow_null: bool
-    """
-
-    template_fields = ('sql',)  # type: Iterable[str]
-    template_ext = ('.hql', '.sql',)  # type: Iterable[str]
-    ui_color = '#7c7287'
-
-    @apply_defaults
-    def __init__(self, conn_id, sql, parameters=None, success=None, failure=None, fail_on_empty=False,
-                 allow_null=True, *args, **kwargs):
-        self.conn_id = conn_id
-        self.sql = sql
-        self.parameters = parameters
-        self.success = success
-        self.failure = failure
-        self.fail_on_empty = fail_on_empty
-        self.allow_null = allow_null
-        super(SqlSensor, self).__init__(*args, **kwargs)
-
-    def _get_hook(self):
-        conn = BaseHook.get_connection(self.conn_id)
-
-        allowed_conn_type = {'google_cloud_platform', 'jdbc', 'mssql',
-                             'mysql', 'oracle', 'postgres',
-                             'presto', 'snowflake', 'sqlite', 'vertica'}
-        if conn.conn_type not in allowed_conn_type:
-            raise AirflowException("The connection type is not supported by SqlSensor. " +
-                                   "Supported connection types: {}".format(list(allowed_conn_type)))
-        return conn.get_hook()
-
-    def poke(self, context):
-        hook = self._get_hook()
-
-        self.log.info('Poking: %s (with parameters %s)', self.sql, self.parameters)
-        records = hook.get_records(self.sql, self.parameters)
-        if not records:
-            if self.fail_on_empty:
-                raise AirflowException("No rows returned, raising as per fail_on_empty flag")
-            else:
-                return False
-        first_cell = records[0][0]
-        if self.failure is not None:
-            if callable(self.failure):
-                if self.failure(first_cell):
-                    raise AirflowException(
-                        "Failure criteria met. self.failure({}) returned True".format(first_cell))
-            else:
-                raise AirflowException("self.failure is present, but not callable -> {}".format(self.success))
-        if self.success is not None:
-            if callable(self.success):
-                return self.success(first_cell)
-            else:
-                raise AirflowException("self.success is present, but not callable -> {}".format(self.success))
-        if self.allow_null:
-            return first_cell is None or bool(first_cell)
-        return bool(first_cell)
-=======
 import warnings
 
 from airflow.sensors.sql import SqlSensor  # noqa
 
 warnings.warn(
     "This module is deprecated. Please use `airflow.sensors.sql`.", DeprecationWarning, stacklevel=2
-)
->>>>>>> d25854dd
+)