--- conflicted
+++ resolved
@@ -3,14 +3,10 @@
 import json
 import threading
 from typing import Dict, Optional
-<<<<<<< HEAD
 from dateutil.parser import parse
 from distutils.util import strtobool
 from sqlalchemy.engine.base import Engine
 from sqlalchemy import text
-=======
-
->>>>>>> 0f95f8b2
 from airflow.utils.db import create_session
 from airflow.utils.logger import generate_logger
 from airflow import settings
@@ -36,11 +32,7 @@
                     ClsResultStorage._instance = object.__new__(cls)
         return ClsResultStorage._instance
 
-<<<<<<< HEAD
-    def __init__(self, engine: Engine):
-=======
     def __init__(self, engine=settings.engine):
->>>>>>> 0f95f8b2
         super(ClsResultStorage, self).__init__()
         self.engine = engine
         self.create_table_if_existed()
