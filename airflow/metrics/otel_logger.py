# Licensed to the Apache Software Foundation (ASF) under one
# or more contributor license agreements.  See the NOTICE file
# distributed with this work for additional information
# regarding copyright ownership.  The ASF licenses this file
# to you under the Apache License, Version 2.0 (the
# "License"); you may not use this file except in compliance
# with the License.  You may obtain a copy of the License at
#
#   http://www.apache.org/licenses/LICENSE-2.0
#
# Unless required by applicable law or agreed to in writing,
# software distributed under the License is distributed on an
# "AS IS" BASIS, WITHOUT WARRANTIES OR CONDITIONS OF ANY
# KIND, either express or implied.  See the License for the
# specific language governing permissions and limitations
# under the License.
from __future__ import annotations

import datetime
import logging
import random
import warnings
from functools import partial
from typing import TYPE_CHECKING, Callable, Iterable, Union

from opentelemetry import metrics
from opentelemetry.exporter.otlp.proto.http.metric_exporter import OTLPMetricExporter
from opentelemetry.metrics import Observation
from opentelemetry.sdk.metrics import MeterProvider
from opentelemetry.sdk.metrics._internal.export import ConsoleMetricExporter, PeriodicExportingMetricReader
from opentelemetry.sdk.resources import HOST_NAME, SERVICE_NAME, Resource

from airflow.configuration import conf
from airflow.exceptions import AirflowProviderDeprecationWarning
from airflow.metrics.protocols import Timer
from airflow.metrics.validators import (
    OTEL_NAME_MAX_LENGTH,
    ListValidator,
    PatternAllowListValidator,
    get_validator,
    stat_name_otel_handler,
)
from airflow.utils.net import get_hostname

if TYPE_CHECKING:
    from opentelemetry.metrics import Instrument
    from opentelemetry.util.types import Attributes

    from airflow.metrics.protocols import DeltaType, TimerProtocol

log = logging.getLogger(__name__)

GaugeValues = Union[int, float]

DEFAULT_GAUGE_VALUE = 0.0

# "airflow.dag_processing.processes" is currently the only UDC used in Airflow.  If more are added,
# we should add a better system for this.
#
# Generally in OTel a Counter is monotonic (can only go up) and there is an UpDownCounter which,
# as you can guess, is non-monotonic; it can go up or down. The choice here is to either drop
# this one metric and implement the rest as monotonic Counters, implement all counters as
# UpDownCounters, or add a bit of logic to do it intelligently. The catch is that the Collector
# which transmits these metrics to the upstream dashboard tools (Prometheus, Grafana, etc.) assigns
# the type of Gauge to any UDC instead of Counter. Adding this logic feels like the best compromise
# where normal Counters still get typed correctly, and we don't lose an existing metric.
# See:
# https://github.com/open-telemetry/opentelemetry-specification/blob/main/specification/metrics/api.md#counter-creation
# https://github.com/open-telemetry/opentelemetry-specification/blob/main/specification/metrics/api.md#updowncounter
UP_DOWN_COUNTERS = {"airflow.dag_processing.processes"}

DEFAULT_METRIC_NAME_PREFIX = "airflow"
# Delimiter is placed between the universal metric prefix and the unique metric name.
DEFAULT_METRIC_NAME_DELIMITER = "."

metrics_consistency_on = conf.getboolean("metrics", "metrics_consistency_on", fallback=True)
if not metrics_consistency_on:
    warnings.warn(
        "Timer and timing metrics publish in seconds were deprecated. It is enabled by default from Airflow 3 onwards. Enable metrics consistency to publish all the timer and timing metrics in milliseconds.",
        AirflowProviderDeprecationWarning,
        stacklevel=2,
    )


def full_name(name: str, *, prefix: str = DEFAULT_METRIC_NAME_PREFIX) -> str:
    """Assembles the prefix, delimiter, and name and returns it as a string."""
    return f"{prefix}{DEFAULT_METRIC_NAME_DELIMITER}{name}"


def _is_up_down_counter(name):
    return name in UP_DOWN_COUNTERS


def _generate_key_name(name: str, attributes: Attributes = None):
    if attributes:
        key = name
        for item in attributes.items():
            key += f"_{item[0]}_{item[1]}"
    else:
        key = name

    return key


def name_is_otel_safe(prefix: str, name: str) -> bool:
    """
    Return True if the provided name and prefix would result in a name that meets the OpenTelemetry standard.

    Legal names are defined here:
    https://opentelemetry.io/docs/reference/specification/metrics/api/#instrument-name-syntax
    """
    return bool(stat_name_otel_handler(prefix, name, max_length=OTEL_NAME_MAX_LENGTH))


def _type_as_str(obj: Instrument) -> str:
    """
    Given an OpenTelemetry Instrument, returns the type of the instrument as a string.

    :param obj: An OTel Instrument or subclass
    :returns: The type() of the Instrument without all the nested class info
    """
    # type().__name__ will return something like: '_Counter',
    # this drops the leading underscore for cleaner logging.

    return type(obj).__name__[1:]


def _get_otel_safe_name(name: str) -> str:
    """
    Verify that the provided name does not exceed OpenTelemetry's maximum length for metric names.

    :param name: The original metric name
    :returns: The name, truncated to an OTel-acceptable length if required.
    """
    otel_safe_name = name[:OTEL_NAME_MAX_LENGTH]
    if name != otel_safe_name:
        warnings.warn(
            f"Metric name `{name}` exceeds OpenTelemetry's name length limit of "
            f"{OTEL_NAME_MAX_LENGTH} characters and will be truncated to `{otel_safe_name}`.",
            category=UserWarning,
            stacklevel=2,
        )
    return otel_safe_name


def _skip_due_to_rate(rate: float) -> bool:
    if rate < 0:
        raise ValueError("rate must be a positive value.")
    return rate < 1 and random.random() > rate


class _OtelTimer(Timer):
    """
    An implementation of Stats.Timer() which records the result in the OTel Metrics Map.

    OpenTelemetry does not have a native timer, we will store the values as a Gauge.

    :param name: The name of the timer.
    :param tags: Tags to append to the timer.
    """

    def __init__(self, otel_logger: SafeOtelLogger, name: str | None, tags: Attributes):
        super().__init__()
        self.otel_logger = otel_logger
        self.name = name
        self.tags = tags

    def stop(self, send: bool = True) -> None:
        super().stop(send)
        if self.name and send:
            self.otel_logger.metrics_map.set_gauge_value(
                full_name(prefix=self.otel_logger.prefix, name=self.name), self.duration, False, self.tags
            )


class SafeOtelLogger:
    """Otel Logger."""

    def __init__(
        self,
        otel_provider,
        prefix: str = DEFAULT_METRIC_NAME_PREFIX,
        metrics_validator: ListValidator = PatternAllowListValidator(),
    ):
        self.otel: Callable = otel_provider
        self.prefix: str = prefix
        self.metrics_validator = metrics_validator
        self.meter = otel_provider.get_meter(__name__)
        self.metrics_map = MetricsMap(self.meter)

    def incr(
        self,
        stat: str,
        count: int = 1,
        rate: float = 1,
        tags: Attributes = None,
    ):
        """
        Increment stat by count.

        :param stat: The name of the stat to increment.
        :param count: A positive integer to add to the current value of stat.
        :param rate: value between 0 and 1 that represents the sample rate at
            which the metric is going to be emitted.
        :param tags: Tags to append to the stat.
        """
        if _skip_due_to_rate(rate):
            return
        if count < 0:
            raise ValueError("count must be a positive value.")

        if self.metrics_validator.test(stat) and name_is_otel_safe(self.prefix, stat):
            counter = self.metrics_map.get_counter(full_name(prefix=self.prefix, name=stat), attributes=tags)
            counter.add(count, attributes=tags)
            return counter

    def decr(
        self,
        stat: str,
        count: int = 1,
        rate: float = 1,
        tags: Attributes = None,
    ):
        """
        Decrement stat by count.

        :param stat: The name of the stat to decrement.
        :param count: A positive integer to subtract from current value of stat.
        :param rate: value between 0 and 1 that represents the sample rate at
            which the metric is going to be emitted.
        :param tags: Tags to append to the stat.
        """
        if _skip_due_to_rate(rate):
            return
        if count < 0:
            raise ValueError("count must be a positive value.")

        if self.metrics_validator.test(stat) and name_is_otel_safe(self.prefix, stat):
            counter = self.metrics_map.get_counter(full_name(prefix=self.prefix, name=stat))
            counter.add(-count, attributes=tags)
            return counter

    def gauge(
        self,
        stat: str,
        value: int | float,
        rate: float = 1,
        delta: bool = False,
        *,
        tags: Attributes = None,
        back_compat_name: str = "",
    ) -> None:
        """
        Record a new value for a Gauge.

        :param stat: The name of the stat to update.
        :param value: The new value of stat, either a float or an int.
        :param rate: value between 0 and 1 that represents the sample rate at
            which the metric is going to be emitted.
        :param delta: If true, the provided value will be added to the previous value.
            If False the new value will override the previous.
        :param tags: Tags to append to the stat.
        :param back_compat_name:  If an alternative name is provided, the
            stat will be emitted using both names if possible.
        """
        if _skip_due_to_rate(rate):
            return

        if back_compat_name and self.metrics_validator.test(back_compat_name):
            self.metrics_map.set_gauge_value(
                full_name(prefix=self.prefix, name=back_compat_name), value, delta, tags
            )

        if self.metrics_validator.test(stat):
            self.metrics_map.set_gauge_value(full_name(prefix=self.prefix, name=stat), value, delta, tags)

    def timing(
        self,
        stat: str,
        dt: DeltaType,
        *,
        tags: Attributes = None,
    ) -> None:
        """OTel does not have a native timer, stored as a Gauge whose value is number of seconds elapsed."""
        if self.metrics_validator.test(stat) and name_is_otel_safe(self.prefix, stat):
            if isinstance(dt, datetime.timedelta):
                if metrics_consistency_on:
                    dt = dt.total_seconds() * 1000.0
                else:
                    dt = dt.total_seconds()
            self.metrics_map.set_gauge_value(full_name(prefix=self.prefix, name=stat), float(dt), False, tags)

    def timer(
        self,
        stat: str | None = None,
        *args,
        tags: Attributes = None,
        **kwargs,
    ) -> TimerProtocol:
        """Timer context manager returns the duration and can be cancelled."""
        return _OtelTimer(self, stat, tags)


class MetricsMap:
    """Stores Otel Instruments."""

    def __init__(self, meter):
        self.meter = meter
        self.map = {}

    def clear(self) -> None:
        self.map.clear()

    def _create_counter(self, name):
        """Create a new counter or up_down_counter for the provided name."""
        otel_safe_name = _get_otel_safe_name(name)

        if _is_up_down_counter(name):
            counter = self.meter.create_up_down_counter(name=otel_safe_name)
        else:
            counter = self.meter.create_counter(name=otel_safe_name)

        log.debug("Created %s as type: %s", otel_safe_name, _type_as_str(counter))
        return counter

    def get_counter(self, name: str, attributes: Attributes = None):
        """
        Return the counter; creates a new one if it did not exist.

        :param name: The name of the counter to fetch or create.
        :param attributes:  Counter attributes, used to generate a unique key to store the counter.
        """
        key = _generate_key_name(name, attributes)
        if key not in self.map:
            self.map[key] = self._create_counter(name)
        return self.map[key]

    def del_counter(self, name: str, attributes: Attributes = None) -> None:
        """
        Delete a counter.

        :param name: The name of the counter to delete.
        :param attributes: Counter attributes which were used to generate a unique key to store the counter.
        """
        key = _generate_key_name(name, attributes)
        if key in self.map.keys():
            del self.map[key]

    def set_gauge_value(self, name: str, value: float | None, delta: bool, tags: Attributes):
        """
        Override the last reading for a Gauge with a new value.

        :param name: The name of the gauge to record.
        :param value: The new reading to record.
        :param delta: If True, value is added to the previous reading, else it overrides.
        :param tags: Gauge attributes which were used to generate a unique key to store the counter.
        :returns: None
        """
        key: str = _generate_key_name(name, tags)
        new_value = value or DEFAULT_GAUGE_VALUE
        old_value = self.poke_gauge(name, tags)
        if delta:
            new_value += old_value
        # If delta is true, add the new value to the last reading otherwise overwrite it.
        self.map[key] = Observation(new_value, tags)

    def _create_gauge(self, name: str, attributes: Attributes = None):
        """
        Create a new Observable Gauge with the provided name and the default value.

        :param name: The name of the gauge to fetch or create.
        :param attributes:  Gauge attributes, used to generate a unique key to store the gauge.
        """
        otel_safe_name = _get_otel_safe_name(name)
        key = _generate_key_name(name, attributes)

        gauge = self.meter.create_observable_gauge(
            name=otel_safe_name,
            callbacks=[partial(self.read_gauge, _generate_key_name(name, attributes))],
        )
        self.map[key] = Observation(DEFAULT_GAUGE_VALUE, attributes)

        return gauge

    def read_gauge(self, key: str, *args) -> Iterable[Observation]:
        """Return the Observation for the provided key; callback for the Observable Gauges."""
        yield self.map[key]

    def poke_gauge(self, name: str, attributes: Attributes = None) -> GaugeValues:
        """
        Return the value of the gauge; creates a new one with the default value if it did not exist.

        :param name: The name of the gauge to fetch or create.
        :param attributes:  Gauge attributes, used to generate a unique key to store the gauge.
        :returns:  The integer or float value last recorded for the provided Gauge name.
        """
        key = _generate_key_name(name, attributes)
        if key not in self.map:
            self._create_gauge(name, attributes)

        return self.map[key].value


def get_otel_logger(cls) -> SafeOtelLogger:
    host = conf.get("metrics", "otel_host")  # ex: "breeze-otel-collector"
    port = conf.getint("metrics", "otel_port")  # ex: 4318
    prefix = conf.get("metrics", "otel_prefix")  # ex: "airflow"
    ssl_active = conf.getboolean("metrics", "otel_ssl_active")
    # PeriodicExportingMetricReader will default to an interval of 60000 millis.
    interval = conf.getint("metrics", "otel_interval_milliseconds", fallback=None)  # ex: 30000
    debug = conf.getboolean("metrics", "otel_debugging_on")
    service_name = conf.get("metrics", "otel_service")

<<<<<<< HEAD
    resource = Resource.create(attributes={HOST_NAME: get_hostname(), SERVICE_NAME: "Airflow"})
=======
    resource = Resource(attributes={SERVICE_NAME: service_name})
>>>>>>> 968abb23

    protocol = "https" if ssl_active else "http"
    endpoint = f"{protocol}://{host}:{port}/v1/metrics"

    log.info("[Metric Exporter] Connecting to OpenTelemetry Collector at %s", endpoint)
    readers = [
        PeriodicExportingMetricReader(
            OTLPMetricExporter(
                endpoint=endpoint,
                headers={"Content-Type": "application/json"},
            ),
            export_interval_millis=interval,
        )
    ]

    if debug:
        export_to_console = PeriodicExportingMetricReader(ConsoleMetricExporter())
        readers.append(export_to_console)

    metrics.set_meter_provider(
        MeterProvider(
            resource=resource,
            metric_readers=readers,
            shutdown_on_exit=False,
        ),
    )

    return SafeOtelLogger(metrics.get_meter_provider(), prefix, get_validator())<|MERGE_RESOLUTION|>--- conflicted
+++ resolved
@@ -411,11 +411,7 @@
     debug = conf.getboolean("metrics", "otel_debugging_on")
     service_name = conf.get("metrics", "otel_service")
 
-<<<<<<< HEAD
     resource = Resource.create(attributes={HOST_NAME: get_hostname(), SERVICE_NAME: "Airflow"})
-=======
-    resource = Resource(attributes={SERVICE_NAME: service_name})
->>>>>>> 968abb23
 
     protocol = "https" if ssl_active else "http"
     endpoint = f"{protocol}://{host}:{port}/v1/metrics"
