#
# Licensed to the Apache Software Foundation (ASF) under one
# or more contributor license agreements.  See the NOTICE file
# distributed with this work for additional information
# regarding copyright ownership.  The ASF licenses this file
# to you under the Apache License, Version 2.0 (the
# "License"); you may not use this file except in compliance
# with the License.  You may obtain a copy of the License at
#
#   http://www.apache.org/licenses/LICENSE-2.0
#
# Unless required by applicable law or agreed to in writing,
# software distributed under the License is distributed on an
# "AS IS" BASIS, WITHOUT WARRANTIES OR CONDITIONS OF ANY
# KIND, either express or implied.  See the License for the
# specific language governing permissions and limitations
# under the License.

import datetime


def max_partition(
    table, schema="default", field=None, filter_map=None, metastore_conn_id='metastore_default'
):
    """
    Gets the max partition for a table.

    :param schema: The hive schema the table lives in
    :type schema: str
    :param table: The hive table you are interested in, supports the dot
        notation as in "my_database.my_table", if a dot is found,
        the schema param is disregarded
    :type table: str
    :param metastore_conn_id: The hive connection you are interested in.
        If your default is set you don't need to use this parameter.
    :type metastore_conn_id: str
    :param filter_map: partition_key:partition_value map used for partition filtering,
                       e.g. {'key1': 'value1', 'key2': 'value2'}.
                       Only partitions matching all partition_key:partition_value
                       pairs will be considered as candidates of max partition.
    :type filter_map: dict
    :param field: the field to get the max value from. If there's only
        one partition field, this will be inferred
    :type field: str

    >>> max_partition('airflow.static_babynames_partitioned')
    '2015-01-01'
    """
    from airflow.providers.apache.hive.hooks.hive import HiveMetastoreHook

    if '.' in table:
        schema, table = table.split('.')
    hive_hook = HiveMetastoreHook(metastore_conn_id=metastore_conn_id)
    return hive_hook.max_partition(schema=schema, table_name=table, field=field, filter_map=filter_map)


def _closest_date(target_dt, date_list, before_target=None):
    """
    This function finds the date in a list closest to the target date.
    An optional parameter can be given to get the closest before or after.

    :param target_dt: The target date
    :type target_dt: datetime.date
    :param date_list: The list of dates to search
    :type date_list: list[datetime.date]
    :param before_target: closest before or after the target
    :type before_target: bool or None
    :returns: The closest date
    :rtype: datetime.date or None
    """
    time_before = lambda d: target_dt - d if d <= target_dt else datetime.timedelta.max
    time_after = lambda d: d - target_dt if d >= target_dt else datetime.timedelta.max
    any_time = lambda d: target_dt - d if d < target_dt else d - target_dt
    if before_target is None:
        return min(date_list, key=any_time).date()
    if before_target:
        return min(date_list, key=time_before).date()
    else:
        return min(date_list, key=time_after).date()


def closest_ds_partition(table, ds, before=True, schema="default", metastore_conn_id='metastore_default'):
    """
    This function finds the date in a list closest to the target date.
    An optional parameter can be given to get the closest before or after.

    :param table: A hive table name
    :type table: str
    :param ds: A datestamp ``%Y-%m-%d`` e.g. ``yyyy-mm-dd``
    :type ds: list[datetime.date]
    :param before: closest before (True), after (False) or either side of ds
    :type before: bool or None
    :param schema: table schema
    :type schema: str
<<<<<<< HEAD
    :param metastore_conn_id: which matastore connection to use
=======
    :param metastore_conn_id: which metastore connection to use
>>>>>>> d25854dd
    :type metastore_conn_id: str
    :returns: The closest date
    :rtype: str or None

    >>> tbl = 'airflow.static_babynames_partitioned'
    >>> closest_ds_partition(tbl, '2015-01-02')
    '2015-01-01'
    """
    from airflow.providers.apache.hive.hooks.hive import HiveMetastoreHook

    if '.' in table:
        schema, table = table.split('.')
    hive_hook = HiveMetastoreHook(metastore_conn_id=metastore_conn_id)
    partitions = hive_hook.get_partitions(schema=schema, table_name=table)
    if not partitions:
        return None
    part_vals = [list(p.values())[0] for p in partitions]
    if ds in part_vals:
        return ds
    else:
        parts = [datetime.datetime.strptime(pv, '%Y-%m-%d') for pv in part_vals]
        target_dt = datetime.datetime.strptime(ds, '%Y-%m-%d')
        closest_ds = _closest_date(target_dt, parts, before_target=before)
        return closest_ds.isoformat()<|MERGE_RESOLUTION|>--- conflicted
+++ resolved
@@ -92,11 +92,7 @@
     :type before: bool or None
     :param schema: table schema
     :type schema: str
-<<<<<<< HEAD
-    :param metastore_conn_id: which matastore connection to use
-=======
     :param metastore_conn_id: which metastore connection to use
->>>>>>> d25854dd
     :type metastore_conn_id: str
     :returns: The closest date
     :rtype: str or None
