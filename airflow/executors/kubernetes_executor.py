--- conflicted
+++ resolved
@@ -452,11 +452,7 @@
         """Deletes POD"""
         try:
             self.kube_client.delete_namespaced_pod(
-<<<<<<< HEAD
-                pod_id, self.namespace, body=client.V1DeleteOptions(self.delete_option_kwargs),
-=======
-                pod_id, namespace, body=client.V1DeleteOptions(),
->>>>>>> 83d826b9
+                pod_id, namespace, body=client.V1DeleteOptions(self.delete_option_kwargs),
                 **self.kube_config.kube_client_request_args)
         except ApiException as e:
             # If the pod is already deleted
