#
# Licensed to the Apache Software Foundation (ASF) under one
# or more contributor license agreements.  See the NOTICE file
# distributed with this work for additional information
# regarding copyright ownership.  The ASF licenses this file
# to you under the Apache License, Version 2.0 (the
# "License"); you may not use this file except in compliance
# with the License.  You may obtain a copy of the License at
#
#   http://www.apache.org/licenses/LICENSE-2.0
#
# Unless required by applicable law or agreed to in writing,
# software distributed under the License is distributed on an
# "AS IS" BASIS, WITHOUT WARRANTIES OR CONDITIONS OF ANY
# KIND, either express or implied.  See the License for the
# specific language governing permissions and limitations
# under the License.
# Note: Any AirflowException raised is expected to cause the TaskInstance
#       to be marked in an ERROR state
"""Exceptions used by Airflow."""

from __future__ import annotations

import warnings
from http import HTTPStatus
from typing import TYPE_CHECKING, Any, NamedTuple

from airflow.utils.trigger_rule import TriggerRule

if TYPE_CHECKING:
    import datetime
    from collections.abc import Sized

<<<<<<< HEAD
    from airflow.models import DAG, DagRun, TaskInstance
=======
    from airflow.models import DagRun
>>>>>>> 12950dd0


class AirflowException(Exception):
    """
    Base class for all Airflow's errors.

    Each custom exception should be derived from this class.
    """

    status_code = HTTPStatus.INTERNAL_SERVER_ERROR

    def serialize(self):
        cls = self.__class__
        return f"{cls.__module__}.{cls.__name__}", (str(self),), {}


class AirflowBadRequest(AirflowException):
    """Raise when the application or server cannot handle the request."""

    status_code = HTTPStatus.BAD_REQUEST


class AirflowNotFoundException(AirflowException):
    """Raise when the requested object/resource is not available in the system."""

    status_code = HTTPStatus.NOT_FOUND


class AirflowConfigException(AirflowException):
    """Raise when there is configuration problem."""


class AirflowSensorTimeout(AirflowException):
    """Raise when there is a timeout on sensor polling."""


class AirflowRescheduleException(AirflowException):
    """
    Raise when the task should be re-scheduled at a later time.

    :param reschedule_date: The date when the task should be rescheduled
    """

    def __init__(self, reschedule_date):
        super().__init__()
        self.reschedule_date = reschedule_date

    def serialize(self):
        cls = self.__class__
        return f"{cls.__module__}.{cls.__name__}", (), {"reschedule_date": self.reschedule_date}


class AirflowRescheduleTaskInstanceException(AirflowRescheduleException):
    """
    Raise when the task should be re-scheduled for a specific TaskInstance at a later time.

    :param task_instance: The task instance that should be rescheduled
    """

    def __init__(self, task_instance: TaskInstance):
        super().__init__(reschedule_date=task_instance.next_retry_datetime())
        self.task_instance = task_instance


class InvalidStatsNameException(AirflowException):
    """Raise when name of the stats is invalid."""


# Important to inherit BaseException instead of AirflowException->Exception, since this Exception is used
# to explicitly interrupt ongoing task. Code that does normal error-handling should not treat
# such interrupt as an error that can be handled normally. (Compare with KeyboardInterrupt)
class AirflowTaskTimeout(BaseException):
    """Raise when the task execution times-out."""


class AirflowTaskTerminated(BaseException):
    """Raise when the task execution is terminated."""


class AirflowWebServerTimeout(AirflowException):
    """Raise when the web server times out."""


class AirflowSkipException(AirflowException):
    """Raise when the task should be skipped."""


class AirflowFailException(AirflowException):
    """Raise when the task should be failed without retrying."""


class AirflowOptionalProviderFeatureException(AirflowException):
    """Raise by providers when imports are missing for optional provider features."""


class AirflowInternalRuntimeError(BaseException):
    """
    Airflow Internal runtime error.

    Indicates that something really terrible happens during the Airflow execution.

    :meta private:
    """


class XComNotFound(AirflowException):
    """Raise when an XCom reference is being resolved against a non-existent XCom."""

    def __init__(self, dag_id: str, task_id: str, key: str) -> None:
        super().__init__()
        self.dag_id = dag_id
        self.task_id = task_id
        self.key = key

    def __str__(self) -> str:
        return f'XComArg result from {self.task_id} at {self.dag_id} with key="{self.key}" is not found!'

    def serialize(self):
        cls = self.__class__
        return (
            f"{cls.__module__}.{cls.__name__}",
            (),
            {"dag_id": self.dag_id, "task_id": self.task_id, "key": self.key},
        )


class UnmappableOperator(AirflowException):
    """Raise when an operator is not implemented to be mappable."""


class XComForMappingNotPushed(AirflowException):
    """Raise when a mapped downstream's dependency fails to push XCom for task mapping."""

    def __str__(self) -> str:
        return "did not push XCom for task mapping"


class UnmappableXComTypePushed(AirflowException):
    """Raise when an unmappable type is pushed as a mapped downstream's dependency."""

    def __init__(self, value: Any, *values: Any) -> None:
        super().__init__(value, *values)

    def __str__(self) -> str:
        typename = type(self.args[0]).__qualname__
        for arg in self.args[1:]:
            typename = f"{typename}[{type(arg).__qualname__}]"
        return f"unmappable return type {typename!r}"


class UnmappableXComLengthPushed(AirflowException):
    """Raise when the pushed value is too large to map as a downstream's dependency."""

    def __init__(self, value: Sized, max_length: int) -> None:
        super().__init__(value)
        self.value = value
        self.max_length = max_length

    def __str__(self) -> str:
        return f"unmappable return value length: {len(self.value)} > {self.max_length}"


class AirflowDagCycleException(AirflowException):
    """Raise when there is a cycle in DAG definition."""


class AirflowDagDuplicatedIdException(AirflowException):
    """Raise when a DAG's ID is already used by another DAG."""

    def __init__(self, dag_id: str, incoming: str, existing: str) -> None:
        super().__init__(dag_id, incoming, existing)
        self.dag_id = dag_id
        self.incoming = incoming
        self.existing = existing

    def __str__(self) -> str:
        return f"Ignoring DAG {self.dag_id} from {self.incoming} - also found in {self.existing}"


class AirflowClusterPolicyViolation(AirflowException):
    """Raise when there is a violation of a Cluster Policy in DAG definition."""


class AirflowClusterPolicySkipDag(AirflowException):
    """Raise when skipping dag is needed in Cluster Policy."""


class AirflowClusterPolicyError(AirflowException):
    """Raise for a Cluster Policy other than AirflowClusterPolicyViolation or AirflowClusterPolicySkipDag."""


class AirflowTimetableInvalid(AirflowException):
    """Raise when a DAG has an invalid timetable."""


class DagNotFound(AirflowNotFoundException):
    """Raise when a DAG is not available in the system."""


class DagCodeNotFound(AirflowNotFoundException):
    """Raise when a DAG code is not available in the system."""


class DagRunNotFound(AirflowNotFoundException):
    """Raise when a DAG Run is not available in the system."""


class DagRunAlreadyExists(AirflowBadRequest):
    """Raise when creating a DAG run for DAG which already has DAG run entry."""

    def __init__(self, dag_run: DagRun, execution_date: datetime.datetime, run_id: str) -> None:
        super().__init__(
            f"A DAG Run already exists for DAG {dag_run.dag_id} at {execution_date} with run id {run_id}"
        )
        self.dag_run = dag_run
        self.execution_date = execution_date
        self.run_id = run_id

    def serialize(self):
        cls = self.__class__
        # Note the DagRun object will be detached here and fails serialization, we need to create a new one
        from airflow.models import DagRun

        dag_run = DagRun(
            state=self.dag_run.state,
            dag_id=self.dag_run.dag_id,
            run_id=self.dag_run.run_id,
            external_trigger=self.dag_run.external_trigger,
            run_type=self.dag_run.run_type,
            execution_date=self.dag_run.execution_date,
        )
        dag_run.id = self.dag_run.id
        return (
            f"{cls.__module__}.{cls.__name__}",
            (),
            {"dag_run": dag_run, "execution_date": self.execution_date, "run_id": self.run_id},
        )


class DagFileExists(AirflowBadRequest):
    """Raise when a DAG ID is still in DagBag i.e., DAG file is in DAG folder."""

    def __init__(self, *args, **kwargs):
        super().__init__(*args, **kwargs)
        warnings.warn("DagFileExists is deprecated and will be removed.", DeprecationWarning, stacklevel=2)


class FailStopDagInvalidTriggerRule(AirflowException):
    """Raise when a dag has 'fail_stop' enabled yet has a non-default trigger rule."""

    _allowed_rules = (TriggerRule.ALL_SUCCESS, TriggerRule.ALL_DONE_SETUP_SUCCESS)

    @classmethod
    def check(cls, *, fail_stop: bool, trigger_rule: TriggerRule):
        """
        Check that fail_stop dag tasks have allowable trigger rules.

        :meta private:
        """
        if fail_stop and trigger_rule not in cls._allowed_rules:
            raise cls()

    def __str__(self) -> str:
        return f"A 'fail-stop' dag can only have {TriggerRule.ALL_SUCCESS} trigger rule"


class DuplicateTaskIdFound(AirflowException):
    """Raise when a Task with duplicate task_id is defined in the same DAG."""


class TaskAlreadyInTaskGroup(AirflowException):
    """Raise when a Task cannot be added to a TaskGroup since it already belongs to another TaskGroup."""

    def __init__(self, task_id: str, existing_group_id: str | None, new_group_id: str) -> None:
        super().__init__(task_id, new_group_id)
        self.task_id = task_id
        self.existing_group_id = existing_group_id
        self.new_group_id = new_group_id

    def __str__(self) -> str:
        if self.existing_group_id is None:
            existing_group = "the DAG's root group"
        else:
            existing_group = f"group {self.existing_group_id!r}"
        return f"cannot add {self.task_id!r} to {self.new_group_id!r} (already in {existing_group})"


class SerializationError(AirflowException):
    """A problem occurred when trying to serialize something."""


class ParamValidationError(AirflowException):
    """Raise when DAG params is invalid."""


class TaskNotFound(AirflowNotFoundException):
    """Raise when a Task is not available in the system."""


class TaskInstanceNotFound(AirflowNotFoundException):
    """Raise when a task instance is not available in the system."""


class PoolNotFound(AirflowNotFoundException):
    """Raise when a Pool is not available in the system."""


class FileSyntaxError(NamedTuple):
    """Information about a single error in a file."""

    line_no: int | None
    message: str

    def __str__(self):
        return f"{self.message}. Line number: s{str(self.line_no)},"


class AirflowFileParseException(AirflowException):
    """
    Raises when connection or variable file can not be parsed.

    :param msg: The human-readable description of the exception
    :param file_path: A processed file that contains errors
    :param parse_errors: File syntax errors
    """

    def __init__(self, msg: str, file_path: str, parse_errors: list[FileSyntaxError]) -> None:
        super().__init__(msg)
        self.msg = msg
        self.file_path = file_path
        self.parse_errors = parse_errors

    def __str__(self):
        from airflow.utils.code_utils import prepare_code_snippet
        from airflow.utils.platform import is_tty

        result = f"{self.msg}\nFilename: {self.file_path}\n\n"

        for error_no, parse_error in enumerate(self.parse_errors, 1):
            result += "=" * 20 + f" Parse error {error_no:3} " + "=" * 20 + "\n"
            result += f"{parse_error.message}\n"
            if parse_error.line_no:
                result += f"Line number:  {parse_error.line_no}\n"
                if parse_error.line_no and is_tty():
                    result += "\n" + prepare_code_snippet(self.file_path, parse_error.line_no) + "\n"

        return result


class ConnectionNotUnique(AirflowException):
    """Raise when multiple values are found for the same connection ID."""


class TaskDeferred(BaseException):
    """
    Signal an operator moving to deferred state.

    Special exception raised to signal that the operator it was raised from
    wishes to defer until a trigger fires. Triggers can send execution back to task or end the task instance
    directly. If the trigger should end the task instance itself, ``method_name`` does not matter,
    and can be None; otherwise, provide the name of the method that should be used when
    resuming execution in the task.
    """

    def __init__(
        self,
        *,
        trigger,
        method_name: str,
        kwargs: dict[str, Any] | None = None,
        timeout: datetime.timedelta | None = None,
    ):
        super().__init__()
        self.trigger = trigger
        self.method_name = method_name
        self.kwargs = kwargs
        self.timeout = timeout
        # Check timeout type at runtime
        if self.timeout is not None and not hasattr(self.timeout, "total_seconds"):
            raise ValueError("Timeout value must be a timedelta")

    def serialize(self):
        cls = self.__class__
        return (
            f"{cls.__module__}.{cls.__name__}",
            (),
            {
                "trigger": self.trigger,
                "method_name": self.method_name,
                "kwargs": self.kwargs,
                "timeout": self.timeout,
            },
        )

    def __repr__(self) -> str:
        return f"<TaskDeferred trigger={self.trigger} method={self.method_name}>"


class TaskDeferralError(AirflowException):
    """Raised when a task failed during deferral for some reason."""


# The try/except handling is needed after we moved all k8s classes to cncf.kubernetes provider
# These two exceptions are used internally by Kubernetes Executor but also by PodGenerator, so we need
# to leave them here in case older version of cncf.kubernetes provider is used to run KubernetesPodOperator
# and it raises one of those exceptions. The code should be backwards compatible even if you import
# and try/except the exception using direct imports from airflow.exceptions.
# 1) if you have old provider, both provider and pod generator will throw the "airflow.exceptions" exception.
# 2) if you have new provider, both provider and pod generator will throw the
#    "airflow.providers.cncf.kubernetes" as it will be imported here from the provider.
try:
    from airflow.providers.cncf.kubernetes.pod_generator import PodMutationHookException
except ImportError:

    class PodMutationHookException(AirflowException):  # type: ignore[no-redef]
        """Raised when exception happens during Pod Mutation Hook execution."""


try:
    from airflow.providers.cncf.kubernetes.pod_generator import PodReconciliationError
except ImportError:

    class PodReconciliationError(AirflowException):  # type: ignore[no-redef]
        """Raised when an error is encountered while trying to merge pod configs."""


class RemovedInAirflow3Warning(DeprecationWarning):
    """Issued for usage of deprecated features that will be removed in Airflow3."""

    deprecated_since: str | None = None
    "Indicates the airflow version that started raising this deprecation warning"


class AirflowProviderDeprecationWarning(DeprecationWarning):
    """Issued for usage of deprecated features of Airflow provider."""

    deprecated_provider_since: str | None = None
    "Indicates the provider version that started raising this deprecation warning"


class DeserializingResultError(ValueError):
    """Raised when an error is encountered while a pickling library deserializes a pickle file."""

    def __str__(self):
        return (
            "Error deserializing result. Note that result deserialization "
            "is not supported across major Python versions. Cause: " + str(self.__cause__)
        )


class UnknownExecutorException(ValueError):
    """Raised when an attempt is made to load an executor which is not configured."""<|MERGE_RESOLUTION|>--- conflicted
+++ resolved
@@ -31,11 +31,7 @@
     import datetime
     from collections.abc import Sized
 
-<<<<<<< HEAD
     from airflow.models import DAG, DagRun, TaskInstance
-=======
-    from airflow.models import DagRun
->>>>>>> 12950dd0
 
 
 class AirflowException(Exception):
