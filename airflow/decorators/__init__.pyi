# Licensed to the Apache Software Foundation (ASF) under one
# or more contributor license agreements.  See the NOTICE file
# distributed with this work for additional information
# regarding copyright ownership.  The ASF licenses this file
# to you under the Apache License, Version 2.0 (the
# "License"); you may not use this file except in compliance
# with the License.  You may obtain a copy of the License at
#
#   http://www.apache.org/licenses/LICENSE-2.0
#
# Unless required by applicable law or agreed to in writing,
# software distributed under the License is distributed on an
# "AS IS" BASIS, WITHOUT WARRANTIES OR CONDITIONS OF ANY
# KIND, either express or implied.  See the License for the
# specific language governing permissions and limitations
# under the License.
# This file provides better type hinting and editor autocompletion support for
# dynamically generated task decorators. Functions declared in this stub do not
# necessarily exist at run time. See "Creating Custom @task Decorators"
# documentation for more details.
from __future__ import annotations

from datetime import timedelta
from typing import Any, Callable, Collection, Container, Iterable, Mapping, TypeVar, overload

from kubernetes.client import models as k8s

from airflow.decorators.base import FParams, FReturn, Task, TaskDecorator, _TaskDecorator
from airflow.decorators.bash import bash_task
from airflow.decorators.branch_external_python import branch_external_python_task
from airflow.decorators.branch_python import branch_task
from airflow.decorators.branch_virtualenv import branch_virtualenv_task
from airflow.decorators.condition import AnyConditionFunc
from airflow.decorators.external_python import external_python_task
from airflow.decorators.python import python_task
from airflow.decorators.python_virtualenv import virtualenv_task
from airflow.decorators.sensor import sensor_task
from airflow.decorators.short_circuit import short_circuit_task
from airflow.decorators.task_group import task_group
from airflow.models.dag import dag
from airflow.providers.cncf.kubernetes.secret import Secret
from airflow.typing_compat import Literal

# Please keep this in sync with __init__.py's __all__.
__all__ = [
    "TaskDecorator",
    "TaskDecoratorCollection",
    "dag",
    "task",
    "task_group",
    "python_task",
    "virtualenv_task",
    "external_python_task",
    "branch_task",
    "branch_virtualenv_task",
    "branch_external_python_task",
    "short_circuit_task",
    "sensor_task",
    "bash_task",
    "setup",
    "teardown",
]

_T = TypeVar("_T", bound=Task[..., Any] | _TaskDecorator[..., Any, Any])

class TaskDecoratorCollection:
    @overload
    def python(  # type: ignore[misc]
        self,
        *,
        multiple_outputs: bool | None = None,
        # 'python_callable', 'op_args' and 'op_kwargs' since they are filled by
        # _PythonDecoratedOperator.
        templates_dict: Mapping[str, Any] | None = None,
        show_return_value_in_logs: bool = True,
        **kwargs,
    ) -> TaskDecorator:
        """Create a decorator to convert the decorated callable to a task.

        :param multiple_outputs: If set, function return value will be unrolled to multiple XCom values.
            Dict will unroll to XCom values with keys as XCom keys. Defaults to False.
        :param templates_dict: a dictionary where the values are templates that
            will get templated by the Airflow engine sometime between
            ``__init__`` and ``execute`` takes place and are made available
            in your callable's context after the template has been applied.
        :param show_return_value_in_logs: a bool value whether to show return_value
            logs. Defaults to True, which allows return value log output.
            It can be set to False to prevent log output of return value when you return huge data
            such as transmission a large amount of XCom to TaskAPI.
        """
    # [START mixin_for_typing]
    @overload
    def python(self, python_callable: Callable[FParams, FReturn]) -> Task[FParams, FReturn]: ...
    # [END mixin_for_typing]
    @overload
    def __call__(  # type: ignore[misc]
        self,
        *,
        multiple_outputs: bool | None = None,
        templates_dict: Mapping[str, Any] | None = None,
        show_return_value_in_logs: bool = True,
        **kwargs,
    ) -> TaskDecorator:
        """Aliasing ``python``; signature should match exactly."""
    @overload
    def __call__(self, python_callable: Callable[FParams, FReturn]) -> Task[FParams, FReturn]:
        """Aliasing ``python``; signature should match exactly."""
    @overload
    def virtualenv(  # type: ignore[misc]
        self,
        *,
        multiple_outputs: bool | None = None,
        # 'python_callable', 'op_args' and 'op_kwargs' since they are filled by
        # _PythonVirtualenvDecoratedOperator.
        requirements: None | Iterable[str] | str = None,
        python_version: None | str | int | float = None,
        serializer: Literal["pickle", "cloudpickle", "dill"] | None = None,
        system_site_packages: bool = True,
        templates_dict: Mapping[str, Any] | None = None,
        pip_install_options: list[str] | None = None,
        skip_on_exit_code: int | Container[int] | None = None,
        index_urls: None | Collection[str] | str = None,
        venv_cache_path: None | str = None,
        show_return_value_in_logs: bool = True,
        env_vars: dict[str, str] | None = None,
        inherit_env: bool = True,
        use_dill: bool = False,
        **kwargs,
    ) -> TaskDecorator:
        """Create a decorator to convert the decorated callable to a virtual environment task.

        :param multiple_outputs: If set, function return value will be unrolled to multiple XCom values.
            Dict will unroll to XCom values with keys as XCom keys. Defaults to False.
        :param requirements: Either a list of requirement strings, or a (templated)
            "requirements file" as specified by pip.
        :param python_version: The Python version to run the virtual environment with. Note that
            both 2 and 2.7 are acceptable forms.
        :param serializer: Which serializer use to serialize the args and result. It can be one of the following:

            - ``"pickle"``: (default) Use pickle for serialization. Included in the Python Standard Library.
            - ``"cloudpickle"``: Use cloudpickle for serialize more complex types,
              this requires to include cloudpickle in your requirements.
            - ``"dill"``: Use dill for serialize more complex types,
              this requires to include dill in your requirements.
        :param use_dill: Whether to use dill to serialize
            the args and result (pickle is default). This allow more complex types
            but requires you to include dill in your requirements.
        :param system_site_packages: Whether to include
            system_site_packages in your virtual environment.
            See virtualenv documentation for more information.
        :param pip_install_options: a list of pip install options when installing requirements
            See 'pip install -h' for available options
        :param skip_on_exit_code: If python_callable exits with this exit code, leave the task
            in ``skipped`` state (default: None). If set to ``None``, any non-zero
            exit code will be treated as a failure.
        :param index_urls: an optional list of index urls to load Python packages from.
            If not provided the system pip conf will be used to source packages from.
        :param venv_cache_path: Optional path to the virtual environment parent folder in which the
            virtual environment will be cached, creates a sub-folder venv-{hash} whereas hash will be
            replaced with a checksum of requirements. If not provided the virtual environment will be
            created and deleted in a temp folder for every execution.
        :param templates_dict: a dictionary where the values are templates that
            will get templated by the Airflow engine sometime between
            ``__init__`` and ``execute`` takes place and are made available
            in your callable's context after the template has been applied.
        :param show_return_value_in_logs: a bool value whether to show return_value
            logs. Defaults to True, which allows return value log output.
            It can be set to False to prevent log output of return value when you return huge data
            such as transmission a large amount of XCom to TaskAPI.
        :param env_vars: A dictionary containing additional environment variables to set for the virtual
            environment when it is executed.
        :param inherit_env: Whether to inherit the current environment variables when executing the virtual
            environment. If set to ``True``, the virtual environment will inherit the environment variables
            of the parent process (``os.environ``). If set to ``False``, the virtual environment will be
            executed with a clean environment.
        :param use_dill: Deprecated, use ``serializer`` instead. Whether to use dill to serialize
            the args and result (pickle is default). This allows more complex types
            but requires you to include dill in your requirements.
        """
    @overload
    def virtualenv(self, python_callable: Callable[FParams, FReturn]) -> Task[FParams, FReturn]: ...
    def external_python(
        self,
        *,
        python: str,
        multiple_outputs: bool | None = None,
        # 'python_callable', 'op_args' and 'op_kwargs' since they are filled by
        # _PythonVirtualenvDecoratedOperator.
        serializer: Literal["pickle", "cloudpickle", "dill"] | None = None,
        templates_dict: Mapping[str, Any] | None = None,
        show_return_value_in_logs: bool = True,
        env_vars: dict[str, str] | None = None,
        inherit_env: bool = True,
        use_dill: bool = False,
        **kwargs,
    ) -> TaskDecorator:
        """Create a decorator to convert the decorated callable to a virtual environment task.

        :param python: Full path string (file-system specific) that points to a Python binary inside
            a virtual environment that should be used (in ``VENV/bin`` folder). Should be absolute path
            (so usually start with "/" or "X:/" depending on the filesystem/os used).
        :param multiple_outputs: If set, function return value will be unrolled to multiple XCom values.
            Dict will unroll to XCom values with keys as XCom keys. Defaults to False.
        :param serializer: Which serializer use to serialize the args and result. It can be one of the following:

            - ``"pickle"``: (default) Use pickle for serialization. Included in the Python Standard Library.
            - ``"cloudpickle"``: Use cloudpickle for serialize more complex types,
              this requires to include cloudpickle in your requirements.
            - ``"dill"``: Use dill for serialize more complex types,
              this requires to include dill in your requirements.
        :param templates_dict: a dictionary where the values are templates that
            will get templated by the Airflow engine sometime between
            ``__init__`` and ``execute`` takes place and are made available
            in your callable's context after the template has been applied.
        :param show_return_value_in_logs: a bool value whether to show return_value
            logs. Defaults to True, which allows return value log output.
            It can be set to False to prevent log output of return value when you return huge data
            such as transmission a large amount of XCom to TaskAPI.
        :param env_vars: A dictionary containing additional environment variables to set for the virtual
            environment when it is executed.
        :param inherit_env: Whether to inherit the current environment variables when executing the virtual
            environment. If set to ``True``, the virtual environment will inherit the environment variables
            of the parent process (``os.environ``). If set to ``False``, the virtual environment will be
            executed with a clean environment.
        :param use_dill: Deprecated, use ``serializer`` instead. Whether to use dill to serialize
            the args and result (pickle is default). This allows more complex types
            but requires you to include dill in your requirements.
        """
    @overload
    def branch(  # type: ignore[misc]
        self, *, multiple_outputs: bool | None = None, **kwargs
    ) -> TaskDecorator:
        """Create a decorator to wrap the decorated callable into a BranchPythonOperator.

        For more information on how to use this decorator, see :ref:`concepts:branching`.
        Accepts arbitrary for operator kwarg. Can be reused in a single DAG.

        :param multiple_outputs: If set, function return value will be unrolled to multiple XCom values.
            Dict will unroll to XCom values with keys as XCom keys. Defaults to False.
        """
    @overload
    def branch(self, python_callable: Callable[FParams, FReturn]) -> Task[FParams, FReturn]: ...
    @overload
    def branch_virtualenv(  # type: ignore[misc]
        self,
        *,
        multiple_outputs: bool | None = None,
        # 'python_callable', 'op_args' and 'op_kwargs' since they are filled by
        # _PythonVirtualenvDecoratedOperator.
        requirements: None | Iterable[str] | str = None,
        python_version: None | str | int | float = None,
        serializer: Literal["pickle", "cloudpickle", "dill"] | None = None,
        system_site_packages: bool = True,
        templates_dict: Mapping[str, Any] | None = None,
        pip_install_options: list[str] | None = None,
        skip_on_exit_code: int | Container[int] | None = None,
        index_urls: None | Collection[str] | str = None,
        venv_cache_path: None | str = None,
        show_return_value_in_logs: bool = True,
        use_dill: bool = False,
        **kwargs,
    ) -> TaskDecorator:
        """Create a decorator to wrap the decorated callable into a BranchPythonVirtualenvOperator.

        For more information on how to use this decorator, see :ref:`concepts:branching`.
        Accepts arbitrary for operator kwarg. Can be reused in a single DAG.

        :param multiple_outputs: If set, function return value will be unrolled to multiple XCom values.
            Dict will unroll to XCom values with keys as XCom keys. Defaults to False.
        :param requirements: Either a list of requirement strings, or a (templated)
            "requirements file" as specified by pip.
        :param python_version: The Python version to run the virtual environment with. Note that
            both 2 and 2.7 are acceptable forms.
        :param serializer: Which serializer use to serialize the args and result. It can be one of the following:

            - ``"pickle"``: (default) Use pickle for serialization. Included in the Python Standard Library.
            - ``"cloudpickle"``: Use cloudpickle for serialize more complex types,
              this requires to include cloudpickle in your requirements.
            - ``"dill"``: Use dill for serialize more complex types,
              this requires to include dill in your requirements.
        :param system_site_packages: Whether to include
            system_site_packages in your virtual environment.
            See virtualenv documentation for more information.
        :param pip_install_options: a list of pip install options when installing requirements
            See 'pip install -h' for available options
        :param skip_on_exit_code: If python_callable exits with this exit code, leave the task
            in ``skipped`` state (default: None). If set to ``None``, any non-zero
            exit code will be treated as a failure.
        :param index_urls: an optional list of index urls to load Python packages from.
            If not provided the system pip conf will be used to source packages from.
        :param venv_cache_path: Optional path to the virtual environment parent folder in which the
            virtual environment will be cached, creates a sub-folder venv-{hash} whereas hash will be replaced
            with a checksum of requirements. If not provided the virtual environment will be created and
            deleted in a temp folder for every execution.
        :param show_return_value_in_logs: a bool value whether to show return_value
            logs. Defaults to True, which allows return value log output.
            It can be set to False to prevent log output of return value when you return huge data
            such as transmission a large amount of XCom to TaskAPI.
        :param use_dill: Deprecated, use ``serializer`` instead. Whether to use dill to serialize
            the args and result (pickle is default). This allows more complex types
            but requires you to include dill in your requirements.
        """
    @overload
    def branch_virtualenv(self, python_callable: Callable[FParams, FReturn]) -> Task[FParams, FReturn]: ...
    @overload
    def branch_external_python(
        self,
        *,
        python: str,
        multiple_outputs: bool | None = None,
        # 'python_callable', 'op_args' and 'op_kwargs' since they are filled by
        # _PythonVirtualenvDecoratedOperator.
        serializer: Literal["pickle", "cloudpickle", "dill"] | None = None,
        templates_dict: Mapping[str, Any] | None = None,
        show_return_value_in_logs: bool = True,
        use_dill: bool = False,
        **kwargs,
    ) -> TaskDecorator:
        """Create a decorator to wrap the decorated callable into a BranchExternalPythonOperator.

        For more information on how to use this decorator, see :ref:`concepts:branching`.
        Accepts arbitrary for operator kwarg. Can be reused in a single DAG.

        :param python: Full path string (file-system specific) that points to a Python binary inside
            a virtual environment that should be used (in ``VENV/bin`` folder). Should be absolute path
            (so usually start with "/" or "X:/" depending on the filesystem/os used).
        :param multiple_outputs: If set, function return value will be unrolled to multiple XCom values.
            Dict will unroll to XCom values with keys as XCom keys. Defaults to False.
        :param serializer: Which serializer use to serialize the args and result. It can be one of the following:

            - ``"pickle"``: (default) Use pickle for serialization. Included in the Python Standard Library.
            - ``"cloudpickle"``: Use cloudpickle for serialize more complex types,
              this requires to include cloudpickle in your requirements.
            - ``"dill"``: Use dill for serialize more complex types,
              this requires to include dill in your requirements.
        :param templates_dict: a dictionary where the values are templates that
            will get templated by the Airflow engine sometime between
            ``__init__`` and ``execute`` takes place and are made available
            in your callable's context after the template has been applied.
        :param show_return_value_in_logs: a bool value whether to show return_value
            logs. Defaults to True, which allows return value log output.
            It can be set to False to prevent log output of return value when you return huge data
            such as transmission a large amount of XCom to TaskAPI.
        :param use_dill: Deprecated, use ``serializer`` instead. Whether to use dill to serialize
            the args and result (pickle is default). This allows more complex types
            but requires you to include dill in your requirements.
        """
    @overload
    def branch_external_python(
        self, python_callable: Callable[FParams, FReturn]
    ) -> Task[FParams, FReturn]: ...
    @overload
    def short_circuit(  # type: ignore[misc]
        self,
        *,
        multiple_outputs: bool | None = None,
        ignore_downstream_trigger_rules: bool = True,
        **kwargs,
    ) -> TaskDecorator:
        """Create a decorator to wrap the decorated callable into a ShortCircuitOperator.

        :param multiple_outputs: If set, function return value will be unrolled to multiple XCom values.
            Dict will unroll to XCom values with keys as XCom keys. Defaults to False.
        :param ignore_downstream_trigger_rules: If set to True, all downstream tasks from this operator task
            will be skipped. This is the default behavior. If set to False, the direct, downstream task(s)
            will be skipped but the ``trigger_rule`` defined for a other downstream tasks will be respected.
            Defaults to True.
        """
    @overload
    def short_circuit(self, python_callable: Callable[FParams, FReturn]) -> Task[FParams, FReturn]: ...
    # [START decorator_signature]
    def docker(
        self,
        *,
        multiple_outputs: bool | None = None,
        use_dill: bool = False,  # Added by _DockerDecoratedOperator.
        python_command: str = "python3",
        # 'command', 'retrieve_output', and 'retrieve_output_path' are filled by
        # _DockerDecoratedOperator.
        image: str,
        api_version: str | None = None,
        container_name: str | None = None,
        cpus: float = 1.0,
        docker_url: str | None = None,
        environment: dict[str, str] | None = None,
        private_environment: dict[str, str] | None = None,
        env_file: str | None = None,
        force_pull: bool = False,
        mem_limit: float | str | None = None,
        host_tmp_dir: str | None = None,
        network_mode: str | None = None,
        tls_ca_cert: str | None = None,
        tls_client_cert: str | None = None,
        tls_client_key: str | None = None,
        tls_verify: bool = True,
        tls_hostname: str | bool | None = None,
        tls_ssl_version: str | None = None,
        mount_tmp_dir: bool = True,
        tmp_dir: str = "/tmp/airflow",
        user: str | int | None = None,
        mounts: list[str] | None = None,
        entrypoint: str | list[str] | None = None,
        working_dir: str | None = None,
        xcom_all: bool = False,
        docker_conn_id: str | None = None,
        dns: list[str] | None = None,
        dns_search: list[str] | None = None,
        auto_remove: Literal["never", "success", "force"] = "never",
        shm_size: int | None = None,
        tty: bool = False,
        hostname: str | None = None,
        privileged: bool = False,
        cap_add: str | None = None,
        extra_hosts: dict[str, str] | None = None,
        timeout: int = 60,
        device_requests: list[dict] | None = None,
        log_opts_max_size: str | None = None,
        log_opts_max_file: str | None = None,
        ipc_mode: str | None = None,
        skip_on_exit_code: int | Container[int] | None = None,
        port_bindings: dict | None = None,
        ulimits: list[dict] | None = None,
        **kwargs,
    ) -> TaskDecorator:
        """Create a decorator to convert the decorated callable to a Docker task.

        :param multiple_outputs: If set, function return value will be unrolled to multiple XCom values.
            Dict will unroll to XCom values with keys as XCom keys. Defaults to False.
        :param use_dill: Whether to use dill or pickle for serialization
        :param python_command: Python command for executing functions, Default: python3
        :param image: Docker image from which to create the container.
            If image tag is omitted, "latest" will be used.
        :param api_version: Remote API version. Set to ``auto`` to automatically
            detect the server's version.
        :param container_name: Name of the container. Optional (templated)
        :param cpus: Number of CPUs to assign to the container.
            This value gets multiplied with 1024. See
            https://docs.docker.com/engine/reference/run/#cpu-share-constraint
        :param docker_url: URL of the host running the docker daemon.
            Default is the value of the ``DOCKER_HOST`` environment variable or unix://var/run/docker.sock
            if it is unset.
        :param environment: Environment variables to set in the container. (templated)
        :param private_environment: Private environment variables to set in the container.
            These are not templated, and hidden from the website.
        :param env_file: Relative path to the ``.env`` file with environment variables to set in the container.
            Overridden by variables in the environment parameter.
        :param force_pull: Pull the docker image on every run. Default is False.
        :param mem_limit: Maximum amount of memory the container can use.
            Either a float value, which represents the limit in bytes,
            or a string like ``128m`` or ``1g``.
        :param host_tmp_dir: Specify the location of the temporary directory on the host which will
            be mapped to tmp_dir. If not provided defaults to using the standard system temp directory.
        :param network_mode: Network mode for the container. It can be one of the following:

            - ``"bridge"``: Create new network stack for the container with default docker bridge network
            - ``"none"``: No networking for this container
            - ``"container:<name|id>"``: Use the network stack of another container specified via <name|id>
            - ``"host"``: Use the host network stack. Incompatible with `port_bindings`
            - ``"<network-name>|<network-id>"``: Connects the container to user created network
              (using ``docker network create`` command)
        :param tls_ca_cert: Path to a PEM-encoded certificate authority
            to secure the docker connection.
        :param tls_client_cert: Path to the PEM-encoded certificate
            used to authenticate docker client.
        :param tls_client_key: Path to the PEM-encoded key used to authenticate docker client.
        :param tls_verify: Set ``True`` to verify the validity of the provided certificate.
        :param tls_hostname: Hostname to match against
            the docker server certificate or False to disable the check.
        :param tls_ssl_version: Version of SSL to use when communicating with docker daemon.
        :param mount_tmp_dir: Specify whether the temporary directory should be bind-mounted
            from the host to the container. Defaults to True
        :param tmp_dir: Mount point inside the container to
            a temporary directory created on the host by the operator.
            The path is also made available via the environment variable
            ``AIRFLOW_TMP_DIR`` inside the container.
        :param user: Default user inside the docker container.
        :param mounts: List of mounts to mount into the container, e.g.
            ``['/host/path:/container/path', '/host/path2:/container/path2:ro']``.
        :param entrypoint: Overwrite the default ENTRYPOINT of the image
        :param working_dir: Working directory to
            set on the container (equivalent to the -w switch the docker client)
        :param xcom_all: Push all the stdout or just the last line.
            The default is False (last line).
        :param docker_conn_id: The :ref:`Docker connection id <howto/connection:docker>`
        :param dns: Docker custom DNS servers
        :param dns_search: Docker custom DNS search domain
        :param auto_remove: Enable removal of the container when the container's process exits. Possible values:

            - ``never``: (default) do not remove container
            - ``success``: remove on success
            - ``force``: always remove container
        :param shm_size: Size of ``/dev/shm`` in bytes. The size must be
            greater than 0. If omitted uses system default.
        :param tty: Allocate pseudo-TTY to the container
            This needs to be set see logs of the Docker container.
        :param hostname: Optional hostname for the container.
        :param privileged: Give extended privileges to this container.
        :param cap_add: Include container capabilities
        :param extra_hosts: Additional hostnames to resolve inside the container,
            as a mapping of hostname to IP address.
        :param device_requests: Expose host resources such as GPUs to the container.
        :param log_opts_max_size: The maximum size of the log before it is rolled.
            A positive integer plus a modifier representing the unit of measure (k, m, or g).
            Eg: 10m or 1g Defaults to -1 (unlimited).
        :param log_opts_max_file: The maximum number of log files that can be present.
            If rolling the logs creates excess files, the oldest file is removed.
            Only effective when max-size is also set. A positive integer. Defaults to 1.
        :param ipc_mode: Set the IPC mode for the container.
        :param skip_on_exit_code: If task exits with this exit code, leave the task
            in ``skipped`` state (default: None). If set to ``None``, any non-zero
            exit code will be treated as a failure.
        :param port_bindings: Publish a container's port(s) to the host. It is a
            dictionary of value where the key indicates the port to open inside the container
            and value indicates the host port that binds to the container port.
            Incompatible with ``"host"`` in ``network_mode``.
        :param ulimits: List of ulimit options to set for the container. Each item should
            be a :py:class:`docker.types.Ulimit` instance.
        """
        # [END decorator_signature]
    def kubernetes(
        self,
        *,
        multiple_outputs: bool | None = None,
        use_dill: bool = False,  # Added by _KubernetesDecoratedOperator.
        # 'cmds' filled by _KubernetesDecoratedOperator.
        kubernetes_conn_id: str | None = ...,
        namespace: str | None = None,
        image: str | None = None,
        name: str | None = None,
        random_name_suffix: bool = ...,
        arguments: list[str] | None = None,
        ports: list[k8s.V1ContainerPort] | None = None,
        volume_mounts: list[k8s.V1VolumeMount] | None = None,
        volumes: list[k8s.V1Volume] | None = None,
        env_vars: list[k8s.V1EnvVar] | dict[str, str] | None = None,
        env_from: list[k8s.V1EnvFromSource] | None = None,
        secrets: list[Secret] | None = None,
        in_cluster: bool | None = None,
        cluster_context: str | None = None,
        labels: dict | None = None,
        reattach_on_restart: bool = ...,
        startup_timeout_seconds: int = ...,
        startup_check_interval_seconds: int = ...,
        get_logs: bool = True,
        container_logs: Iterable[str] | str | Literal[True] = ...,
        image_pull_policy: str | None = None,
        annotations: dict | None = None,
        container_resources: k8s.V1ResourceRequirements | None = None,
        affinity: k8s.V1Affinity | None = None,
        config_file: str | None = None,
        node_selector: dict | None = None,
        image_pull_secrets: list[k8s.V1LocalObjectReference] | None = None,
        service_account_name: str | None = None,
        hostnetwork: bool = False,
        host_aliases: list[k8s.V1HostAlias] | None = None,
        tolerations: list[k8s.V1Toleration] | None = None,
        security_context: k8s.V1PodSecurityContext | dict | None = None,
        container_security_context: k8s.V1SecurityContext | dict | None = None,
        dnspolicy: str | None = None,
        dns_config: k8s.V1PodDNSConfig | None = None,
        hostname: str | None = None,
        subdomain: str | None = None,
        schedulername: str | None = None,
        full_pod_spec: k8s.V1Pod | None = None,
        init_containers: list[k8s.V1Container] | None = None,
        log_events_on_failure: bool = False,
        do_xcom_push: bool = False,
        pod_template_file: str | None = None,
        pod_template_dict: dict | None = None,
        priority_class_name: str | None = None,
        pod_runtime_info_envs: list[k8s.V1EnvVar] | None = None,
        termination_grace_period: int | None = None,
        configmaps: list[str] | None = None,
        skip_on_exit_code: int | Container[int] | None = None,
        base_container_name: str | None = None,
        deferrable: bool = ...,
        poll_interval: float = ...,
        log_pod_spec_on_failure: bool = ...,
        on_finish_action: str = ...,
        termination_message_policy: str = ...,
        active_deadline_seconds: int | None = None,
        progress_callback: Callable[[str], None] | None = None,
        **kwargs,
    ) -> TaskDecorator:
        """Create a decorator to convert a callable to a Kubernetes Pod task.

        :param multiple_outputs: If set, function return value will be unrolled to multiple XCom values.
            Dict will unroll to XCom values with keys as XCom keys. Defaults to False.
        :param use_dill: Whether to use dill or pickle for serialization
        :param kubernetes_conn_id: The Kubernetes cluster's
            :ref:`connection ID <howto/connection:kubernetes>`.
        :param namespace: Namespace to run within Kubernetes. Defaults to *default*.
        :param image: Docker image to launch. Defaults to *hub.docker.com*, but
            a fully qualified URL will point to a custom repository. (templated)
        :param name: Name of the pod to run. This will be used (plus a random
            suffix if *random_name_suffix* is *True*) to generate a pod ID
            (DNS-1123 subdomain, containing only ``[a-z0-9.-]``). Defaults to
            ``k8s_airflow_pod_{RANDOM_UUID}``.
        :param random_name_suffix: If *True*, will generate a random suffix.
        :param arguments: arguments of the entrypoint. (templated)
            The docker image's CMD is used if this is not provided.
        :param ports: Ports for the launched pod.
        :param volume_mounts: *volumeMounts* for the launched pod.
        :param volumes: Volumes for the launched pod. Includes *ConfigMaps* and
            *PersistentVolumes*.
        :param env_vars: Environment variables initialized in the container.
            (templated)
        :param env_from: List of sources to populate environment variables in
            the container.
        :param secrets: Kubernetes secrets to inject in the container. They can
            be exposed as environment variables or files in a volume.
        :param in_cluster: Run kubernetes client with *in_cluster* configuration.
        :param cluster_context: Context that points to the Kubernetes cluster.
            Ignored when *in_cluster* is *True*. If *None*, current-context will
            be used.
        :param reattach_on_restart: If the worker dies while the pod is running,
            reattach and monitor during the next try. If *False*, always create
            a new pod for each try.
        :param labels: Labels to apply to the pod. (templated)
        :param startup_timeout_seconds: Timeout in seconds to startup the pod.
        :param startup_check_interval_seconds: interval in seconds to check if the pod has already started
        :param get_logs: Get the stdout of the container as logs of the tasks.
        :param container_logs: list of containers whose logs will be published to stdout
            Takes a sequence of containers, a single container name or True.
            If True, all the containers logs are published. Works in conjunction with ``get_logs`` param.
            The default value is the base container.
        :param image_pull_policy: Specify a policy to cache or always pull an
            image.
        :param annotations: Non-identifying metadata you can attach to the pod.
            Can be a large range of data, and can include characters that are
            not permitted by labels.
        :param container_resources: Resources for the launched pod.
        :param affinity: Affinity scheduling rules for the launched pod.
        :param config_file: The path to the Kubernetes config file. If not
            specified, default value is ``~/.kube/config``. (templated)
        :param node_selector: A dict containing a group of scheduling rules.
        :param image_pull_secrets: Any image pull secrets to be given to the
            pod. If more than one secret is required, provide a comma separated
            list, e.g. ``secret_a,secret_b``.
        :param service_account_name: Name of the service account.
        :param hostnetwork: If *True*, enable host networking on the pod.
        :param host_aliases: A list of host aliases to apply to the containers in the pod.
        :param tolerations: A list of Kubernetes tolerations.
        :param security_context: Security options the pod should run with
            (PodSecurityContext).
        :param container_security_context: security options the container should run with.
        :param dnspolicy: DNS policy for the pod.
        :param dns_config: dns configuration (ip addresses, searches, options) for the pod.
        :param hostname: hostname for the pod.
        :param subdomain: subdomain for the pod.
        :param schedulername: Specify a scheduler name for the pod
        :param full_pod_spec: The complete podSpec
        :param init_containers: Init containers for the launched pod.
        :param log_events_on_failure: Log the pod's events if a failure occurs.
        :param do_xcom_push: If *True*, the content of
            ``/airflow/xcom/return.json`` in the container will also be pushed
            to an XCom when the container completes.
        :param pod_template_file: Path to pod template file (templated)
        :param pod_template_dict: pod template dictionary (templated)
        :param priority_class_name: Priority class name for the launched pod.
        :param pod_runtime_info_envs: A list of environment variables
            to be set in the container.
        :param termination_grace_period: Termination grace period if task killed
            in UI, defaults to kubernetes default
        :param configmaps: A list of names of config maps from which it collects
            ConfigMaps to populate the environment variables with. The contents
            of the target ConfigMap's Data field will represent the key-value
            pairs as environment variables. Extends env_from.
        :param skip_on_exit_code: If task exits with this exit code, leave the task
            in ``skipped`` state (default: None). If set to ``None``, any non-zero
            exit code will be treated as a failure.
        :param base_container_name: The name of the base container in the pod. This container's logs
            will appear as part of this task's logs if get_logs is True. Defaults to None. If None,
            will consult the class variable BASE_CONTAINER_NAME (which defaults to "base") for the base
            container name to use.
        :param deferrable: Run operator in the deferrable mode.
        :param poll_interval: Polling period in seconds to check for the status. Used only in deferrable mode.
        :param log_pod_spec_on_failure: Log the pod's specification if a failure occurs
        :param on_finish_action: What to do when the pod reaches its final state, or the execution is interrupted.
            If "delete_pod", the pod will be deleted regardless its state; if "delete_succeeded_pod",
            only succeeded pod will be deleted. You can set to "keep_pod" to keep the pod.
        :param termination_message_policy: The termination message policy of the base container.
            Default value is "File"
        :param active_deadline_seconds: The active_deadline_seconds which matches to active_deadline_seconds
            in V1PodSpec.
        :param progress_callback: Callback function for receiving k8s container logs.
        """
    @overload
    def sensor(  # type: ignore[misc]
        self,
        *,
        poke_interval: float = ...,
        timeout: float = ...,
        soft_fail: bool = False,
        mode: str = ...,
        exponential_backoff: bool = False,
        max_wait: timedelta | float | None = None,
        **kwargs,
    ) -> TaskDecorator:
        """
        Wraps a Python function into a sensor operator.

        :param poke_interval: Time in seconds that the job should wait in
            between each try
        :param timeout: Time, in seconds before the task times out and fails.
        :param soft_fail: Set to true to mark the task as SKIPPED on failure
        :param mode: How the sensor operates.
            Options are: ``{ poke | reschedule }``, default is ``poke``.
            When set to ``poke`` the sensor is taking up a worker slot for its
            whole execution time and sleeps between pokes. Use this mode if the
            expected runtime of the sensor is short or if a short poke interval
            is required. Note that the sensor will hold onto a worker slot and
            a pool slot for the duration of the sensor's runtime in this mode.
            When set to ``reschedule`` the sensor task frees the worker slot when
            the criteria is not yet met and it's rescheduled at a later time. Use
            this mode if the time before the criteria is met is expected to be
            quite long. The poke interval should be more than one minute to
            prevent too much load on the scheduler.
        :param exponential_backoff: allow progressive longer waits between
            pokes by using exponential backoff algorithm
        :param max_wait: maximum wait interval between pokes, can be ``timedelta`` or ``float`` seconds
        """
    @overload
    def sensor(self, python_callable: Callable[FParams, FReturn] | None = None) -> Task[FParams, FReturn]: ...
    @overload
    def pyspark(  # type: ignore[misc]
        self,
        *,
        multiple_outputs: bool | None = None,
        conn_id: str | None = None,
        config_kwargs: dict[str, str] | None = None,
        **kwargs,
    ) -> TaskDecorator:
        """
        Wraps a Python function that is to be injected with a SparkSession.

        :param multiple_outputs: If set, function return value will be unrolled to multiple XCom values.
            Dict will unroll to XCom values with keys as XCom keys. Defaults to False.
        :param conn_id: The connection ID to use for the SparkSession.
        :param config_kwargs: Additional kwargs to pass to the SparkSession builder. This overrides
            the config from the connection.
        """
    @overload
    def pyspark(
        self, python_callable: Callable[FParams, FReturn] | None = None
    ) -> Task[FParams, FReturn]: ...
    @overload
    def bash(  # type: ignore[misc]
        self,
        *,
        env: dict[str, str] | None = None,
        append_env: bool = False,
        output_encoding: str = "utf-8",
        skip_on_exit_code: int = 99,
        cwd: str | None = None,
        **kwargs,
    ) -> TaskDecorator:
        """Decorator to wrap a callable into a BashOperator task.

        :param bash_command: The command, set of commands or reference to a bash script
            (must be '.sh' or '.bash') to be executed. (templated)
        :param env: If env is not None, it must be a dict that defines the environment variables for the new
            process; these are used instead of inheriting the current process environment, which is the
            default behavior. (templated)
        :param append_env: If False(default) uses the environment variables passed in env params and does not
            inherit the current process environment. If True, inherits the environment variables from current
            passes and then environment variable passed by the user will either update the existing inherited
            environment variables or the new variables gets appended to it
        :param output_encoding: Output encoding of bash command
        :param skip_on_exit_code: If task exits with this exit code, leave the task in ``skipped`` state
            (default: 99). If set to ``None``, any non-zero exit code will be treated as a failure.
        :param cwd: Working directory to execute the command in. If None (default), the command is run in a
            temporary directory.
        """
    @overload
    def bash(self, python_callable: Callable[FParams, FReturn]) -> Task[FParams, FReturn]: ...
<<<<<<< HEAD
    @overload
    def email(  # type: ignore[misc]
        self,
        *,
        to: list[str] | str,
        subject: str,
        **kwargs,
    ) -> TaskDecorator:
        """
        Wraps a Python callable and uses the callable return value as an email's body to be sent.

        :param to: list of emails to send the email to. (templated)
        :param from_email: email to send from. (templated)
        :param subject: subject line for the email. (templated)
=======
    def run_if(self, condition: AnyConditionFunc, skip_message: str | None = None) -> Callable[[_T], _T]:
        """
        Decorate a task to run only if a condition is met.

        :param condition: A function that takes a context and returns a boolean.
        :param skip_message: The message to log if the task is skipped.
            If None, a default message is used.
        """
    def skip_if(self, condition: AnyConditionFunc, skip_message: str | None = None) -> Callable[[_T], _T]:
        """
        Decorate a task to skip if a condition is met.

        :param condition: A function that takes a context and returns a boolean.
        :param skip_message: The message to log if the task is skipped.
            If None, a default message is used.
>>>>>>> 0576f557
        """
    def __getattr__(self, name: str) -> TaskDecorator: ...

task: TaskDecoratorCollection
setup: Callable
teardown: Callable<|MERGE_RESOLUTION|>--- conflicted
+++ resolved
@@ -774,7 +774,6 @@
         """
     @overload
     def bash(self, python_callable: Callable[FParams, FReturn]) -> Task[FParams, FReturn]: ...
-<<<<<<< HEAD
     @overload
     def email(  # type: ignore[misc]
         self,
@@ -789,7 +788,7 @@
         :param to: list of emails to send the email to. (templated)
         :param from_email: email to send from. (templated)
         :param subject: subject line for the email. (templated)
-=======
+        """
     def run_if(self, condition: AnyConditionFunc, skip_message: str | None = None) -> Callable[[_T], _T]:
         """
         Decorate a task to run only if a condition is met.
@@ -805,7 +804,6 @@
         :param condition: A function that takes a context and returns a boolean.
         :param skip_message: The message to log if the task is skipped.
             If None, a default message is used.
->>>>>>> 0576f557
         """
     def __getattr__(self, name: str) -> TaskDecorator: ...
 
