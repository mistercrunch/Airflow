--- conflicted
+++ resolved
@@ -34,15 +34,10 @@
 def _initialize_map() -> dict[str, Callable]:
     from airflow.dag_processing.manager import DagFileProcessorManager
     from airflow.dag_processing.processor import DagFileProcessor
-<<<<<<< HEAD
-    from airflow.models import TaskInstance
+    from airflow.models import TaskInstance, Trigger, Variable, XCom
     from airflow.models.dag import DAG, DagModel
+    from airflow.models.dagwarning import DagWarning
     from airflow.models.serialized_dag import SerializedDagModel
-=======
-    from airflow.models import Trigger, Variable, XCom
-    from airflow.models.dag import DagModel
-    from airflow.models.dagwarning import DagWarning
->>>>>>> ffe3a68f
 
     functions: list[Callable] = [
         DagFileProcessor.update_import_errors,
