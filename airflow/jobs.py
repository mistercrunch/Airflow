--- conflicted
+++ resolved
@@ -406,7 +406,10 @@
         last_scheduled_run = self._last_scheduled_run(session, dag)
         next_run_date = self._next_dag_run_date(session, last_scheduled_run, dag)
 
-        schedule_end = dag.following_schedule(next_run_date)
+        if dag.schedule_interval == '@once':
+            schedule_end = next_run_date
+        else:
+            schedule_end = dag.following_schedule(next_run_date)
 
         # Actually do the scheduling
         if next_run_date and schedule_end and schedule_end <= datetime.now():
@@ -424,49 +427,12 @@
                 state=State.RUNNING,
                 external_trigger=False
             )
-<<<<<<< HEAD
             session.add(next_run)
             session.commit()
             return next_run
         else:
             logging.debug('Refusing to schedule because no next_run_date or schedule_end: %s, %s'
                     % (next_run_date, schedule_end))
-=======
-            last_scheduled_run = qry.scalar()
-            next_run_date = None
-            if not last_scheduled_run:
-                # First run
-                TI = models.TaskInstance
-                latest_run = (
-                    session.query(func.max(TI.execution_date))
-                    .filter_by(dag_id=dag.dag_id)
-                    .scalar()
-                )
-                if latest_run:
-                    # Migrating from previous version
-                    # make the past 5 runs active
-                    next_run_date = dag.date_range(latest_run, -5)[0]
-                else:
-                    next_run_date = min([t.start_date for t in dag.tasks])
-            elif dag.schedule_interval != '@once':
-                next_run_date = dag.following_schedule(last_scheduled_run)
-            elif dag.schedule_interval == '@once' and not last_scheduled_run:
-                next_run_date = datetime.now()
-
-            schedule_end = dag.following_schedule(next_run_date)
-            if dag.schedule_interval == '@once':
-                schedule_end = next_run_date
-            if next_run_date and schedule_end and schedule_end <= datetime.now():
-                next_run = DagRun(
-                    dag_id=dag.dag_id,
-                    run_id='scheduled__' + next_run_date.isoformat(),
-                    execution_date=next_run_date,
-                    state=State.RUNNING,
-                    external_trigger=False
-                )
-                session.add(next_run)
-                session.commit()
->>>>>>> 75622833
 
     def process_dag(self, dag, executor):
         """
