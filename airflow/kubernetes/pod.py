--- conflicted
+++ resolved
@@ -69,14 +69,11 @@
     :param configmaps: A list containing names of configmaps object
         mounting env variables to the pod
     :type configmaps: list[str]
-<<<<<<< HEAD
-    :param dnspolicy: Specify a dnspolicy for the pod
-    :type dnspolicy: str
-=======
     :param pod_runtime_info_envs: environment variables about
                                   pod runtime information (ip, namespace, nodeName, podName)
     :type pod_runtime_info_envs: list[PodRuntimeEnv]
->>>>>>> f710a0db
+    :param dnspolicy: Specify a dnspolicy for the pod
+    :type dnspolicy: str
     """
     def __init__(
             self,
@@ -103,11 +100,8 @@
             tolerations=None,
             security_context=None,
             configmaps=None,
-<<<<<<< HEAD
+            pod_runtime_info_envs=None,
             dnspolicy=None
-=======
-            pod_runtime_info_envs=None
->>>>>>> f710a0db
     ):
         self.image = image
         self.envs = envs or {}
@@ -132,8 +126,5 @@
         self.tolerations = tolerations or []
         self.security_context = security_context
         self.configmaps = configmaps or []
-<<<<<<< HEAD
-        self.dnspolicy = dnspolicy
-=======
         self.pod_runtime_info_envs = pod_runtime_info_envs or []
->>>>>>> f710a0db
+        self.dnspolicy = dnspolicy