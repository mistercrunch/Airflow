--- conflicted
+++ resolved
@@ -272,12 +272,8 @@
             'setproctitle>=1.1.8, <2',
             'sqlalchemy>=1.1.15, <1.2.0',
             'sqlalchemy-utc>=0.9.0',
-<<<<<<< HEAD
             'tabulate>=0.7.5, <=0.8.2',
-=======
-            'tabulate>=0.7.5, <0.8.0',
             'tenacity==4.8.0',
->>>>>>> b17a99d7
             'thrift>=0.9.2',
             'tzlocal>=1.4',
             'werkzeug>=0.14.1, <0.15.0',
