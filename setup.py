--- conflicted
+++ resolved
@@ -251,10 +251,6 @@
 dask = [
     # Dask support is limited, we need Dask team to upgrade support for dask if we were to continue
     # Supporting it in the future
-<<<<<<< HEAD
-    # TODO: upgrade libraries used or maybe deprecate and drop DASK support
-=======
->>>>>>> 9be3c50c
     'cloudpickle>=1.4.1',
     'dask>=2.9.0',
     'distributed>=2.11.1',
