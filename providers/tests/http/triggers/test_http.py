#
# Licensed to the Apache Software Foundation (ASF) under one
# or more contributor license agreements.  See the NOTICE file
# distributed with this work for additional information
# regarding copyright ownership.  The ASF licenses this file
# to you under the Apache License, Version 2.0 (the
# "License"); you may not use this file except in compliance
# with the License.  You may obtain a copy of the License at
#
#   http://www.apache.org/licenses/LICENSE-2.0
#
# Unless required by applicable law or agreed to in writing,
# software distributed under the License is distributed on an
# "AS IS" BASIS, WITHOUT WARRANTIES OR CONDITIONS OF ANY
# KIND, either express or implied.  See the License for the
# specific language governing permissions and limitations
# under the License.
from __future__ import annotations

import base64
import pickle
from asyncio import Future
from http.cookies import SimpleCookie
from typing import Any
from unittest import mock

import pytest
from aiohttp.client_reqrep import ClientResponse
from multidict import CIMultiDict, CIMultiDictProxy
from requests.structures import CaseInsensitiveDict
from yarl import URL

from airflow.providers.http.triggers.http import HttpSensorTrigger, HttpTrigger
from airflow.triggers.base import TriggerEvent

HTTP_PATH = "airflow.providers.http.triggers.http.{}"
TEST_CONN_ID = "http_default"
TEST_AUTH_TYPE = None
TEST_METHOD = "POST"
TEST_ENDPOINT = "endpoint"
TEST_HEADERS = {"Authorization": "Bearer test"}
TEST_DATA = {"key": "value"}
TEST_EXTRA_OPTIONS: dict[str, Any] = {}


@pytest.fixture
def trigger():
    return HttpTrigger(
        http_conn_id=TEST_CONN_ID,
        auth_type=TEST_AUTH_TYPE,
        method=TEST_METHOD,
        endpoint=TEST_ENDPOINT,
        headers=TEST_HEADERS,
        data=TEST_DATA,
        extra_options=TEST_EXTRA_OPTIONS,
    )


@pytest.fixture
def sensor_trigger():
    return HttpSensorTrigger(
        http_conn_id=TEST_CONN_ID,
        endpoint=TEST_ENDPOINT,
        method=TEST_METHOD,
        headers=TEST_HEADERS,
        data=TEST_DATA,
        extra_options=TEST_EXTRA_OPTIONS,
    )


@pytest.fixture
def client_response():
    client_response = mock.AsyncMock(ClientResponse)
    client_response.read.return_value = b"content"
    client_response.status = 200
    client_response.headers = CIMultiDictProxy(CIMultiDict([("header", "value")]))
    client_response.url = URL("https://example.com")
    client_response.history = ()
    client_response.get_encoding.return_value = "utf-8"
    client_response.reason = "reason"
    client_response.cookies = SimpleCookie()
    return client_response


class TestHttpTrigger:
    @staticmethod
    def _mock_run_result(result_to_mock):
        f = Future()
        f.set_result(result_to_mock)
        return f

    def test_serialization(self, trigger):
        """
        Asserts that the HttpTrigger correctly serializes its arguments
        and classpath.
        """
        classpath, kwargs = trigger.serialize()
        assert classpath == "airflow.providers.http.triggers.http.HttpTrigger"
        assert kwargs == {
            "http_conn_id": TEST_CONN_ID,
            "auth_type": TEST_AUTH_TYPE,
            "method": TEST_METHOD,
            "endpoint": TEST_ENDPOINT,
            "headers": TEST_HEADERS,
            "data": TEST_DATA,
            "extra_options": TEST_EXTRA_OPTIONS,
        }

    @pytest.mark.asyncio
    @mock.patch(HTTP_PATH.format("HttpAsyncHook"))
    async def test_trigger_on_success_yield_successfully(self, mock_hook, trigger, client_response):
        """
        Tests the HttpTrigger only fires once the job execution reaches a successful state.
        """
        mock_hook.return_value.run.return_value = self._mock_run_result(client_response)
        response = await HttpTrigger._convert_response(client_response)

        generator = trigger.run()
        actual = await generator.asend(None)
        assert actual == TriggerEvent(
            {
                "status": "success",
                "response": base64.standard_b64encode(pickle.dumps(response)).decode("ascii"),
            }
        )

    @pytest.mark.asyncio
    @mock.patch(HTTP_PATH.format("HttpAsyncHook"))
    async def test_trigger_on_exec_yield_successfully(self, mock_hook, trigger):
        """
        Test that HttpTrigger fires the correct event in case of an error.
        """
        mock_hook.return_value.run.side_effect = Exception("Test exception")

        generator = trigger.run()
        actual = await generator.asend(None)
        assert actual == TriggerEvent({"status": "error", "message": "Test exception"})

    @pytest.mark.asyncio
    async def test_convert_response(self, client_response):
        """
        Assert convert aiohttp.client_reqrep.ClientResponse to requests.Response.
        """
        response = await HttpTrigger._convert_response(client_response)
        assert response.content == await client_response.read()
        assert response.status_code == client_response.status
        assert response.headers == CaseInsensitiveDict(client_response.headers)
        assert response.url == str(client_response.url)
        assert response.history == [HttpTrigger._convert_response(h) for h in client_response.history]
        assert response.encoding == client_response.get_encoding()
        assert response.reason == client_response.reason
<<<<<<< HEAD
        assert dict(response.cookies) == dict(client_response.cookies)
=======
        assert dict(response.cookies) == dict(client_response.cookies)

    @pytest.mark.db_test
    @pytest.mark.asyncio
    @mock.patch("aiohttp.client.ClientSession.post")
    async def test_trigger_on_post_with_data(self, mock_http_post, trigger):
        """
        Test that HttpTrigger fires the correct event in case of an error.
        """
        generator = trigger.run()
        await generator.asend(None)
        mock_http_post.assert_called_once()
        _, kwargs = mock_http_post.call_args
        assert kwargs["data"] == TEST_DATA
        assert kwargs["json"] is None
        assert kwargs["params"] is None


class TestHttpSensorTrigger:
    def test_serialization(self, sensor_trigger):
        """
        Asserts that the HttpSensorTrigger correctly serializes its arguments
        and classpath.
        """
        classpath, kwargs = sensor_trigger.serialize()
        assert classpath == "airflow.providers.http.triggers.http.HttpSensorTrigger"
        assert kwargs == {
            "http_conn_id": TEST_CONN_ID,
            "endpoint": TEST_ENDPOINT,
            "method": TEST_METHOD,
            "headers": TEST_HEADERS,
            "data": TEST_DATA,
            "extra_options": TEST_EXTRA_OPTIONS,
            "poke_interval": 5.0,
        }
>>>>>>> 39f8e1d4
<|MERGE_RESOLUTION|>--- conflicted
+++ resolved
@@ -149,9 +149,6 @@
         assert response.history == [HttpTrigger._convert_response(h) for h in client_response.history]
         assert response.encoding == client_response.get_encoding()
         assert response.reason == client_response.reason
-<<<<<<< HEAD
-        assert dict(response.cookies) == dict(client_response.cookies)
-=======
         assert dict(response.cookies) == dict(client_response.cookies)
 
     @pytest.mark.db_test
@@ -186,5 +183,4 @@
             "data": TEST_DATA,
             "extra_options": TEST_EXTRA_OPTIONS,
             "poke_interval": 5.0,
-        }
->>>>>>> 39f8e1d4
+        }