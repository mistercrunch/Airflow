# Licensed to the Apache Software Foundation (ASF) under one
# or more contributor license agreements.  See the NOTICE file
# distributed with this work for additional information
# regarding copyright ownership.  The ASF licenses this file
# to you under the Apache License, Version 2.0 (the
# "License"); you may not use this file except in compliance
# with the License.  You may obtain a copy of the License at
#
#   http://www.apache.org/licenses/LICENSE-2.0
#
# Unless required by applicable law or agreed to in writing,
# software distributed under the License is distributed on an
# "AS IS" BASIS, WITHOUT WARRANTIES OR CONDITIONS OF ANY
# KIND, either express or implied.  See the License for the
# specific language governing permissions and limitations
# under the License.

#
from __future__ import annotations

import inspect
import logging
import logging.config
import warnings
from unittest.mock import MagicMock

import pytest

from airflow.config_templates.airflow_local_settings import DEFAULT_LOGGING_CONFIG
from airflow.exceptions import AirflowProviderDeprecationWarning
from airflow.models import Connection
from airflow.providers.common.sql.dialects.dialect import Dialect
from airflow.providers.common.sql.hooks.sql import DbApiHook, fetch_all_handler, resolve_dialects
from airflow.utils.session import provide_session

from providers.tests.common.sql.test_utils import mock_hook
from tests_common.test_utils.providers import get_provider_min_airflow_version

TASK_ID = "sql-operator"
HOST = "host"
DEFAULT_CONN_ID = "sqlite_default"
PASSWORD = "password"


class DBApiHookForTests(DbApiHook):
    conn_name_attr = "conn_id"
    get_conn = MagicMock(name="conn")


@provide_session
@pytest.fixture(autouse=True)
def create_connection(session):
    conn = session.query(Connection).filter(Connection.conn_id == DEFAULT_CONN_ID).first()
    conn.host = HOST
    conn.login = None
    conn.password = PASSWORD
    conn.extra = None
    session.commit()


def get_cursor_descriptions(fields: list[str]) -> list[tuple[str]]:
    return [(field,) for field in fields]


index = 0


@pytest.mark.db_test
@pytest.mark.parametrize(
    "return_last, split_statements, sql, cursor_calls,"
    "cursor_descriptions, cursor_results, hook_descriptions, hook_results, ",
    [
        pytest.param(
            True,
            False,
            "select * from test.test",
            ["select * from test.test"],
            [["id", "value"]],
            ([[1, 2], [11, 12]],),
            [[("id",), ("value",)]],
            [[1, 2], [11, 12]],
            id="The return_last set and no split statements set on single query in string",
        ),
        pytest.param(
            False,
            False,
            "select * from test.test;",
            ["select * from test.test;"],
            [["id", "value"]],
            ([[1, 2], [11, 12]],),
            [[("id",), ("value",)]],
            [[1, 2], [11, 12]],
            id="The return_last not set and no split statements set on single query in string",
        ),
        pytest.param(
            True,
            True,
            "select * from test.test;",
            ["select * from test.test;"],
            [["id", "value"]],
            ([[1, 2], [11, 12]],),
            [[("id",), ("value",)]],
            [[1, 2], [11, 12]],
            id="The return_last set and split statements set on single query in string",
        ),
        pytest.param(
            False,
            True,
            "select * from test.test;",
            ["select * from test.test;"],
            [["id", "value"]],
            ([[1, 2], [11, 12]],),
            [[("id",), ("value",)]],
            [[[1, 2], [11, 12]]],
            id="The return_last not set and split statements set on single query in string",
        ),
        pytest.param(
            True,
            True,
            "select * from test.test;select * from test.test2;",
            ["select * from test.test;", "select * from test.test2;"],
            [["id", "value"], ["id2", "value2"]],
            ([[1, 2], [11, 12]], [[3, 4], [13, 14]]),
            [[("id2",), ("value2",)]],
            [[3, 4], [13, 14]],
            id="The return_last set and split statements set on multiple queries in string",
        ),  # Failing
        pytest.param(
            False,
            True,
            "select * from test.test;select * from test.test2;",
            ["select * from test.test;", "select * from test.test2;"],
            [["id", "value"], ["id2", "value2"]],
            ([[1, 2], [11, 12]], [[3, 4], [13, 14]]),
            [[("id",), ("value",)], [("id2",), ("value2",)]],
            [[[1, 2], [11, 12]], [[3, 4], [13, 14]]],
            id="The return_last not set and split statements set on multiple queries in string",
        ),
        pytest.param(
            True,
            True,
            ["select * from test.test;"],
            ["select * from test.test"],
            [["id", "value"]],
            ([[1, 2], [11, 12]],),
            [[("id",), ("value",)]],
            [[[1, 2], [11, 12]]],
            id="The return_last set on single query in list",
        ),
        pytest.param(
            False,
            True,
            ["select * from test.test;"],
            ["select * from test.test"],
            [["id", "value"]],
            ([[1, 2], [11, 12]],),
            [[("id",), ("value",)]],
            [[[1, 2], [11, 12]]],
            id="The return_last not set on single query in list",
        ),
        pytest.param(
            True,
            True,
            "select * from test.test;select * from test.test2;",
            ["select * from test.test", "select * from test.test2"],
            [["id", "value"], ["id2", "value2"]],
            ([[1, 2], [11, 12]], [[3, 4], [13, 14]]),
            [[("id2",), ("value2",)]],
            [[3, 4], [13, 14]],
            id="The return_last set on multiple queries in list",
        ),
        pytest.param(
            False,
            True,
            "select * from test.test;select * from test.test2;",
            ["select * from test.test", "select * from test.test2"],
            [["id", "value"], ["id2", "value2"]],
            ([[1, 2], [11, 12]], [[3, 4], [13, 14]]),
            [[("id",), ("value",)], [("id2",), ("value2",)]],
            [[[1, 2], [11, 12]], [[3, 4], [13, 14]]],
            id="The return_last not set on multiple queries not set",
        ),
    ],
)
def test_query(
    return_last,
    split_statements,
    sql,
    cursor_calls,
    cursor_descriptions,
    cursor_results,
    hook_descriptions,
    hook_results,
):
    modified_descriptions = [
        get_cursor_descriptions(cursor_description) for cursor_description in cursor_descriptions
    ]
    dbapi_hook = DBApiHookForTests()
    dbapi_hook.get_conn.return_value.cursor.return_value.rowcount = 2
    dbapi_hook.get_conn.return_value.cursor.return_value._description_index = 0

    def mock_execute(*args, **kwargs):
        # the run method accesses description property directly, and we need to modify it after
        # every execute, to make sure that different descriptions are returned. I could not find easier
        # method with mocking
        dbapi_hook.get_conn.return_value.cursor.return_value.description = modified_descriptions[
            dbapi_hook.get_conn.return_value.cursor.return_value._description_index
        ]
        dbapi_hook.get_conn.return_value.cursor.return_value._description_index += 1

    dbapi_hook.get_conn.return_value.cursor.return_value.execute = mock_execute
    dbapi_hook.get_conn.return_value.cursor.return_value.fetchall.side_effect = cursor_results
    results = dbapi_hook.run(
        sql=sql, handler=fetch_all_handler, return_last=return_last, split_statements=split_statements
    )

    assert dbapi_hook.descriptions == hook_descriptions
    assert dbapi_hook.last_description == hook_descriptions[-1]
    assert results == hook_results

    dbapi_hook.get_conn.return_value.cursor.return_value.close.assert_called()


class TestDbApiHook:
    def setup_method(self, **kwargs):
        logging.config.dictConfig(DEFAULT_LOGGING_CONFIG)
        logging.root.disabled = True

    @pytest.mark.db_test
    @pytest.mark.parametrize(
        "empty_statement",
        [
            pytest.param([], id="Empty list"),
            pytest.param("", id="Empty string"),
            pytest.param("\n", id="Only EOL"),
        ],
    )
    def test_no_query(self, empty_statement):
        dbapi_hook = mock_hook(DbApiHook)
        with pytest.raises(ValueError) as err:
            dbapi_hook.run(sql=empty_statement)
        assert err.value.args[0] == "List of SQL statements is empty"

    @pytest.mark.db_test
    def test_make_common_data_structure_hook_has_deprecated_method(self):
        """If hook implements ``_make_serializable`` warning should be raised on call."""
        hook = mock_hook(DbApiHook)
        hook._make_serializable = lambda result: result
        with pytest.warns(
            AirflowProviderDeprecationWarning, match="`_make_serializable` method is deprecated"
        ):
            hook._make_common_data_structure(["foo", "bar", "baz"])

    @pytest.mark.db_test
    def test_make_common_data_structure_no_deprecated_method(self):
        """If hook not implements ``_make_serializable`` there is no warning should be raised on call."""
        with warnings.catch_warnings():
            warnings.simplefilter("error", AirflowProviderDeprecationWarning)
            mock_hook(DbApiHook)._make_common_data_structure(["foo", "bar", "baz"])

    @pytest.mark.db_test
    def test_placeholder_config_from_extra(self):
        dbapi_hook = mock_hook(DbApiHook, conn_params={"extra": {"placeholder": "?"}})
        assert dbapi_hook.placeholder == "?"

    @pytest.mark.db_test
    def test_placeholder_config_from_extra_when_not_in_default_sql_placeholders(self, caplog):
        with caplog.at_level(logging.WARNING, logger="airflow.providers.common.sql.hooks.test_sql"):
            dbapi_hook = mock_hook(DbApiHook, conn_params={"extra": {"placeholder": "!"}})
            assert dbapi_hook.placeholder == "%s"
            assert (
                "Placeholder '!' defined in Connection 'default_conn_id' is not listed in 'DEFAULT_SQL_PLACEHOLDERS' "
                f"and got ignored. Falling back to the default placeholder '{DbApiHook._placeholder}'."
                in caplog.text
            )

    @pytest.mark.db_test
    def test_placeholder_multiple_times_and_make_sure_connection_is_only_invoked_once(self):
        dbapi_hook = mock_hook(DbApiHook)
        for _ in range(10):
            assert dbapi_hook.placeholder == "%s"
        assert dbapi_hook.connection_invocations == 1

    @pytest.mark.db_test
<<<<<<< HEAD
    def test_dialect_name(self):
        dbapi_hook = mock_hook(DbApiHook)
        assert dbapi_hook.dialect_name == "default"

    @pytest.mark.db_test
    def test_dialect(self):
        dbapi_hook = mock_hook(DbApiHook)
        assert isinstance(dbapi_hook.dialect, Dialect)

    @pytest.mark.db_test
    def test_when_provider_min_airflow_version_is_3_0_or_higher_remove_obsolete_code(self):
        """
        Once this test starts failing due to the fact that the minimum Airflow version is now 3.0.0 or higher
        for this provider, you should remove the obsolete code in the get_dialects method of the DbApiHook
        and remove this test.  This test was added to make sure to not forget to remove the fallback code
        for backward compatibility with Airflow 2.8.x which isn't need anymore once this provider depends on
        Airflow 3.0.0 or higher.
        """
        min_airflow_version = get_provider_min_airflow_version("apache-airflow-providers-common-sql")

        # Check if the current Airflow version is 3.0.0 or higher
        if min_airflow_version[0] >= 3:
            method_source = inspect.getsource(resolve_dialects)
            raise AirflowProviderDeprecationWarning(
                f"Check TODO's to remove obsolete code in resolve_dialects method:\n\r\n\r\t\t\t{method_source}"
            )
=======
    def test_uri(self):
        dbapi_hook = mock_hook(DbApiHook)
        assert dbapi_hook.get_uri() == "//login:password@host:1234/schema"

    @pytest.mark.db_test
    def test_uri_with_schema(self):
        dbapi_hook = mock_hook(DbApiHook, conn_params={"schema": "other_schema"})
        assert dbapi_hook.get_uri() == "//login:password@host:1234/other_schema"
>>>>>>> 3545cde5
<|MERGE_RESOLUTION|>--- conflicted
+++ resolved
@@ -282,7 +282,6 @@
         assert dbapi_hook.connection_invocations == 1
 
     @pytest.mark.db_test
-<<<<<<< HEAD
     def test_dialect_name(self):
         dbapi_hook = mock_hook(DbApiHook)
         assert dbapi_hook.dialect_name == "default"
@@ -309,7 +308,8 @@
             raise AirflowProviderDeprecationWarning(
                 f"Check TODO's to remove obsolete code in resolve_dialects method:\n\r\n\r\t\t\t{method_source}"
             )
-=======
+
+    @pytest.mark.db_test
     def test_uri(self):
         dbapi_hook = mock_hook(DbApiHook)
         assert dbapi_hook.get_uri() == "//login:password@host:1234/schema"
@@ -317,5 +317,4 @@
     @pytest.mark.db_test
     def test_uri_with_schema(self):
         dbapi_hook = mock_hook(DbApiHook, conn_params={"schema": "other_schema"})
-        assert dbapi_hook.get_uri() == "//login:password@host:1234/other_schema"
->>>>>>> 3545cde5
+        assert dbapi_hook.get_uri() == "//login:password@host:1234/other_schema"