# Licensed to the Apache Software Foundation (ASF) under one
# or more contributor license agreements.  See the NOTICE file
# distributed with this work for additional information
# regarding copyright ownership.  The ASF licenses this file
# to you under the Apache License, Version 2.0 (the
# "License"); you may not use this file except in compliance
# with the License.  You may obtain a copy of the License at
#
#   http://www.apache.org/licenses/LICENSE-2.0
#
# Unless required by applicable law or agreed to in writing,
# software distributed under the License is distributed on an
# "AS IS" BASIS, WITHOUT WARRANTIES OR CONDITIONS OF ANY
# KIND, either express or implied.  See the License for the
# specific language governing permissions and limitations
# under the License.
"""This module contains the Apache Livy hook."""

from __future__ import annotations

import json
import re
import warnings
from collections.abc import Sequence
from enum import Enum
from typing import Any

import aiohttp
import requests

from airflow.exceptions import AirflowException, AirflowProviderDeprecationWarning
from airflow.providers.http.exceptions import HttpErrorException
from airflow.providers.http.hooks.http import HttpAsyncHook, HttpHook


class BatchState(Enum):
    """Batch session states."""

    NOT_STARTED = "not_started"
    STARTING = "starting"
    RUNNING = "running"
    IDLE = "idle"
    BUSY = "busy"
    SHUTTING_DOWN = "shutting_down"
    ERROR = "error"
    DEAD = "dead"
    KILLED = "killed"
    SUCCESS = "success"


def sanitize_endpoint_prefix(endpoint_prefix: str | None) -> str:
    """Ensure that the endpoint prefix is prefixed with a slash."""
    return f"/{endpoint_prefix.strip('/')}" if endpoint_prefix else ""


class LivyHook(HttpHook):
    """
    Hook for Apache Livy through the REST API.

    :param livy_conn_id: reference to a pre-defined Livy Connection.
    :param extra_options: A dictionary of options passed to Livy.
    :param extra_headers: A dictionary of headers passed to the HTTP request to livy.
    :param auth_type: The auth type for the service.

    .. seealso::
        For more details refer to the Apache Livy API reference:
        https://livy.apache.org/docs/latest/rest-api.html
    """

    TERMINAL_STATES = {
        BatchState.SUCCESS,
        BatchState.DEAD,
        BatchState.KILLED,
        BatchState.ERROR,
    }

    _def_headers = {"Content-Type": "application/json", "Accept": "application/json"}

    conn_name_attr = "livy_conn_id"
    default_conn_name = "livy_default"
    conn_type = "livy"
    hook_name = "Apache Livy"

    @classmethod
    def get_connection_form_widgets(cls) -> dict[str, Any]:
        return super().get_connection_form_widgets()

    @classmethod
    def get_ui_field_behaviour(cls) -> dict[str, Any]:
        return super().get_ui_field_behaviour()

    def __init__(
        self,
        livy_conn_id: str = default_conn_name,
        extra_options: dict[str, Any] | None = None,
        extra_headers: dict[str, Any] | None = None,
        auth_type: Any | None = None,
        endpoint_prefix: str | None = None,
    ) -> None:
<<<<<<< HEAD
        super().__init__(http_conn_id=livy_conn_id, auth_type=auth_type)
        self.extra_headers = extra_headers or {}
        self.extra_options = extra_options or {}
=======
        super().__init__(http_conn_id=livy_conn_id)
        self.method = "POST"
        self.extra_headers = extra_headers or {}
        self.extra_options = extra_options or {}
        self.endpoint_prefix = sanitize_endpoint_prefix(endpoint_prefix)
        if auth_type:
            self.auth_type = auth_type
>>>>>>> 052ac7c1

    def get_conn(self, headers: dict[str, Any] | None = None) -> Any:
        """
        Return http session for use with requests.

        :param headers: additional headers to be passed through as a dictionary
        :return: requests session
        """
        tmp_headers = self._def_headers.copy()  # setting default headers
        if headers:
            tmp_headers.update(headers)
        return super().get_conn(tmp_headers)

    def run_method(
        self,
        endpoint: str,
        method: str = "GET",
        data: Any | None = None,
        headers: dict[str, Any] | None = None,
        retry_args: dict[str, Any] | None = None,
    ) -> Any:
        """
        Wrap HttpHook; allows to change method on the same HttpHook.

        :param method: http method
        :param endpoint: endpoint
        :param data: request payload
        :param headers: headers
        :param retry_args: Arguments which define the retry behaviour.
            See Tenacity documentation at https://github.com/jd/tenacity
        :return: http response
        """
        if method not in ("GET", "POST", "PUT", "DELETE", "HEAD"):
            raise ValueError(f"Invalid http method '{method}'")
        if not self.extra_options:
            self.extra_options = {"check_response": False}

        back_method = self.method  # type: ignore
        self.method = method
        try:
            if retry_args:
                result = self.run_with_advanced_retry(
                    endpoint=endpoint,
                    data=data,
                    headers=headers,
                    extra_options=self.extra_options,
                    _retry_args=retry_args,
                )
            else:
                result = self.run(endpoint, data, headers, self.extra_options)

        finally:
            self.method = back_method
        return result

    def post_batch(self, *args: Any, **kwargs: Any) -> int:
        """
        Perform request to submit batch.

        :return: batch session id
        """
        batch_submit_body = json.dumps(self.build_post_batch_body(*args, **kwargs))

        if not self.base_url:
            # need to init self.base_url
            self.get_conn()
        self.log.info("Submitting job %s to %s", batch_submit_body, self.base_url)

        response = self.run_method(
            method="POST",
            endpoint=f"{self.endpoint_prefix}/batches",
            data=batch_submit_body,
            headers=self.extra_headers,
        )
        self.log.debug("Got response: %s", response.text)

        try:
            response.raise_for_status()
        except requests.exceptions.HTTPError as err:
            raise AirflowException(
                "Could not submit batch. "
                f"Status code: {err.response.status_code}. Message: '{err.response.text}'"
            )

        batch_id = self._parse_post_response(response.json())
        if batch_id is None:
            raise AirflowException("Unable to parse the batch session id")
        self.log.info("Batch submitted with session id: %s", batch_id)

        return batch_id

    def get_batch(self, session_id: int | str) -> dict:
        """
        Fetch info about the specified batch.

        :param session_id: identifier of the batch sessions
        :return: response body
        """
        self._validate_session_id(session_id)

        self.log.debug("Fetching info for batch session %s", session_id)
        response = self.run_method(
            endpoint=f"{self.endpoint_prefix}/batches/{session_id}", headers=self.extra_headers
        )

        try:
            response.raise_for_status()
        except requests.exceptions.HTTPError as err:
            self.log.warning("Got status code %d for session %s", err.response.status_code, session_id)
            raise AirflowException(
                f"Unable to fetch batch with id: {session_id}. Message: {err.response.text}"
            )

        return response.json()

    def get_batch_state(self, session_id: int | str, retry_args: dict[str, Any] | None = None) -> BatchState:
        """
        Fetch the state of the specified batch.

        :param session_id: identifier of the batch sessions
        :param retry_args: Arguments which define the retry behaviour.
            See Tenacity documentation at https://github.com/jd/tenacity
        :return: batch state
        """
        self._validate_session_id(session_id)

        self.log.debug("Fetching info for batch session %s", session_id)
        response = self.run_method(
            endpoint=f"{self.endpoint_prefix}/batches/{session_id}/state",
            retry_args=retry_args,
            headers=self.extra_headers,
        )

        try:
            response.raise_for_status()
        except requests.exceptions.HTTPError as err:
            self.log.warning("Got status code %d for session %s", err.response.status_code, session_id)
            raise AirflowException(
                f"Unable to fetch batch with id: {session_id}. Message: {err.response.text}"
            )

        jresp = response.json()
        if "state" not in jresp:
            raise AirflowException(f"Unable to get state for batch with id: {session_id}")
        return BatchState(jresp["state"])

    def delete_batch(self, session_id: int | str) -> dict:
        """
        Delete the specified batch.

        :param session_id: identifier of the batch sessions
        :return: response body
        """
        self._validate_session_id(session_id)

        self.log.info("Deleting batch session %s", session_id)
        response = self.run_method(
            method="DELETE",
            endpoint=f"{self.endpoint_prefix}/batches/{session_id}",
            headers=self.extra_headers,
        )

        try:
            response.raise_for_status()
        except requests.exceptions.HTTPError as err:
            self.log.warning("Got status code %d for session %s", err.response.status_code, session_id)
            raise AirflowException(
                f"Could not kill the batch with session id: {session_id}. Message: {err.response.text}"
            )

        return response.json()

    def get_batch_logs(self, session_id: int | str, log_start_position, log_batch_size) -> dict:
        """
        Get the session logs for a specified batch.

        :param session_id: identifier of the batch sessions
        :param log_start_position: Position from where to pull the logs
        :param log_batch_size: Number of lines to pull in one batch

        :return: response body
        """
        self._validate_session_id(session_id)
        log_params = {"from": log_start_position, "size": log_batch_size}
        response = self.run_method(
            endpoint=f"{self.endpoint_prefix}/batches/{session_id}/log",
            data=log_params,
            headers=self.extra_headers,
        )
        try:
            response.raise_for_status()
        except requests.exceptions.HTTPError as err:
            self.log.warning("Got status code %d for session %s", err.response.status_code, session_id)
            raise AirflowException(
                f"Could not fetch the logs for batch with session id: {session_id}. "
                f"Message: {err.response.text}"
            )
        return response.json()

    def dump_batch_logs(self, session_id: int | str) -> None:
        """
        Dump the session logs for a specified batch.

        :param session_id: identifier of the batch sessions
        :return: response body
        """
        self.log.info("Fetching the logs for batch session with id: %s", session_id)
        log_start_line = 0
        log_total_lines = 0
        log_batch_size = 100

        while log_start_line <= log_total_lines:
            # Livy log  endpoint is paginated.
            response = self.get_batch_logs(session_id, log_start_line, log_batch_size)
            log_total_lines = self._parse_request_response(response, "total")
            log_start_line += log_batch_size
            log_lines = self._parse_request_response(response, "log")
            for log_line in log_lines:
                self.log.info(log_line)

    @staticmethod
    def _validate_session_id(session_id: int | str) -> None:
        """
        Validate session id is a int.

        :param session_id: session id
        """
        try:
            int(session_id)
        except (TypeError, ValueError):
            raise TypeError("'session_id' must be an integer")

    @staticmethod
    def _parse_post_response(response: dict[Any, Any]) -> int | None:
        """
        Parse batch response for batch id.

        :param response: response body
        :return: session id
        """
        return response.get("id")

    @staticmethod
    def _parse_request_response(response: dict[Any, Any], parameter):
        """
        Parse batch response for batch id.

        :param response: response body
        :return: value of parameter
        """
        return response.get(parameter, [])

    @staticmethod
    def build_post_batch_body(
        file: str,
        args: Sequence[str | int | float] | None = None,
        class_name: str | None = None,
        jars: list[str] | None = None,
        py_files: list[str] | None = None,
        files: list[str] | None = None,
        archives: list[str] | None = None,
        name: str | None = None,
        driver_memory: str | None = None,
        driver_cores: int | str | None = None,
        executor_memory: str | None = None,
        executor_cores: int | None = None,
        num_executors: int | str | None = None,
        queue: str | None = None,
        proxy_user: str | None = None,
        conf: dict[Any, Any] | None = None,
    ) -> dict:
        """
        Build the post batch request body.

        .. seealso::
            For more information about the format refer to
            https://livy.apache.org/docs/latest/rest-api.html

        :param file: Path of the file containing the application to execute (required).
        :param proxy_user: User to impersonate when running the job.
        :param class_name: Application Java/Spark main class string.
        :param args: Command line arguments for the application s.
        :param jars: jars to be used in this sessions.
        :param py_files: Python files to be used in this session.
        :param files: files to be used in this session.
        :param driver_memory: Amount of memory to use for the driver process  string.
        :param driver_cores: Number of cores to use for the driver process int.
        :param executor_memory: Amount of memory to use per executor process  string.
        :param executor_cores: Number of cores to use for each executor  int.
        :param num_executors: Number of executors to launch for this session  int.
        :param archives: Archives to be used in this session.
        :param queue: The name of the YARN queue to which submitted string.
        :param name: The name of this session string.
        :param conf: Spark configuration properties.
        :return: request body
        """
        body: dict[str, Any] = {"file": file}

        if proxy_user:
            body["proxyUser"] = proxy_user
        if class_name:
            body["className"] = class_name
        if args and LivyHook._validate_list_of_stringables(args):
            body["args"] = [str(val) for val in args]
        if jars and LivyHook._validate_list_of_stringables(jars):
            body["jars"] = jars
        if py_files and LivyHook._validate_list_of_stringables(py_files):
            body["pyFiles"] = py_files
        if files and LivyHook._validate_list_of_stringables(files):
            body["files"] = files
        if driver_memory and LivyHook._validate_size_format(driver_memory):
            body["driverMemory"] = driver_memory
        if driver_cores:
            body["driverCores"] = driver_cores
        if executor_memory and LivyHook._validate_size_format(executor_memory):
            body["executorMemory"] = executor_memory
        if executor_cores:
            body["executorCores"] = executor_cores
        if num_executors:
            body["numExecutors"] = num_executors
        if archives and LivyHook._validate_list_of_stringables(archives):
            body["archives"] = archives
        if queue:
            body["queue"] = queue
        if name:
            body["name"] = name
        if conf and LivyHook._validate_extra_conf(conf):
            body["conf"] = conf

        return body

    @staticmethod
    def _validate_size_format(size: str) -> bool:
        """
        Validate size format.

        :param size: size value
        :return: true if valid format
        """
        if size and not (isinstance(size, str) and re.fullmatch(r"\d+[kmgt]b?", size, re.IGNORECASE)):
            raise ValueError(f"Invalid java size format for string'{size}'")
        return True

    @staticmethod
    def _validate_list_of_stringables(vals: Sequence[str | int | float]) -> bool:
        """
        Check the values in the provided list can be converted to strings.

        :param vals: list to validate
        :return: true if valid
        """
        if (
            vals is None
            or not isinstance(vals, (tuple, list))
            or not all(isinstance(val, (str, int, float)) for val in vals)
        ):
            raise ValueError("List of strings expected")
        return True

    @staticmethod
    def _validate_extra_conf(conf: dict[Any, Any]) -> bool:
        """
        Check configuration values are either strings or ints.

        :param conf: configuration variable
        :return: true if valid
        """
        if conf:
            if not isinstance(conf, dict):
                raise ValueError("'conf' argument must be a dict")
            if not all(isinstance(v, (str, int)) and v != "" for v in conf.values()):
                raise ValueError("'conf' values must be either strings or ints")
        return True


class LivyAsyncHook(HttpAsyncHook):
    """
    Hook for Apache Livy through the REST API asynchronously.

    :param livy_conn_id: reference to a pre-defined Livy Connection.
    :param extra_options: A dictionary of options passed to Livy.
    :param extra_headers: A dictionary of headers passed to the HTTP request to livy.

    .. seealso::
        For more details refer to the Apache Livy API reference:
        https://livy.apache.org/docs/latest/rest-api.html
    """

    TERMINAL_STATES = {
        BatchState.SUCCESS,
        BatchState.DEAD,
        BatchState.KILLED,
        BatchState.ERROR,
    }

    _def_headers = {"Content-Type": "application/json", "Accept": "application/json"}

    conn_name_attr = "livy_conn_id"
    default_conn_name = "livy_default"
    conn_type = "livy"
    hook_name = "Apache Livy"

    def __init__(
        self,
        livy_conn_id: str = default_conn_name,
        extra_options: dict[str, Any] | None = None,
        extra_headers: dict[str, Any] | None = None,
<<<<<<< HEAD
        auth_type: Any | None = None,
    ) -> None:
        super().__init__(http_conn_id=livy_conn_id, auth_type=auth_type)
=======
        endpoint_prefix: str | None = None,
    ) -> None:
        super().__init__(http_conn_id=livy_conn_id)
        self.method = "POST"
        self.auth_type = self.default_auth_type
>>>>>>> 052ac7c1
        self.extra_headers = extra_headers or {}
        self.extra_options = extra_options or {}
        self.endpoint_prefix = sanitize_endpoint_prefix(endpoint_prefix)

    async def _do_api_call_async(
        self,
        endpoint: str | None = None,
        data: dict[str, Any] | str | None = None,
        headers: dict[str, Any] | None = None,
        extra_options: dict[str, Any] | None = None,
    ) -> Any:
        warnings.warn(
            "The '_do_api_call_async' method is deprecated, use 'run_method' instead",
            AirflowProviderDeprecationWarning,
            stacklevel=2,
        )

        return await self.run_method(
            endpoint=endpoint or "",
            method=self.method,  # type: ignore
            data=data,
            headers=headers,
            extra_options=extra_options,
        )

    async def run_method(
        self,
        endpoint: str,
        method: str = "GET",
        data: Any | None = None,
        headers: dict[str, Any] | None = None,
        extra_options: dict[str, Any] | None = None,
    ) -> Any:
        """
        Wrap HttpAsyncHook; allows to change method on the same HttpAsyncHook.

        :param method: http method
        :param endpoint: endpoint
        :param data: request payload
        :param headers: headers
        :param extra_options: Additional kwargs to pass when creating a request.
        :return: http response
        """
        if method not in ("GET", "POST", "PUT", "DELETE", "HEAD"):
            return {"status": "error", "response": f"Invalid http method {method}"}

        back_method = self.method  # type: ignore
        self.method = method
        try:
            async with aiohttp.ClientSession() as session:
                result = await super().run(
                    session=session,
                    endpoint=endpoint,
                    data=data,
                    headers=headers,
                    extra_options=extra_options or self.extra_options,
                )
        except HttpErrorException as e:
            status, message = str(e).split(":", 1)
            return {"Response": {message}, "Status Code": {status}, "status": "error"}
        finally:
            self.method = back_method
        return {"status": "success", "response": result}

    async def get_batch_state(self, session_id: int | str) -> Any:
        """
        Fetch the state of the specified batch asynchronously.

        :param session_id: identifier of the batch sessions
        :return: batch state
        """
        self._validate_session_id(session_id)
        self.log.info("Fetching info for batch session %s", session_id)
        result = await self.run_method(endpoint=f"{self.endpoint_prefix}/batches/{session_id}/state")
        if result["status"] == "error":
            self.log.info(result)
            return {"batch_state": "error", "response": result, "status": "error"}

        if "state" not in result["response"]:
            self.log.info(
                "batch_state: error with as it is unable to get state for batch with id: %s", session_id
            )
            return {
                "batch_state": "error",
                "response": f"Unable to get state for batch with id: {session_id}",
                "status": "error",
            }

        self.log.info("Successfully fetched the batch state.")
        return {
            "batch_state": BatchState(result["response"]["state"]),
            "response": "successfully fetched the batch state.",
            "status": "success",
        }

    async def get_batch_logs(
        self, session_id: int | str, log_start_position: int, log_batch_size: int
    ) -> Any:
        """
        Get the session logs for a specified batch asynchronously.

        :param session_id: identifier of the batch sessions
        :param log_start_position: Position from where to pull the logs
        :param log_batch_size: Number of lines to pull in one batch
        :return: response body
        """
        self._validate_session_id(session_id)
        log_params = {"from": log_start_position, "size": log_batch_size}
        result = await self.run_method(
            endpoint=f"{self.endpoint_prefix}/batches/{session_id}/log", data=log_params
        )
        if result["status"] == "error":
            self.log.info(result)
            return {"response": result["response"], "status": "error"}
        return {"response": result["response"], "status": "success"}

    async def dump_batch_logs(self, session_id: int | str) -> Any:
        """
        Dump the session logs for a specified batch asynchronously.

        :param session_id: identifier of the batch sessions
        :return: response body
        """
        self.log.info("Fetching the logs for batch session with id: %s", session_id)
        log_start_line = 0
        log_total_lines = 0
        log_batch_size = 100

        while log_start_line <= log_total_lines:
            # Livy log endpoint is paginated.
            result = await self.get_batch_logs(session_id, log_start_line, log_batch_size)
            if result["status"] == "success":
                log_start_line += log_batch_size
                log_lines = self._parse_request_response(result["response"], "log")
                for log_line in log_lines:
                    self.log.info(log_line)
                return log_lines
            else:
                self.log.info(result["response"])
                return result["response"]

    @staticmethod
    def _validate_session_id(session_id: int | str) -> None:
        """
        Validate session id is a int.

        :param session_id: session id
        """
        try:
            int(session_id)
        except (TypeError, ValueError):
            raise TypeError("'session_id' must be an integer")

    @staticmethod
    def _parse_post_response(response: dict[Any, Any]) -> Any:
        """
        Parse batch response for batch id.

        :param response: response body
        :return: session id
        """
        return response.get("id")

    @staticmethod
    def _parse_request_response(response: dict[Any, Any], parameter: Any) -> Any:
        """
        Parse batch response for batch id.

        :param response: response body
        :return: value of parameter
        """
        return response.get(parameter)

    @staticmethod
    def build_post_batch_body(
        file: str,
        args: Sequence[str | int | float] | None = None,
        class_name: str | None = None,
        jars: list[str] | None = None,
        py_files: list[str] | None = None,
        files: list[str] | None = None,
        archives: list[str] | None = None,
        name: str | None = None,
        driver_memory: str | None = None,
        driver_cores: int | str | None = None,
        executor_memory: str | None = None,
        executor_cores: int | None = None,
        num_executors: int | str | None = None,
        queue: str | None = None,
        proxy_user: str | None = None,
        conf: dict[Any, Any] | None = None,
    ) -> dict[str, Any]:
        """
        Build the post batch request body.

        :param file: Path of the file containing the application to execute (required).
        :param proxy_user: User to impersonate when running the job.
        :param class_name: Application Java/Spark main class string.
        :param args: Command line arguments for the application s.
        :param jars: jars to be used in this sessions.
        :param py_files: Python files to be used in this session.
        :param files: files to be used in this session.
        :param driver_memory: Amount of memory to use for the driver process  string.
        :param driver_cores: Number of cores to use for the driver process int.
        :param executor_memory: Amount of memory to use per executor process  string.
        :param executor_cores: Number of cores to use for each executor  int.
        :param num_executors: Number of executors to launch for this session  int.
        :param archives: Archives to be used in this session.
        :param queue: The name of the YARN queue to which submitted string.
        :param name: The name of this session string.
        :param conf: Spark configuration properties.
        :return: request body
        """
        body: dict[str, Any] = {"file": file}

        if proxy_user:
            body["proxyUser"] = proxy_user
        if class_name:
            body["className"] = class_name
        if args and LivyAsyncHook._validate_list_of_stringables(args):
            body["args"] = [str(val) for val in args]
        if jars and LivyAsyncHook._validate_list_of_stringables(jars):
            body["jars"] = jars
        if py_files and LivyAsyncHook._validate_list_of_stringables(py_files):
            body["pyFiles"] = py_files
        if files and LivyAsyncHook._validate_list_of_stringables(files):
            body["files"] = files
        if driver_memory and LivyAsyncHook._validate_size_format(driver_memory):
            body["driverMemory"] = driver_memory
        if driver_cores:
            body["driverCores"] = driver_cores
        if executor_memory and LivyAsyncHook._validate_size_format(executor_memory):
            body["executorMemory"] = executor_memory
        if executor_cores:
            body["executorCores"] = executor_cores
        if num_executors:
            body["numExecutors"] = num_executors
        if archives and LivyAsyncHook._validate_list_of_stringables(archives):
            body["archives"] = archives
        if queue:
            body["queue"] = queue
        if name:
            body["name"] = name
        if conf and LivyAsyncHook._validate_extra_conf(conf):
            body["conf"] = conf

        return body

    @staticmethod
    def _validate_size_format(size: str) -> bool:
        """
        Validate size format.

        :param size: size value
        :return: true if valid format
        """
        if size and not (isinstance(size, str) and re.fullmatch(r"\d+[kmgt]b?", size, re.IGNORECASE)):
            raise ValueError(f"Invalid java size format for string'{size}'")
        return True

    @staticmethod
    def _validate_list_of_stringables(vals: Sequence[str | int | float]) -> bool:
        """
        Check the values in the provided list can be converted to strings.

        :param vals: list to validate
        :return: true if valid
        """
        if (
            vals is None
            or not isinstance(vals, (tuple, list))
            or not all(isinstance(val, (str, int, float)) for val in vals)
        ):
            raise ValueError("List of strings expected")
        return True

    @staticmethod
    def _validate_extra_conf(conf: dict[Any, Any]) -> bool:
        """
        Check configuration values are either strings or ints.

        :param conf: configuration variable
        :return: true if valid
        """
        if conf:
            if not isinstance(conf, dict):
                raise ValueError("'conf' argument must be a dict")
            if not all(isinstance(v, (str, int)) and v != "" for v in conf.values()):
                raise ValueError("'conf' values must be either strings or ints")
        return True<|MERGE_RESOLUTION|>--- conflicted
+++ resolved
@@ -18,6 +18,7 @@
 
 from __future__ import annotations
 
+
 import json
 import re
 import warnings
@@ -97,19 +98,10 @@
         auth_type: Any | None = None,
         endpoint_prefix: str | None = None,
     ) -> None:
-<<<<<<< HEAD
         super().__init__(http_conn_id=livy_conn_id, auth_type=auth_type)
         self.extra_headers = extra_headers or {}
         self.extra_options = extra_options or {}
-=======
-        super().__init__(http_conn_id=livy_conn_id)
-        self.method = "POST"
-        self.extra_headers = extra_headers or {}
-        self.extra_options = extra_options or {}
         self.endpoint_prefix = sanitize_endpoint_prefix(endpoint_prefix)
-        if auth_type:
-            self.auth_type = auth_type
->>>>>>> 052ac7c1
 
     def get_conn(self, headers: dict[str, Any] | None = None) -> Any:
         """
@@ -517,17 +509,10 @@
         livy_conn_id: str = default_conn_name,
         extra_options: dict[str, Any] | None = None,
         extra_headers: dict[str, Any] | None = None,
-<<<<<<< HEAD
         auth_type: Any | None = None,
+        endpoint_prefix: str | None = None,
     ) -> None:
         super().__init__(http_conn_id=livy_conn_id, auth_type=auth_type)
-=======
-        endpoint_prefix: str | None = None,
-    ) -> None:
-        super().__init__(http_conn_id=livy_conn_id)
-        self.method = "POST"
-        self.auth_type = self.default_auth_type
->>>>>>> 052ac7c1
         self.extra_headers = extra_headers or {}
         self.extra_options = extra_options or {}
         self.endpoint_prefix = sanitize_endpoint_prefix(endpoint_prefix)
