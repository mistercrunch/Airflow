# Licensed to the Apache Software Foundation (ASF) under one
# or more contributor license agreements.  See the NOTICE file
# distributed with this work for additional information
# regarding copyright ownership.  The ASF licenses this file
# to you under the Apache License, Version 2.0 (the
# "License"); you may not use this file except in compliance
# with the License.  You may obtain a copy of the License at
#
#   http://www.apache.org/licenses/LICENSE-2.0
#
# Unless required by applicable law or agreed to in writing,
# software distributed under the License is distributed on an
# "AS IS" BASIS, WITHOUT WARRANTIES OR CONDITIONS OF ANY
# KIND, either express or implied.  See the License for the
# specific language governing permissions and limitations
# under the License.
"""Executes task in a Kubernetes POD."""

from __future__ import annotations

import datetime
import json
import logging
import math
import os
import re
import shlex
import string
from collections.abc import Container, Iterable, Sequence
from contextlib import AbstractContextManager
from enum import Enum
from functools import cached_property
from typing import TYPE_CHECKING, Any, Callable, Literal

import kubernetes
import tenacity
from kubernetes.client import CoreV1Api, V1Pod, models as k8s
from kubernetes.client.exceptions import ApiException
from kubernetes.stream import stream
from urllib3.exceptions import HTTPError

from airflow.configuration import conf
from airflow.exceptions import (
    AirflowException,
    AirflowSkipException,
    TaskDeferred,
)
from airflow.models import BaseOperator
from airflow.providers.cncf.kubernetes import pod_generator
from airflow.providers.cncf.kubernetes.backcompat.backwards_compat_converters import (
    convert_affinity,
    convert_configmap,
    convert_env_vars,
    convert_env_vars_or_raise_error,
    convert_image_pull_secrets,
    convert_pod_runtime_info_env,
    convert_port,
    convert_toleration,
    convert_volume,
    convert_volume_mount,
)
from airflow.providers.cncf.kubernetes.callbacks import ExecutionMode, KubernetesPodOperatorCallback
from airflow.providers.cncf.kubernetes.hooks.kubernetes import KubernetesHook
from airflow.providers.cncf.kubernetes.kubernetes_helper_functions import (
    POD_NAME_MAX_LENGTH,
    add_unique_suffix,
    create_unique_id,
)
from airflow.providers.cncf.kubernetes.pod_generator import PodGenerator
from airflow.providers.cncf.kubernetes.triggers.pod import KubernetesPodTrigger
from airflow.providers.cncf.kubernetes.utils import xcom_sidecar  # type: ignore[attr-defined]
from airflow.providers.cncf.kubernetes.utils.pod_manager import (
    EMPTY_XCOM_RESULT,
    OnFinishAction,
    PodLaunchFailedException,
    PodManager,
    PodNotFoundException,
    PodOperatorHookProtocol,
    PodPhase,
    container_is_succeeded,
    get_container_termination_message,
)
from airflow.settings import pod_mutation_hook
from airflow.utils import yaml
from airflow.utils.helpers import prune_dict, validate_key
from airflow.version import version as airflow_version

if TYPE_CHECKING:
    import jinja2
    from pendulum import DateTime

    from airflow.providers.cncf.kubernetes.secret import Secret

    try:
        from airflow.sdk.definitions.context import Context
    except ImportError:
        # TODO: Remove once provider drops support for Airflow 2
        from airflow.utils.context import Context

alphanum_lower = string.ascii_lowercase + string.digits

KUBE_CONFIG_ENV_VAR = "KUBECONFIG"


class PodEventType(Enum):
    """Type of Events emitted by kubernetes pod."""

    WARNING = "Warning"
    NORMAL = "Normal"


class PodReattachFailure(AirflowException):
    """When we expect to be able to find a pod but cannot."""


class PodCredentialsExpiredFailure(AirflowException):
    """When pod fails to refresh credentials."""


class KubernetesPodOperator(BaseOperator):
    """
    Execute a task in a Kubernetes Pod.

    .. seealso::
        For more information on how to use this operator, take a look at the guide:
        :ref:`howto/operator:KubernetesPodOperator`

    .. note::
        If you use `Google Kubernetes Engine <https://cloud.google.com/kubernetes-engine/>`__
        and Airflow is not running in the same cluster, consider using
        :class:`~airflow.providers.google.cloud.operators.kubernetes_engine.GKEStartPodOperator`, which
        simplifies the authorization process.

    :param kubernetes_conn_id: The :ref:`kubernetes connection id <howto/connection:kubernetes>`
        for the Kubernetes cluster.
    :param namespace: the namespace to run within kubernetes.
    :param image: Docker image you wish to launch. Defaults to hub.docker.com,
        but fully qualified URLS will point to custom repositories. (templated)
    :param name: name of the pod in which the task will run, will be used (plus a random
        suffix if random_name_suffix is True) to generate a pod id (DNS-1123 subdomain,
        containing only [a-z0-9.-]).
    :param random_name_suffix: if True, will generate a random suffix.
    :param cmds: entrypoint of the container. (templated)
        The docker images's entrypoint is used if this is not provided.
    :param arguments: arguments of the entrypoint. (templated)
        The docker image's CMD is used if this is not provided.
    :param ports: ports for the launched pod.
    :param volume_mounts: volumeMounts for the launched pod.
    :param volumes: volumes for the launched pod. Includes ConfigMaps and PersistentVolumes.
    :param env_vars: Environment variables initialized in the container. (templated)
    :param env_from: (Optional) List of sources to populate environment variables in the container.
    :param secrets: Kubernetes secrets to inject in the container.
        They can be exposed as environment vars or files in a volume.
    :param in_cluster: run kubernetes client with in_cluster configuration.
    :param cluster_context: context that points to kubernetes cluster.
        Ignored when in_cluster is True. If None, current-context is used. (templated)
    :param reattach_on_restart: if the worker dies while the pod is running, reattach and monitor
        during the next try. If False, always create a new pod for each try.
    :param labels: labels to apply to the Pod. (templated)
    :param startup_timeout_seconds: timeout in seconds to startup the pod.
    :param startup_check_interval_seconds: interval in seconds to check if the pod has already started
    :param get_logs: get the stdout of the base container as logs of the tasks.
    :param init_container_logs: list of init containers whose logs will be published to stdout
        Takes a sequence of containers, a single container name or True. If True,
        all the containers logs are published.
    :param container_logs: list of containers whose logs will be published to stdout
        Takes a sequence of containers, a single container name or True. If True,
        all the containers logs are published. Works in conjunction with get_logs param.
        The default value is the base container.
    :param image_pull_policy: Specify a policy to cache or always pull an image.
    :param annotations: non-identifying metadata you can attach to the Pod.
        Can be a large range of data, and can include characters
        that are not permitted by labels. (templated)
    :param container_resources: resources for the launched pod. (templated)
    :param affinity: affinity scheduling rules for the launched pod.
    :param config_file: The path to the Kubernetes config file. (templated)
        If not specified, default value is ``~/.kube/config``
    :param node_selector: A dict containing a group of scheduling rules. (templated)
    :param image_pull_secrets: Any image pull secrets to be given to the pod.
        If more than one secret is required, provide a
        comma separated list: secret_a,secret_b
    :param service_account_name: Name of the service account
    :param hostnetwork: If True enable host networking on the pod.
    :param host_aliases: A list of host aliases to apply to the containers in the pod.
    :param tolerations: A list of kubernetes tolerations.
    :param security_context: security options the pod should run with (PodSecurityContext).
    :param container_security_context: security options the container should run with.
    :param dnspolicy: dnspolicy for the pod.
    :param dns_config: dns configuration (ip addresses, searches, options) for the pod.
    :param hostname: hostname for the pod.
    :param subdomain: subdomain for the pod.
    :param schedulername: Specify a schedulername for the pod
    :param full_pod_spec: The complete podSpec
    :param init_containers: init container for the launched Pod
    :param log_events_on_failure: Log the pod's events if a failure occurs
    :param do_xcom_push: If True, the content of the file
        /airflow/xcom/return.json in the container will also be pushed to an
        XCom when the container completes.
    :param pod_template_file: path to pod template file (templated)
    :param pod_template_dict: pod template dictionary (templated)
    :param priority_class_name: priority class name for the launched Pod
    :param pod_runtime_info_envs: (Optional) A list of environment variables,
        to be set in the container.
    :param termination_grace_period: Termination grace period if task killed in UI,
        defaults to kubernetes default
    :param configmaps: (Optional) A list of names of config maps from which it collects ConfigMaps
        to populate the environment variables with. The contents of the target
        ConfigMap's Data field will represent the key-value pairs as environment variables.
        Extends env_from.
    :param skip_on_exit_code: If task exits with this exit code, leave the task
        in ``skipped`` state (default: None). If set to ``None``, any non-zero
        exit code will be treated as a failure.
    :param base_container_name: The name of the base container in the pod. This container's logs
        will appear as part of this task's logs if get_logs is True. Defaults to None. If None,
        will consult the class variable BASE_CONTAINER_NAME (which defaults to "base") for the base
        container name to use.
    :param deferrable: Run operator in the deferrable mode.
    :param poll_interval: Polling period in seconds to check for the status. Used only in deferrable mode.
    :param log_pod_spec_on_failure: Log the pod's specification if a failure occurs
    :param on_finish_action: What to do when the pod reaches its final state, or the execution is interrupted.
        If "delete_pod", the pod will be deleted regardless its state; if "delete_succeeded_pod",
        only succeeded pod will be deleted. You can set to "keep_pod" to keep the pod.
    :param termination_message_policy: The termination message policy of the base container.
        Default value is "File"
    :param active_deadline_seconds: The active_deadline_seconds which translates to active_deadline_seconds
        in V1PodSpec.
    :param callbacks: KubernetesPodOperatorCallback instance contains the callbacks methods on different step
        of KubernetesPodOperator.
    :param logging_interval: max time in seconds that task should be in deferred state before
        resuming to fetch the latest logs. If ``None``, then the task will remain in deferred state until pod
        is done, and no logs will be visible until that time.
    """

    # !!! Changes in KubernetesPodOperator's arguments should be also reflected in !!!
    #  - airflow/decorators/__init__.pyi  (by a separate PR)

    # This field can be overloaded at the instance level via base_container_name
    BASE_CONTAINER_NAME = "base"
    ISTIO_CONTAINER_NAME = "istio-proxy"
    KILL_ISTIO_PROXY_SUCCESS_MSG = "HTTP/1.1 200"
    POD_CHECKED_KEY = "already_checked"
    POST_TERMINATION_TIMEOUT = 120

    template_fields: Sequence[str] = (
        "image",
        "cmds",
        "annotations",
        "arguments",
        "env_vars",
        "labels",
        "config_file",
        "pod_template_file",
        "pod_template_dict",
        "namespace",
        "container_resources",
        "volumes",
        "volume_mounts",
        "cluster_context",
        "env_from",
        "node_selector",
        "kubernetes_conn_id",
    )
    template_fields_renderers = {"env_vars": "py"}

    def __init__(
        self,
        *,
        kubernetes_conn_id: str | None = KubernetesHook.default_conn_name,
        namespace: str | None = None,
        image: str | None = None,
        name: str | None = None,
        random_name_suffix: bool = True,
        cmds: list[str] | None = None,
        arguments: list[str] | None = None,
        ports: list[k8s.V1ContainerPort] | None = None,
        volume_mounts: list[k8s.V1VolumeMount] | None = None,
        volumes: list[k8s.V1Volume] | None = None,
        env_vars: list[k8s.V1EnvVar] | dict[str, str] | None = None,
        env_from: list[k8s.V1EnvFromSource] | None = None,
        secrets: list[Secret] | None = None,
        in_cluster: bool | None = None,
        cluster_context: str | None = None,
        labels: dict | None = None,
        reattach_on_restart: bool = True,
        startup_timeout_seconds: int = 120,
        startup_check_interval_seconds: int = 5,
        get_logs: bool = True,
        base_container_name: str | None = None,
        init_container_logs: Iterable[str] | str | Literal[True] | None = None,
        container_logs: Iterable[str] | str | Literal[True] | None = None,
        image_pull_policy: str | None = None,
        annotations: dict | None = None,
        container_resources: k8s.V1ResourceRequirements | None = None,
        affinity: k8s.V1Affinity | None = None,
        config_file: str | None = None,
        node_selector: dict | None = None,
        image_pull_secrets: list[k8s.V1LocalObjectReference] | None = None,
        service_account_name: str | None = None,
        hostnetwork: bool = False,
        host_aliases: list[k8s.V1HostAlias] | None = None,
        tolerations: list[k8s.V1Toleration] | None = None,
        security_context: k8s.V1PodSecurityContext | dict | None = None,
        container_security_context: k8s.V1SecurityContext | dict | None = None,
        dnspolicy: str | None = None,
        dns_config: k8s.V1PodDNSConfig | None = None,
        hostname: str | None = None,
        subdomain: str | None = None,
        schedulername: str | None = None,
        full_pod_spec: k8s.V1Pod | None = None,
        init_containers: list[k8s.V1Container] | None = None,
        log_events_on_failure: bool = False,
        do_xcom_push: bool = False,
        pod_template_file: str | None = None,
        pod_template_dict: dict | None = None,
        priority_class_name: str | None = None,
        pod_runtime_info_envs: list[k8s.V1EnvVar] | None = None,
        termination_grace_period: int | None = None,
        configmaps: list[str] | None = None,
        skip_on_exit_code: int | Container[int] | None = None,
        deferrable: bool = conf.getboolean("operators", "default_deferrable", fallback=False),
        poll_interval: float = 2,
        log_pod_spec_on_failure: bool = True,
        on_finish_action: str = "delete_pod",
        is_delete_operator_pod: None | bool = None,
        termination_message_policy: str = "File",
        active_deadline_seconds: int | None = None,
        callbacks: (
            list[type[KubernetesPodOperatorCallback]] | type[KubernetesPodOperatorCallback] | None
        ) = None,
        progress_callback: Callable[[str], None] | None = None,
        logging_interval: int | None = None,
        **kwargs,
    ) -> None:
        super().__init__(**kwargs)
        self.kubernetes_conn_id = kubernetes_conn_id
        self.do_xcom_push = do_xcom_push
        self.image = image
        self.namespace = namespace
        self.cmds = cmds or []
        self.arguments = arguments or []
        self.labels = labels or {}
        self.startup_timeout_seconds = startup_timeout_seconds
        self.startup_check_interval_seconds = startup_check_interval_seconds
        env_vars = convert_env_vars(env_vars) if env_vars else []
        self.env_vars = env_vars
        pod_runtime_info_envs = (
            [convert_pod_runtime_info_env(p) for p in pod_runtime_info_envs] if pod_runtime_info_envs else []
        )
        self.pod_runtime_info_envs = pod_runtime_info_envs
        self.env_from = env_from or []
        if configmaps:
            self.env_from.extend([convert_configmap(c) for c in configmaps])
        self.ports = [convert_port(p) for p in ports] if ports else []
        volume_mounts = [convert_volume_mount(v) for v in volume_mounts] if volume_mounts else []
        self.volume_mounts = volume_mounts
        volumes = [convert_volume(volume) for volume in volumes] if volumes else []
        self.volumes = volumes
        self.secrets = secrets or []
        self.in_cluster = in_cluster
        self.cluster_context = cluster_context
        self.reattach_on_restart = reattach_on_restart
        self.get_logs = get_logs
        # Fallback to the class variable BASE_CONTAINER_NAME here instead of via default argument value
        # in the init method signature, to be compatible with subclasses overloading the class variable value.
        self.base_container_name = base_container_name or self.BASE_CONTAINER_NAME
        self.init_container_logs = init_container_logs
        self.container_logs = container_logs or self.base_container_name
        self.image_pull_policy = image_pull_policy
        self.node_selector = node_selector or {}
        self.annotations = annotations or {}
        self.affinity = convert_affinity(affinity) if affinity else {}
        self.container_resources = container_resources
        self.config_file = config_file
        self.image_pull_secrets = convert_image_pull_secrets(image_pull_secrets) if image_pull_secrets else []
        self.service_account_name = service_account_name
        self.hostnetwork = hostnetwork
        self.host_aliases = host_aliases
        self.tolerations = (
            [convert_toleration(toleration) for toleration in tolerations] if tolerations else []
        )
        self.security_context = security_context or {}
        self.container_security_context = container_security_context
        self.dnspolicy = dnspolicy
        self.dns_config = dns_config
        self.hostname = hostname
        self.subdomain = subdomain
        self.schedulername = schedulername
        self.full_pod_spec = full_pod_spec
        self.init_containers = init_containers or []
        self.log_events_on_failure = log_events_on_failure
        self.priority_class_name = priority_class_name
        self.pod_template_file = pod_template_file
        self.pod_template_dict = pod_template_dict
        self.name = self._set_name(name)
        self.random_name_suffix = random_name_suffix
        self.termination_grace_period = termination_grace_period
        self.pod_request_obj: k8s.V1Pod | None = None
        self.pod: k8s.V1Pod | None = None
        self.skip_on_exit_code = (
            skip_on_exit_code
            if isinstance(skip_on_exit_code, Container)
            else [skip_on_exit_code]
            if skip_on_exit_code is not None
            else []
        )
        self.deferrable = deferrable
        self.poll_interval = poll_interval
        self.remote_pod: k8s.V1Pod | None = None
        self.log_pod_spec_on_failure = log_pod_spec_on_failure
        self.on_finish_action = OnFinishAction(on_finish_action)
        # The `is_delete_operator_pod` parameter should have been removed in provider version 10.0.0.
        # TODO: remove it from here and from the operator's parameters list when the next major version bumped
        self._is_delete_operator_pod = self.on_finish_action == OnFinishAction.DELETE_POD
        self.termination_message_policy = termination_message_policy
        self.active_deadline_seconds = active_deadline_seconds
        self.logging_interval = logging_interval

        self._config_dict: dict | None = None  # TODO: remove it when removing convert_config_file_to_dict
        self._progress_callback = progress_callback
        self.callbacks = [] if not callbacks else callbacks if isinstance(callbacks, list) else [callbacks]
        self._killed: bool = False

    @cached_property
    def _incluster_namespace(self):
        from pathlib import Path

        path = Path("/var/run/secrets/kubernetes.io/serviceaccount/namespace")
        return path.exists() and path.read_text() or None

    def _render_nested_template_fields(
        self,
        content: Any,
        context: Context,
        jinja_env: jinja2.Environment,
        seen_oids: set,
    ) -> None:
        if id(content) not in seen_oids:
            template_fields: tuple | None

            if isinstance(content, k8s.V1EnvVar):
                template_fields = ("value", "name")
            elif isinstance(content, k8s.V1ResourceRequirements):
                template_fields = ("limits", "requests")
            elif isinstance(content, k8s.V1Volume):
                template_fields = ("name", "persistent_volume_claim", "config_map")
            elif isinstance(content, k8s.V1VolumeMount):
                template_fields = ("name", "sub_path")
            elif isinstance(content, k8s.V1PersistentVolumeClaimVolumeSource):
                template_fields = ("claim_name",)
            elif isinstance(content, k8s.V1ConfigMapVolumeSource):
                template_fields = ("name",)
            elif isinstance(content, k8s.V1EnvFromSource):
                template_fields = ("config_map_ref",)
            elif isinstance(content, k8s.V1ConfigMapEnvSource):
                template_fields = ("name",)
            else:
                template_fields = None

            if template_fields:
                seen_oids.add(id(content))
                self._do_render_template_fields(content, template_fields, context, jinja_env, seen_oids)
                return

        super()._render_nested_template_fields(content, context, jinja_env, seen_oids)

    @staticmethod
    def _get_ti_pod_labels(context: Context | None = None, include_try_number: bool = True) -> dict[str, str]:
        """
        Generate labels for the pod to track the pod in case of Operator crash.

        :param context: task context provided by airflow DAG.
        :param include_try_number: if set to True will add the try number
            from the task context to the pod labels.
        :return: dict
        """
        if not context:
            return {}

        ti = context["ti"]
        run_id = context["run_id"]

        labels = {
            "dag_id": ti.dag_id,
            "task_id": ti.task_id,
            "run_id": run_id,
            "kubernetes_pod_operator": "True",
        }

        map_index = ti.map_index
        if map_index >= 0:
            labels["map_index"] = str(map_index)

        if include_try_number:
            labels.update(try_number=str(ti.try_number))
        # In the case of sub dags this is just useful
        # TODO: Remove this when the minimum version of Airflow is bumped to 3.0
        if getattr(context["dag"], "parent_dag", False):
            labels["parent_dag_id"] = context["dag"].parent_dag.dag_id  # type: ignore[attr-defined]

        # Ensure that label is valid for Kube,
        # and if not truncate/remove invalid chars and replace with short hash.
        for label_id, label in labels.items():
            safe_label = pod_generator.make_safe_label_value(str(label))
            labels[label_id] = safe_label
        return labels

    @cached_property
    def pod_manager(self) -> PodManager:
        return PodManager(kube_client=self.client, callbacks=self.callbacks)

    @cached_property
    def hook(self) -> PodOperatorHookProtocol:
        hook = KubernetesHook(
            conn_id=self.kubernetes_conn_id,
            in_cluster=self.in_cluster,
            config_file=self.config_file,
            cluster_context=self.cluster_context,
        )
        return hook

    @cached_property
    def client(self) -> CoreV1Api:
        client = self.hook.core_v1_client

        for callback in self.callbacks:
            callback.on_sync_client_creation(client=client, operator=self)
        return client

    def find_pod(self, namespace: str, context: Context, *, exclude_checked: bool = True) -> k8s.V1Pod | None:
        """Return an already-running pod for this task instance if one exists."""
        label_selector = self._build_find_pod_label_selector(context, exclude_checked=exclude_checked)
        pod_list = self.client.list_namespaced_pod(
            namespace=namespace,
            label_selector=label_selector,
        ).items

        pod = None
        num_pods = len(pod_list)

        if num_pods == 1:
            pod = pod_list[0]
            self.log_matching_pod(pod=pod, context=context)
        elif num_pods > 1:
            if self.reattach_on_restart:
                raise AirflowException(f"More than one pod running with labels {label_selector}")
            self.log.warning("Found more than one pod running with labels %s, resolving ...", label_selector)
            pod = self.process_duplicate_label_pods(pod_list)
            self.log_matching_pod(pod=pod, context=context)

        return pod

    def log_matching_pod(self, pod: k8s.V1Pod, context: Context) -> None:
        self.log.info("Found matching pod %s with labels %s", pod.metadata.name, pod.metadata.labels)
        self.log.info("`try_number` of task_instance: %s", context["ti"].try_number)
        self.log.info("`try_number` of pod: %s", pod.metadata.labels["try_number"])

    def get_or_create_pod(self, pod_request_obj: k8s.V1Pod, context: Context) -> k8s.V1Pod:
        if self.reattach_on_restart:
            pod = self.find_pod(pod_request_obj.metadata.namespace, context=context)
            if pod:
                return pod
        self.log.debug("Starting pod:\n%s", yaml.safe_dump(pod_request_obj.to_dict()))
        self.pod_manager.create_pod(pod=pod_request_obj)
        return pod_request_obj

    def await_pod_start(self, pod: k8s.V1Pod) -> None:
        try:
            self.pod_manager.await_pod_start(
                pod=pod,
                startup_timeout=self.startup_timeout_seconds,
                startup_check_interval=self.startup_check_interval_seconds,
            )
        except PodLaunchFailedException:
            if self.log_events_on_failure:
                self._read_pod_events(pod, reraise=False)
            raise

    def extract_xcom(self, pod: k8s.V1Pod) -> dict[Any, Any] | None:
        """Retrieve xcom value and kill xcom sidecar container."""
        result = self.pod_manager.extract_xcom(pod)
        if isinstance(result, str) and result.rstrip() == EMPTY_XCOM_RESULT:
            self.log.info("xcom result file is empty.")
            return None

        self.log.info("xcom result: \n%s", result)
        return json.loads(result)

    def execute(self, context: Context):
        """Based on the deferrable parameter runs the pod asynchronously or synchronously."""
        if not self.deferrable:
            return self.execute_sync(context)

        self.execute_async(context)

    def execute_sync(self, context: Context):
        result = None
        try:
            if self.pod_request_obj is None:
                self.pod_request_obj = self.build_pod_request_obj(context)
            for callback in self.callbacks:
                callback.on_pod_manifest_created(
                    pod_request=self.pod_request_obj,
                    client=self.client,
                    mode=ExecutionMode.SYNC,
                    context=context,
                    operator=self,
                )
            if self.pod is None:
                self.pod = self.get_or_create_pod(  # must set `self.pod` for `on_kill`
                    pod_request_obj=self.pod_request_obj,
                    context=context,
                )
            # push to xcom now so that if there is an error we still have the values
            ti = context["ti"]
            ti.xcom_push(key="pod_name", value=self.pod.metadata.name)
            ti.xcom_push(key="pod_namespace", value=self.pod.metadata.namespace)

            # get remote pod for use in cleanup methods
            self.remote_pod = self.find_pod(self.pod.metadata.namespace, context=context)
<<<<<<< HEAD
            for callback in self.callbacks:
                callback.on_pod_creation(
                    pod=self.remote_pod,
=======
            if self.callbacks:
                self.callbacks.on_pod_creation(
                    pod=self.remote_pod, client=self.client, mode=ExecutionMode.SYNC
                )

            self.await_init_containers_completion(pod=self.pod)

            self.await_pod_start(pod=self.pod)
            if self.callbacks:
                self.callbacks.on_pod_starting(
                    pod=self.find_pod(self.pod.metadata.namespace, context=context),
>>>>>>> 0639343b
                    client=self.client,
                    mode=ExecutionMode.SYNC,
                    context=context,
                    operator=self,
                )
            self.await_pod_start(pod=self.pod)
            if self.callbacks:
                pod = self.find_pod(self.pod.metadata.namespace, context=context)
                for callback in self.callbacks:
                    callback.on_pod_starting(
                        pod=pod,
                        client=self.client,
                        mode=ExecutionMode.SYNC,
                        context=context,
                        operator=self,
                    )

            self.await_pod_completion(pod=self.pod)
            if self.callbacks:
                pod = self.find_pod(self.pod.metadata.namespace, context=context)
                for callback in self.callbacks:
                    callback.on_pod_completion(
                        pod=pod,
                        client=self.client,
                        mode=ExecutionMode.SYNC,
                        context=context,
                        operator=self,
                    )
                for callback in self.callbacks:
                    callback.on_pod_teardown(
                        pod=pod,
                        client=self.client,
                        mode=ExecutionMode.SYNC,
                        context=context,
                        operator=self,
                    )

            if self.do_xcom_push:
                self.pod_manager.await_xcom_sidecar_container_start(pod=self.pod)
                result = self.extract_xcom(pod=self.pod)
            istio_enabled = self.is_istio_enabled(self.pod)
            self.remote_pod = self.pod_manager.await_pod_completion(
                self.pod, istio_enabled, self.base_container_name
            )
        finally:
            pod_to_clean = self.pod or self.pod_request_obj
            self.cleanup(
                pod=pod_to_clean,
                remote_pod=self.remote_pod,
            )
            for callback in self.callbacks:
                callback.on_pod_cleanup(
                    pod=pod_to_clean,
                    client=self.client,
                    mode=ExecutionMode.SYNC,
                    context=context,
                    operator=self,
                )

        if self.do_xcom_push:
            return result

    @tenacity.retry(
        wait=tenacity.wait_exponential(max=15),
        retry=tenacity.retry_if_exception_type(PodCredentialsExpiredFailure),
        reraise=True,
    )
    def await_init_containers_completion(self, pod: k8s.V1Pod):
        try:
            if self.init_container_logs:
                self.pod_manager.fetch_requested_init_container_logs(
                    pod=pod,
                    init_containers=self.init_container_logs,
                    follow_logs=True,
                )
        except kubernetes.client.exceptions.ApiException as exc:
            self._handle_api_exception(exc, pod)

    @tenacity.retry(
        wait=tenacity.wait_exponential(max=15),
        retry=tenacity.retry_if_exception_type(PodCredentialsExpiredFailure),
        reraise=True,
    )
    def await_pod_completion(self, pod: k8s.V1Pod):
        try:
            if self.get_logs:
                self.pod_manager.fetch_requested_container_logs(
                    pod=pod,
                    containers=self.container_logs,
                    follow_logs=True,
                )
            if not self.get_logs or (
                self.container_logs is not True and self.base_container_name not in self.container_logs
            ):
                self.pod_manager.await_container_completion(pod=pod, container_name=self.base_container_name)
        except kubernetes.client.exceptions.ApiException as exc:
            self._handle_api_exception(exc, pod)

    def _handle_api_exception(
        self,
        exc: kubernetes.client.exceptions.ApiException,
        pod: k8s.V1Pod,
    ):
        if exc.status and str(exc.status) == "401":
            self.log.warning(
                "Failed to check container status due to permission error. Refreshing credentials and retrying."
            )
            self._refresh_cached_properties()
            self.pod_manager.read_pod(pod=pod)  # attempt using refreshed credentials, raises if still invalid
            raise PodCredentialsExpiredFailure("Kubernetes credentials expired, retrying after refresh.")
        raise exc

    def _refresh_cached_properties(self):
        del self.hook
        del self.client
        del self.pod_manager

    def execute_async(self, context: Context) -> None:
        self.pod_request_obj = self.build_pod_request_obj(context)
        self.pod = self.get_or_create_pod(  # must set `self.pod` for `on_kill`
            pod_request_obj=self.pod_request_obj,
            context=context,
        )
        if self.callbacks:
            pod = self.find_pod(self.pod.metadata.namespace, context=context)
            for callback in self.callbacks:
                callback.on_pod_creation(
                    pod=pod,
                    client=self.client,
                    mode=ExecutionMode.SYNC,
                    context=context,
                    operator=self,
                )
        ti = context["ti"]
        ti.xcom_push(key="pod_name", value=self.pod.metadata.name)
        ti.xcom_push(key="pod_namespace", value=self.pod.metadata.namespace)

        self.convert_config_file_to_dict()
        self.invoke_defer_method()

    def convert_config_file_to_dict(self):
        """Convert passed config_file to dict representation."""
        config_file = self.config_file if self.config_file else os.environ.get(KUBE_CONFIG_ENV_VAR)
        if config_file:
            with open(config_file) as f:
                self._config_dict = yaml.safe_load(f)
        else:
            self._config_dict = None

    def invoke_defer_method(self, last_log_time: DateTime | None = None) -> None:
        """Redefine triggers which are being used in child classes."""
        trigger_start_time = datetime.datetime.now(tz=datetime.timezone.utc)
        self.defer(
            trigger=KubernetesPodTrigger(
                pod_name=self.pod.metadata.name,  # type: ignore[union-attr]
                pod_namespace=self.pod.metadata.namespace,  # type: ignore[union-attr]
                trigger_start_time=trigger_start_time,
                kubernetes_conn_id=self.kubernetes_conn_id,
                cluster_context=self.cluster_context,
                config_dict=self._config_dict,
                in_cluster=self.in_cluster,
                poll_interval=self.poll_interval,
                get_logs=self.get_logs,
                startup_timeout=self.startup_timeout_seconds,
                startup_check_interval=self.startup_check_interval_seconds,
                base_container_name=self.base_container_name,
                on_finish_action=self.on_finish_action.value,
                last_log_time=last_log_time,
                logging_interval=self.logging_interval,
            ),
            method_name="trigger_reentry",
        )

    def trigger_reentry(self, context: Context, event: dict[str, Any]) -> Any:
        """
        Point of re-entry from trigger.

        If ``logging_interval`` is None, then at this point, the pod should be done, and we'll just fetch
        the logs and exit.

        If ``logging_interval`` is not None, it could be that the pod is still running, and we'll just
        grab the latest logs and defer back to the trigger again.
        """
        self.pod = None
        try:
            pod_name = event["name"]
            pod_namespace = event["namespace"]

            self.pod = self.hook.get_pod(pod_name, pod_namespace)

            if not self.pod:
                raise PodNotFoundException("Could not find pod after resuming from deferral")

            if event["status"] != "running":
                for callback in self.callbacks:
                    callback.on_operator_resuming(
                        pod=self.pod,
                        event=event,
                        client=self.client,
                        mode=ExecutionMode.SYNC,
                        context=context,
                        operator=self,
                    )

            follow = self.logging_interval is None
            last_log_time = event.get("last_log_time")

            if event["status"] in ("error", "failed", "timeout"):
                # fetch some logs when pod is failed
                if self.get_logs:
                    self._write_logs(self.pod, follow=follow, since_time=last_log_time)

                if self.do_xcom_push:
                    _ = self.extract_xcom(pod=self.pod)

                message = event.get("stack_trace", event["message"])
                raise AirflowException(message)

            elif event["status"] == "running":
                if self.get_logs:
                    self.log.info("Resuming logs read from time %r", last_log_time)

                    pod_log_status = self.pod_manager.fetch_container_logs(
                        pod=self.pod,
                        container_name=self.base_container_name,
                        follow=follow,
                        since_time=last_log_time,
                    )

                    self.invoke_defer_method(pod_log_status.last_log_time)
                else:
                    self.invoke_defer_method()

            elif event["status"] == "success":
                # fetch some logs when pod is executed successfully
                if self.get_logs:
                    self._write_logs(self.pod, follow=follow, since_time=last_log_time)

                if self.do_xcom_push:
                    xcom_sidecar_output = self.extract_xcom(pod=self.pod)
                    return xcom_sidecar_output
                return
        except TaskDeferred:
            raise
        finally:
            self._clean(event, context)

    def _clean(self, event: dict[str, Any], context: Context) -> None:
        if event["status"] == "running":
            return
        istio_enabled = self.is_istio_enabled(self.pod)
        # Skip await_pod_completion when the event is 'timeout' due to the pod can hang
        # on the ErrImagePull or ContainerCreating step and it will never complete
        if event["status"] != "timeout":
            try:
                self.pod = self.pod_manager.await_pod_completion(
                    self.pod, istio_enabled, self.base_container_name
                )
            except ApiException as e:
                if e.status == 404:
                    self.pod = None
                    self.log.warning(
                        "Pod not found while waiting for completion. The last status was %r", event["status"]
                    )
                else:
                    raise e
        if self.pod is not None:
            self.post_complete_action(
                pod=self.pod,
                remote_pod=self.pod,
                context=context,
            )

    def _write_logs(self, pod: k8s.V1Pod, follow: bool = False, since_time: DateTime | None = None) -> None:
        try:
            since_seconds = (
                math.ceil((datetime.datetime.now(tz=datetime.timezone.utc) - since_time).total_seconds())
                if since_time
                else None
            )
            logs = self.client.read_namespaced_pod_log(
                name=pod.metadata.name,
                namespace=pod.metadata.namespace,
                container=self.base_container_name,
                follow=follow,
                timestamps=False,
                since_seconds=since_seconds,
                _preload_content=False,
            )
            for raw_line in logs:
                line = raw_line.decode("utf-8", errors="backslashreplace").rstrip("\n")
                if line:
                    self.log.info("[%s] logs: %s", self.base_container_name, line)
        except (HTTPError, ApiException) as e:
            self.log.warning(
                "Reading of logs interrupted with error %r; will retry. "
                "Set log level to DEBUG for traceback.",
                e if not isinstance(e, ApiException) else e.reason,
            )

    def post_complete_action(self, *, pod, remote_pod, context: Context, **kwargs) -> None:
        """Actions that must be done after operator finishes logic of the deferrable_execution."""
        self.cleanup(
            pod=pod,
            remote_pod=remote_pod,
        )
        for callback in self.callbacks:
            callback.on_pod_cleanup(
                pod=pod, client=self.client, mode=ExecutionMode.SYNC, operator=self, context=context
            )

    def cleanup(self, pod: k8s.V1Pod, remote_pod: k8s.V1Pod):
        # Skip cleaning the pod in the following scenarios.
        # 1. If a task got marked as failed, "on_kill" method would be called and the pod will be cleaned up
        # there. Cleaning it up again will raise an exception (which might cause retry).
        # 2. remote pod is null (ex: pod creation failed)
        if self._killed or not remote_pod:
            return

        istio_enabled = self.is_istio_enabled(remote_pod)
        pod_phase = remote_pod.status.phase if hasattr(remote_pod, "status") else None

        # if the pod fails or success, but we don't want to delete it
        if pod_phase != PodPhase.SUCCEEDED or self.on_finish_action == OnFinishAction.KEEP_POD:
            self.patch_already_checked(remote_pod, reraise=False)

        failed = (pod_phase != PodPhase.SUCCEEDED and not istio_enabled) or (
            istio_enabled and not container_is_succeeded(remote_pod, self.base_container_name)
        )

        if failed:
            if self.log_events_on_failure:
                self._read_pod_events(pod, reraise=False)

        self.process_pod_deletion(remote_pod, reraise=False)

        if self.skip_on_exit_code:
            container_statuses = (
                remote_pod.status.container_statuses if remote_pod and remote_pod.status else None
            ) or []
            base_container_status = next(
                (x for x in container_statuses if x.name == self.base_container_name), None
            )
            exit_code = (
                base_container_status.state.terminated.exit_code
                if base_container_status
                and base_container_status.state
                and base_container_status.state.terminated
                else None
            )
            if exit_code in self.skip_on_exit_code:
                raise AirflowSkipException(
                    f"Pod {pod and pod.metadata.name} returned exit code {exit_code}. Skipping."
                )

        if failed:
            error_message = get_container_termination_message(remote_pod, self.base_container_name)
            raise AirflowException(
                "\n".join(
                    filter(
                        None,
                        [
                            f"Pod {pod and pod.metadata.name} returned a failure.",
                            error_message if isinstance(error_message, str) else None,
                            f"remote_pod: {remote_pod}" if self.log_pod_spec_on_failure else None,
                        ],
                    )
                )
            )

    def _read_pod_events(self, pod, *, reraise=True) -> None:
        """Will fetch and emit events from pod."""
        with _optionally_suppress(reraise=reraise):
            for event in self.pod_manager.read_pod_events(pod).items:
                if event.type == PodEventType.NORMAL.value:
                    self.log.info("Pod Event: %s - %s", event.reason, event.message)
                else:
                    self.log.error("Pod Event: %s - %s", event.reason, event.message)

    def is_istio_enabled(self, pod: V1Pod) -> bool:
        """Check if istio is enabled for the namespace of the pod by inspecting the namespace labels."""
        if not pod:
            return False

        remote_pod = self.pod_manager.read_pod(pod)

        return any(container.name == self.ISTIO_CONTAINER_NAME for container in remote_pod.spec.containers)

    def kill_istio_sidecar(self, pod: V1Pod) -> None:
        command = "/bin/sh -c 'curl -fsI -X POST http://localhost:15020/quitquitquit'"
        command_to_container = shlex.split(command)
        resp = stream(
            self.client.connect_get_namespaced_pod_exec,
            name=pod.metadata.name,
            namespace=pod.metadata.namespace,
            container=self.ISTIO_CONTAINER_NAME,
            command=command_to_container,
            stderr=True,
            stdin=True,
            stdout=True,
            tty=False,
            _preload_content=False,
        )
        output = []
        while resp.is_open():
            if resp.peek_stdout():
                output.append(resp.read_stdout())

        resp.close()
        output_str = "".join(output)
        self.log.info("Output of curl command to kill istio: %s", output_str)
        resp.close()
        if self.KILL_ISTIO_PROXY_SUCCESS_MSG not in output_str:
            raise AirflowException("Error while deleting istio-proxy sidecar: %s", output_str)

    def process_pod_deletion(self, pod: k8s.V1Pod, *, reraise=True):
        with _optionally_suppress(reraise=reraise):
            if pod is not None:
                should_delete_pod = (self.on_finish_action == OnFinishAction.DELETE_POD) or (
                    self.on_finish_action == OnFinishAction.DELETE_SUCCEEDED_POD
                    and (
                        pod.status.phase == PodPhase.SUCCEEDED
                        or container_is_succeeded(pod, self.base_container_name)
                    )
                )
                if should_delete_pod:
                    self.log.info("Deleting pod: %s", pod.metadata.name)
                    self.pod_manager.delete_pod(pod)
                else:
                    self.log.info("Skipping deleting pod: %s", pod.metadata.name)

    def _build_find_pod_label_selector(self, context: Context | None = None, *, exclude_checked=True) -> str:
        labels = {
            **self.labels,
            **self._get_ti_pod_labels(context, include_try_number=False),
        }
        label_strings = [f"{label_id}={label}" for label_id, label in sorted(labels.items())]
        labels_value = ",".join(label_strings)
        if exclude_checked:
            labels_value = f"{labels_value},{self.POD_CHECKED_KEY}!=True"
        labels_value = f"{labels_value},!airflow-worker"
        return labels_value

    @staticmethod
    def _set_name(name: str | None) -> str | None:
        if name is not None:
            validate_key(name, max_length=220)
            return re.sub(r"[^a-z0-9-]+", "-", name.lower())
        return None

    def patch_already_checked(self, pod: k8s.V1Pod, *, reraise=True):
        """Add an "already checked" label to ensure we don't reattach on retries."""
        with _optionally_suppress(reraise=reraise):
            self.client.patch_namespaced_pod(
                name=pod.metadata.name,
                namespace=pod.metadata.namespace,
                body={"metadata": {"labels": {self.POD_CHECKED_KEY: "True"}}},
            )

    def on_kill(self) -> None:
        self._killed = True
        if self.pod:
            pod = self.pod
            kwargs = {
                "name": pod.metadata.name,
                "namespace": pod.metadata.namespace,
            }
            if self.termination_grace_period is not None:
                kwargs.update(grace_period_seconds=self.termination_grace_period)

            try:
                self.client.delete_namespaced_pod(**kwargs)
            except kubernetes.client.exceptions.ApiException:
                self.log.exception("Unable to delete pod %s", self.pod.metadata.name)

    def build_pod_request_obj(self, context: Context | None = None) -> k8s.V1Pod:
        """
        Return V1Pod object based on pod template file, full pod spec, and other operator parameters.

        The V1Pod attributes are derived (in order of precedence) from operator params, full pod spec, pod
        template file.
        """
        self.log.debug("Creating pod for KubernetesPodOperator task %s", self.task_id)

        self.env_vars = convert_env_vars_or_raise_error(self.env_vars) if self.env_vars else []
        if self.pod_runtime_info_envs:
            self.env_vars.extend(self.pod_runtime_info_envs)

        if self.pod_template_file:
            self.log.debug("Pod template file found, will parse for base pod")
            pod_template = pod_generator.PodGenerator.deserialize_model_file(self.pod_template_file)
            if self.full_pod_spec:
                pod_template = PodGenerator.reconcile_pods(pod_template, self.full_pod_spec)
        elif self.pod_template_dict:
            self.log.debug("Pod template dict found, will parse for base pod")
            pod_template = pod_generator.PodGenerator.deserialize_model_dict(self.pod_template_dict)
            if self.full_pod_spec:
                pod_template = PodGenerator.reconcile_pods(pod_template, self.full_pod_spec)
        elif self.full_pod_spec:
            pod_template = self.full_pod_spec
        else:
            pod_template = k8s.V1Pod(metadata=k8s.V1ObjectMeta())

        pod = k8s.V1Pod(
            api_version="v1",
            kind="Pod",
            metadata=k8s.V1ObjectMeta(
                namespace=self.namespace,
                labels=self.labels,
                name=self.name,
                annotations=self.annotations,
            ),
            spec=k8s.V1PodSpec(
                node_selector=self.node_selector,
                affinity=self.affinity,
                tolerations=self.tolerations,
                init_containers=self.init_containers,
                host_aliases=self.host_aliases,
                containers=[
                    k8s.V1Container(
                        image=self.image,
                        name=self.base_container_name,
                        command=self.cmds,
                        ports=self.ports,
                        image_pull_policy=self.image_pull_policy,
                        resources=self.container_resources,
                        volume_mounts=self.volume_mounts,
                        args=self.arguments,
                        env=self.env_vars,
                        env_from=self.env_from,
                        security_context=self.container_security_context,
                        termination_message_policy=self.termination_message_policy,
                    )
                ],
                image_pull_secrets=self.image_pull_secrets,
                service_account_name=self.service_account_name,
                host_network=self.hostnetwork,
                hostname=self.hostname,
                subdomain=self.subdomain,
                security_context=self.security_context,
                dns_policy=self.dnspolicy,
                dns_config=self.dns_config,
                scheduler_name=self.schedulername,
                restart_policy="Never",
                priority_class_name=self.priority_class_name,
                volumes=self.volumes,
                active_deadline_seconds=self.active_deadline_seconds,
            ),
        )

        pod = PodGenerator.reconcile_pods(pod_template, pod)

        if not pod.metadata.name:
            pod.metadata.name = create_unique_id(
                task_id=self.task_id, unique=self.random_name_suffix, max_length=POD_NAME_MAX_LENGTH
            )
        elif self.random_name_suffix:
            # user has supplied pod name, we're just adding suffix
            pod.metadata.name = add_unique_suffix(name=pod.metadata.name)

        if not pod.metadata.namespace:
            hook_namespace = self.hook.get_namespace()
            pod_namespace = self.namespace or hook_namespace or self._incluster_namespace or "default"
            pod.metadata.namespace = pod_namespace

        for secret in self.secrets:
            self.log.debug("Adding secret to task %s", self.task_id)
            pod = secret.attach_to_pod(pod)
        if self.do_xcom_push:
            self.log.debug("Adding xcom sidecar to task %s", self.task_id)
            pod = xcom_sidecar.add_xcom_sidecar(
                pod,
                sidecar_container_image=self.hook.get_xcom_sidecar_container_image(),
                sidecar_container_resources=self.hook.get_xcom_sidecar_container_resources(),
            )

        labels = self._get_ti_pod_labels(context)
        self.log.info("Building pod %s with labels: %s", pod.metadata.name, labels)

        # Merge Pod Identifying labels with labels passed to operator
        pod.metadata.labels.update(labels)
        # Add Airflow Version to the label
        # And a label to identify that pod is launched by KubernetesPodOperator
        pod.metadata.labels.update(
            {
                "airflow_version": airflow_version.replace("+", "-"),
                "airflow_kpo_in_cluster": str(self.hook.is_in_cluster),
            }
        )
        pod_mutation_hook(pod)
        return pod

    def dry_run(self) -> None:
        """
        Print out the pod definition that would be created by this operator.

        Does not include labels specific to the task instance (since there isn't
        one in a dry_run) and excludes all empty elements.
        """
        pod = self.build_pod_request_obj()
        print(yaml.dump(prune_dict(pod.to_dict(), mode="strict")))

    def process_duplicate_label_pods(self, pod_list: list[k8s.V1Pod]) -> k8s.V1Pod:
        """
        Patch or delete the existing pod with duplicate labels.

        This is to handle an edge case that can happen only if reattach_on_restart
        flag is False, and the previous run attempt has failed because the task
        process has been killed externally by the cluster or another process.

        If the task process is killed externally, it breaks the code execution and
        immediately exists the task. As a result the pod created in the previous attempt
        will not be properly deleted or patched by cleanup() method.

        Return the newly created pod to be used for the next run attempt.
        """
        new_pod = pod_list.pop(self._get_most_recent_pod_index(pod_list))
        old_pod = pod_list[0]
        self.patch_already_checked(old_pod, reraise=False)
        if self.on_finish_action == OnFinishAction.DELETE_POD:
            self.process_pod_deletion(old_pod)
        return new_pod

    @staticmethod
    def _get_most_recent_pod_index(pod_list: list[k8s.V1Pod]) -> int:
        """Loop through a list of V1Pod objects and get the index of the most recent one."""
        pod_start_times: list[datetime.datetime] = [
            pod.to_dict().get("status").get("start_time") for pod in pod_list
        ]
        most_recent_start_time = max(pod_start_times)
        return pod_start_times.index(most_recent_start_time)


class _optionally_suppress(AbstractContextManager):
    """
    Returns context manager that will swallow and log exceptions.

    By default swallows descendents of Exception, but you can provide other classes through
    the vararg ``exceptions``.

    Suppression behavior can be disabled with reraise=True.

    :meta private:
    """

    def __init__(self, *exceptions, reraise: bool = False) -> None:
        self._exceptions = exceptions or (Exception,)
        self.reraise = reraise
        self.exception = None

    def __enter__(self):
        return self

    def __exit__(self, exctype, excinst, exctb) -> bool:
        error = exctype is not None
        matching_error = error and issubclass(exctype, self._exceptions)
        if (error and not matching_error) or (matching_error and self.reraise):
            return False
        elif matching_error:
            self.exception = excinst
            logger = logging.getLogger(__name__)
            logger.exception(excinst)
        return True<|MERGE_RESOLUTION|>--- conflicted
+++ resolved
@@ -617,28 +617,17 @@
 
             # get remote pod for use in cleanup methods
             self.remote_pod = self.find_pod(self.pod.metadata.namespace, context=context)
-<<<<<<< HEAD
             for callback in self.callbacks:
                 callback.on_pod_creation(
                     pod=self.remote_pod,
-=======
-            if self.callbacks:
-                self.callbacks.on_pod_creation(
-                    pod=self.remote_pod, client=self.client, mode=ExecutionMode.SYNC
-                )
-
-            self.await_init_containers_completion(pod=self.pod)
-
-            self.await_pod_start(pod=self.pod)
-            if self.callbacks:
-                self.callbacks.on_pod_starting(
-                    pod=self.find_pod(self.pod.metadata.namespace, context=context),
->>>>>>> 0639343b
                     client=self.client,
                     mode=ExecutionMode.SYNC,
                     context=context,
                     operator=self,
                 )
+
+            self.await_init_containers_completion(pod=self.pod)
+
             self.await_pod_start(pod=self.pod)
             if self.callbacks:
                 pod = self.find_pod(self.pod.metadata.namespace, context=context)
