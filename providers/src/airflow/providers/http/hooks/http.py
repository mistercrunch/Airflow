#
# Licensed to the Apache Software Foundation (ASF) under one
# or more contributor license agreements.  See the NOTICE file
# distributed with this work for additional information
# regarding copyright ownership.  The ASF licenses this file
# to you under the Apache License, Version 2.0 (the
# "License"); you may not use this file except in compliance
# with the License.  You may obtain a copy of the License at
#
#   http://www.apache.org/licenses/LICENSE-2.0
#
# Unless required by applicable law or agreed to in writing,
# software distributed under the License is distributed on an
# "AS IS" BASIS, WITHOUT WARRANTIES OR CONDITIONS OF ANY
# KIND, either express or implied.  See the License for the
# specific language governing permissions and limitations
# under the License.
from __future__ import annotations

import asyncio
import json
import warnings
from contextlib import suppress
from functools import cache
from json import JSONDecodeError
from typing import TYPE_CHECKING, Any, Callable
from urllib.parse import urlparse

import aiohttp
import requests
import tenacity
from aiohttp import ClientResponseError
from airflow.exceptions import AirflowException, AirflowProviderDeprecationWarning
from airflow.hooks.base import BaseHook
from airflow.utils.module_loading import import_string
from asgiref.sync import sync_to_async
from requests.auth import HTTPBasicAuth, AuthBase
from requests.models import DEFAULT_REDIRECT_LIMIT
from requests_toolbelt.adapters.socket_options import TCPKeepAliveAdapter

if TYPE_CHECKING:
    from aiohttp.client_reqrep import ClientResponse
    from requests.adapters import HTTPAdapter

    from airflow.models import Connection


DEFAULT_AUTH_TYPES = frozenset(
    {
        "requests.auth.HTTPBasicAuth",
        "requests.auth.HTTPProxyAuth",
        "requests.auth.HTTPDigestAuth",
        "requests_kerberos.HTTPKerberosAuth",
        "aiohttp.BasicAuth",
    }
)


def _url_from_endpoint(base_url: str | None, endpoint: str | None) -> str:
    """Combine base url with endpoint."""
    if base_url and not base_url.endswith("/") and endpoint and not endpoint.startswith("/"):
        return f"{base_url}/{endpoint}"
    return (base_url or "") + (endpoint or "")


class HttpHook(BaseHook):
    """
    Interact with HTTP servers.

    :param method: the API method to be called
    :param http_conn_id: :ref:`http connection<howto/connection:http>` that has the base
        API url i.e https://www.google.com/ and optional authentication credentials. Default
        headers can also be specified in the Extra field in json format.
    :param auth_type: The auth type for the service
    :param adapter: An optional instance of `requests.adapters.HTTPAdapter` to mount for the session.
    :param tcp_keep_alive: Enable TCP Keep Alive for the connection.
    :param tcp_keep_alive_idle: The TCP Keep Alive Idle parameter (corresponds to ``socket.TCP_KEEPIDLE``).
    :param tcp_keep_alive_count: The TCP Keep Alive count parameter (corresponds to ``socket.TCP_KEEPCNT``)
    :param tcp_keep_alive_interval: The TCP Keep Alive interval parameter (corresponds to
        ``socket.TCP_KEEPINTVL``)
    :param auth_args: extra arguments used to initialize the auth_type if different than default HTTPBasicAuth
    """

    conn_name_attr = "http_conn_id"
    default_conn_name = "http_default"
    conn_type = "http"
    hook_name = "HTTP"

    @classmethod
    @cache
    def get_auth_types(cls) -> frozenset[str]:
        """
        Get comma-separated extra auth_types from airflow config.

        Those auth_types can then be used in Connection configuration.
        """
        from airflow.configuration import conf

        auth_types = DEFAULT_AUTH_TYPES.copy()
        extra_auth_types = conf.get("http", "extra_auth_types", fallback=None)
        if extra_auth_types:
            auth_types |= frozenset({field.strip() for field in extra_auth_types.split(",")})
        return auth_types

    @classmethod
    def get_connection_form_widgets(cls) -> dict[str, Any]:
        """Return connection widgets to add to the connection form."""
        from flask_appbuilder.fieldwidgets import BS3TextAreaFieldWidget, BS3TextFieldWidget, Select2Widget
        from flask_babel import lazy_gettext
        from wtforms.fields import BooleanField, SelectField, StringField, TextAreaField

        default_auth_type: str = ""
        auth_types_choices = frozenset({default_auth_type}) | cls.get_auth_types()

        return {
            "timeout": StringField(lazy_gettext("Timeout"), widget=BS3TextFieldWidget()),
            "allow_redirects": BooleanField(lazy_gettext("Allow redirects"), default=True),
            "proxies": TextAreaField(lazy_gettext("Proxies"), widget=BS3TextAreaFieldWidget()),
            "stream": BooleanField(lazy_gettext("Stream"), default=False),
            "verify": BooleanField(lazy_gettext("Verify"), default=True),
            "trust_env": BooleanField(lazy_gettext("Trust env"), default=True),
            "cert": StringField(lazy_gettext("Cert"), widget=BS3TextFieldWidget()),
            "max_redirects": StringField(
                lazy_gettext("Max redirects"), widget=BS3TextFieldWidget(), default=DEFAULT_REDIRECT_LIMIT
            ),
            "auth_type": SelectField(
                lazy_gettext("Auth type"),
                choices=[(clazz, clazz) for clazz in auth_types_choices],
                widget=Select2Widget(),
                default=default_auth_type,
            ),
            "auth_kwargs": TextAreaField(lazy_gettext("Auth kwargs"), widget=BS3TextAreaFieldWidget()),
            "headers": TextAreaField(
                lazy_gettext("Headers"),
                widget=BS3TextAreaFieldWidget(),
                description=(
                    "Warning: Passing headers parameters directly in 'Extra' field is deprecated, and "
                    "will be removed in a future version of the Http provider. Use the 'Headers' "
                    "field instead."
                ),
            ),
        }

    @classmethod
    def get_ui_field_behaviour(cls) -> dict[str, Any]:
        """Return custom UI field behaviour for Hive Client Wrapper connection."""
        return {
            "hidden_fields": ["extra"],
            "relabeling": {},
        }

    def __init__(
        self,
        method: str = "POST",
        http_conn_id: str = default_conn_name,
        auth_type: Any = None,
        tcp_keep_alive: bool = True,
        tcp_keep_alive_idle: int = 120,
        tcp_keep_alive_count: int = 20,
        tcp_keep_alive_interval: int = 30,
        adapter: HTTPAdapter | None = None,
    ) -> None:
        super().__init__()
        self.http_conn_id = http_conn_id
        self.method = method.upper()
        self.base_url: str = ""
        self._retry_obj: Callable[..., Any]
<<<<<<< HEAD
        self.auth_type: Any = auth_type
=======
        self._auth_type: Any = auth_type

        # If no adapter is provided, use TCPKeepAliveAdapter (default behavior)
        self.adapter = adapter
        if tcp_keep_alive and adapter is None:
            self.keep_alive_adapter = TCPKeepAliveAdapter(
                idle=tcp_keep_alive_idle,
                count=tcp_keep_alive_count,
                interval=tcp_keep_alive_interval,
            )
        else:
            self.keep_alive_adapter = None

    @property
    def auth_type(self):
        return self._auth_type or HTTPBasicAuth
>>>>>>> ae32ebcc

        # If no adapter is provided, use TCPKeepAliveAdapter (default behavior)
        self.adapter = adapter
        if tcp_keep_alive and adapter is None:
            self.keep_alive_adapter = TCPKeepAliveAdapter(
                idle=tcp_keep_alive_idle,
                count=tcp_keep_alive_count,
                interval=tcp_keep_alive_interval,
            )
        else:
            self.keep_alive_adapter = None

    # headers may be passed through directly or in the "extra" field in the connection
    # definition
    def get_conn(self, headers: dict[Any, Any] | None = None) -> requests.Session:
        """
        Create a Requests HTTP session.

        :param headers: Additional headers to be passed through as a dictionary.
        :return: A configured requests.Session object.
        """
        session = requests.Session()
        connection = self.get_connection(self.http_conn_id)
        self._set_base_url(connection)
        session = self._configure_session_from_auth(session, connection)
        if connection.extra:
            session = self._configure_session_from_extra(session, connection)
        session = self._configure_session_from_mount_adapters(session)
        if headers:
<<<<<<< HEAD
            session.headers.update(headers)
        return session

    def _set_base_url(self, connection: Connection) -> None:
        host = connection.host or ""
        schema = connection.schema or "http"
        # RFC 3986 (https://www.rfc-editor.org/rfc/rfc3986.html#page-16)
        if "://" in host:
            self.base_url = host
        else:
            self.base_url = f"{schema}://{host}" if host else f"{schema}://"
            if connection.port:
                self.base_url = f"{self.base_url}:{connection.port}"
        parsed = urlparse(self.base_url)
        if not parsed.scheme:
            raise ValueError(f"Invalid base URL: Missing scheme in {self.base_url}")

    def _configure_session_from_auth(
        self, session: requests.Session, connection: Connection
    ) -> requests.Session:
        session.auth = self._extract_auth(connection)
        return session

    def _load_conn_auth_type(self, module_name: str | None) -> Any:
        """
        Load auth_type module from extra Connection parameters.

        Check if the auth_type module is listed in 'extra_auth_types' and load it.
        This method protects against the execution of random modules.
        """
        if module_name:
            if module_name in self.get_auth_types():
                try:
                    module = import_string(module_name)
                    self._is_auth_type_setup = True
                    self.log.info("Loaded auth_type: %s", module_name)
                    return module
                except ImportError as error:
                    self.log.error("Cannot import auth_type '%s' due to: %s", module_name, error)
                    raise AirflowException(error)
            self.log.warning(
                "Skipping import of auth_type '%s'. The class should be listed in "
                "'extra_auth_types' config of the http provider.",
                module_name,
            )
        return None

    def _extract_auth(self, connection: Connection) -> AuthBase | None:
        extra = connection.extra_dejson
        auth_type: Any = self.auth_type or self._load_conn_auth_type(module_name=extra.get("auth_type"))
        auth_kwargs = extra.get("auth_kwargs", {})

        self.log.debug("auth_type: %s", auth_type)
        self.log.debug("auth_kwargs: %s", auth_kwargs)

        if auth_type:
            auth_args: list[str | None] = [connection.login, connection.password]

            self.log.debug("auth_args: %s", auth_args)

            if any(auth_args):
                if auth_kwargs:
                    _auth = auth_type(*auth_args, **auth_kwargs)
                else:
                    return auth_type(*auth_args)
            else:
                return auth_type()
        return None

    def _configure_session_from_extra(
        self, session: requests.Session, connection: Connection
    ) -> requests.Session:
        extra = connection.extra_dejson
        extra.pop("timeout", None)
        extra.pop("allow_redirects", None)
        extra.pop("auth_type", None)
        extra.pop("auth_kwargs", None)
        headers = extra.pop("headers", {})
        if isinstance(headers, str):
            with suppress(JSONDecodeError):
                headers = json.loads(headers)
        session.proxies = extra.pop("proxies", extra.pop("proxy", {}))
        session.stream = extra.pop("stream", False)
        session.verify = extra.pop("verify", extra.pop("verify_ssl", True))
        session.cert = extra.pop("cert", None)
        session.max_redirects = extra.pop("max_redirects", DEFAULT_REDIRECT_LIMIT)
        session.trust_env = extra.pop("trust_env", True)

        if extra:
            warnings.warn(
                "Passing headers parameters directly in 'Extra' field is deprecated, and "
                "will be removed in a future version of the Http provider. Use the 'Headers' "
                "field instead.",
                AirflowProviderDeprecationWarning,
                stacklevel=2,
            )
            headers = {**extra, **headers}

        try:
            session.headers.update(headers)
=======
            session.headers.update(headers)
        return session

    def _set_base_url(self, connection: Connection) -> None:
        host = connection.host or ""
        schema = connection.schema or "http"
        # RFC 3986 (https://www.rfc-editor.org/rfc/rfc3986.html#page-16)
        if "://" in host:
            self.base_url = host
        else:
            self.base_url = f"{schema}://{host}" if host else f"{schema}://"
            if connection.port:
                self.base_url = f"{self.base_url}:{connection.port}"
        parsed = urlparse(self.base_url)
        if not parsed.scheme:
            raise ValueError(f"Invalid base URL: Missing scheme in {self.base_url}")

    def _configure_session_from_auth(
        self, session: requests.Session, connection: Connection
    ) -> requests.Session:
        session.auth = self._extract_auth(connection)
        return session

    def _extract_auth(self, connection: Connection) -> Any | None:
        if connection.login:
            return self.auth_type(connection.login, connection.password)
        elif self._auth_type:
            return self.auth_type()
        return None

    def _configure_session_from_extra(
        self, session: requests.Session, connection: Connection
    ) -> requests.Session:
        extra = connection.extra_dejson
        extra.pop("timeout", None)
        extra.pop("allow_redirects", None)
        session.proxies = extra.pop("proxies", extra.pop("proxy", {}))
        session.stream = extra.pop("stream", False)
        session.verify = extra.pop("verify", extra.pop("verify_ssl", True))
        session.cert = extra.pop("cert", None)
        session.max_redirects = extra.pop("max_redirects", DEFAULT_REDIRECT_LIMIT)
        session.trust_env = extra.pop("trust_env", True)
        try:
            session.headers.update(extra)
>>>>>>> ae32ebcc
        except TypeError:
            self.log.warning("Connection to %s has invalid extra field.", connection.host)
        return session

    def _configure_session_from_mount_adapters(self, session: requests.Session) -> requests.Session:
        scheme = urlparse(self.base_url).scheme
        if not scheme:
            raise ValueError(
                f"Cannot mount adapters: {self.base_url} does not include a valid scheme (http or https)."
            )
        if self.adapter:
            session.mount(f"{scheme}://", self.adapter)
        elif self.keep_alive_adapter:
            session.mount("http://", self.keep_alive_adapter)
            session.mount("https://", self.keep_alive_adapter)
        return session

    def run(
        self,
        endpoint: str | None = None,
        data: dict[str, Any] | str | None = None,
        headers: dict[str, Any] | None = None,
        extra_options: dict[str, Any] | None = None,
        **request_kwargs: Any,
    ) -> Any:
        r"""
        Perform the request.

        :param endpoint: the endpoint to be called i.e. resource/v1/query?
        :param data: payload to be uploaded or request parameters
        :param headers: additional headers to be passed through as a dictionary
        :param extra_options: additional options to be used when executing the request
            i.e. {'check_response': False} to avoid checking raising exceptions on non
            2XX or 3XX status codes
        :param request_kwargs: Additional kwargs to pass when creating a request.
            For example, ``run(json=obj)`` is passed as ``requests.Request(json=obj)``
        """
        extra_options = extra_options or {}

        session = self.get_conn(headers)

        url = self.url_from_endpoint(endpoint)

        if self.method == "GET":
            # GET uses params
            req = requests.Request(self.method, url, params=data, headers=headers, **request_kwargs)
        elif self.method == "HEAD":
            # HEAD doesn't use params
            req = requests.Request(self.method, url, headers=headers, **request_kwargs)
        else:
            # Others use data
            req = requests.Request(self.method, url, data=data, headers=headers, **request_kwargs)

        prepped_request = session.prepare_request(req)
        self.log.debug("Sending '%s' to url: %s", self.method, url)
        return self.run_and_check(session, prepped_request, extra_options)

    def check_response(self, response: requests.Response) -> None:
        """
        Check the status code and raise on failure.

        :param response: A requests response object.
        :raise AirflowException: If the response contains a status code not
            in the 2xx and 3xx range.
        """
        try:
            response.raise_for_status()
        except requests.exceptions.HTTPError:
            self.log.error("HTTP error: %s", response.reason)
            self.log.error(response.text)
            raise AirflowException(str(response.status_code) + ":" + response.reason)

    def run_and_check(
        self,
        session: requests.Session,
        prepped_request: requests.PreparedRequest,
        extra_options: dict[Any, Any],
    ) -> Any:
        """
        Grab extra options, actually run the request, and check the result.

        :param session: the session to be used to execute the request
        :param prepped_request: the prepared request generated in run()
        :param extra_options: additional options to be used when executing the request
            i.e. ``{'check_response': False}`` to avoid checking raising exceptions on non 2XX
            or 3XX status codes
        """
        extra_options = extra_options or {}

        settings = session.merge_environment_settings(
            prepped_request.url,
            proxies=extra_options.get("proxies", {}),
            stream=extra_options.get("stream", False),
            verify=extra_options.get("verify"),
            cert=extra_options.get("cert"),
        )

        # Send the request.
        send_kwargs: dict[str, Any] = {
            "timeout": extra_options.get("timeout"),
            "allow_redirects": extra_options.get("allow_redirects", True),
        }
        send_kwargs.update(settings)

        try:
            response = session.send(prepped_request, **send_kwargs)

            if extra_options.get("check_response", True):
                self.check_response(response)
            return response

        except requests.exceptions.ConnectionError as ex:
            self.log.warning("%s Tenacity will retry to execute the operation", ex)
            raise ex

    def run_with_advanced_retry(self, _retry_args: dict[Any, Any], *args: Any, **kwargs: Any) -> Any:
        """
        Run the hook with retry.

        This is useful for connectors which might be disturbed by intermittent
        issues and should not instantly fail.

        :param _retry_args: Arguments which define the retry behaviour.
            See Tenacity documentation at https://github.com/jd/tenacity


        .. code-block:: python

            hook = HttpHook(http_conn_id="my_conn", method="GET")
            retry_args = dict(
                wait=tenacity.wait_exponential(),
                stop=tenacity.stop_after_attempt(10),
                retry=tenacity.retry_if_exception_type(Exception),
            )
            hook.run_with_advanced_retry(endpoint="v1/test", _retry_args=retry_args)

        """
        self._retry_obj = tenacity.Retrying(**_retry_args)

        # TODO: remove ignore type when https://github.com/jd/tenacity/issues/428 is resolved
        return self._retry_obj(self.run, *args, **kwargs)  # type: ignore

    def url_from_endpoint(self, endpoint: str | None) -> str:
        """Combine base url with endpoint."""
        return _url_from_endpoint(base_url=self.base_url, endpoint=endpoint)

    def test_connection(self):
        """Test HTTP Connection."""
        try:
            self.run()
            return True, "Connection successfully tested"
        except Exception as e:
            return False, str(e)


class HttpAsyncHook(BaseHook):
    """
    Interact with HTTP servers asynchronously.

    :param method: the API method to be called
    :param http_conn_id: http connection id that has the base
        API url i.e https://www.google.com/ and optional authentication credentials. Default
        headers can also be specified in the Extra field in json format.
    :param auth_type: The auth type for the service
    """

    conn_name_attr = "http_conn_id"
    default_conn_name = "http_default"
    conn_type = "http"
    hook_name = "HTTP"

    def __init__(
        self,
        method: str = "POST",
        http_conn_id: str = default_conn_name,
        auth_type: Any = aiohttp.BasicAuth,
        retry_limit: int = 3,
        retry_delay: float = 1.0,
    ) -> None:
        self.http_conn_id = http_conn_id
        self.method = method.upper()
        self.base_url: str = ""
        self._retry_obj: Callable[..., Any]
        self.auth_type: Any = auth_type
        if retry_limit < 1:
            raise ValueError("Retry limit must be greater than equal to 1")
        self.retry_limit = retry_limit
        self.retry_delay = retry_delay

    async def run(
        self,
        endpoint: str | None = None,
        data: dict[str, Any] | str | None = None,
        json: dict[str, Any] | str | None = None,
        headers: dict[str, Any] | None = None,
        extra_options: dict[str, Any] | None = None,
    ) -> ClientResponse:
        """
        Perform an asynchronous HTTP request call.

        :param endpoint: Endpoint to be called, i.e. ``resource/v1/query?``.
        :param data: Payload to be uploaded or request parameters.
        :param json: Payload to be uploaded as JSON.
        :param headers: Additional headers to be passed through as a dict.
        :param extra_options: Additional kwargs to pass when creating a request.
            For example, ``run(json=obj)`` is passed as
            ``aiohttp.ClientSession().get(json=obj)``.
        """
        extra_options = extra_options or {}

        # headers may be passed through directly or in the "extra" field in the connection
        # definition
        _headers = {}
        auth = None

        if self.http_conn_id:
            conn = await sync_to_async(self.get_connection)(self.http_conn_id)

            if conn.host and "://" in conn.host:
                self.base_url = conn.host
            else:
                # schema defaults to HTTP
                schema = conn.schema if conn.schema else "http"
                host = conn.host if conn.host else ""
                self.base_url = schema + "://" + host

            if conn.port:
                self.base_url += f":{conn.port}"
            if conn.login:
                auth = self.auth_type(conn.login, conn.password)
            if conn.extra:
                extra = self._process_extra_options_from_connection(conn=conn, extra_options=extra_options)

                try:
                    _headers.update(extra)
                except TypeError:
                    self.log.warning("Connection to %s has invalid extra field.", conn.host)
        if headers:
            _headers.update(headers)

        url = _url_from_endpoint(self.base_url, endpoint)

        async with aiohttp.ClientSession() as session:
            if self.method == "GET":
                request_func = session.get
            elif self.method == "POST":
                request_func = session.post
            elif self.method == "PATCH":
                request_func = session.patch
            elif self.method == "HEAD":
                request_func = session.head
            elif self.method == "PUT":
                request_func = session.put
            elif self.method == "DELETE":
                request_func = session.delete
            elif self.method == "OPTIONS":
                request_func = session.options
            else:
                raise AirflowException(f"Unexpected HTTP Method: {self.method}")

            for attempt in range(1, 1 + self.retry_limit):
                response = await request_func(
                    url,
                    params=data if self.method == "GET" else None,
                    data=data if self.method in ("POST", "PUT", "PATCH") else None,
                    json=json,
                    headers=_headers,
                    auth=auth,
                    **extra_options,
                )
                try:
                    response.raise_for_status()
                except ClientResponseError as e:
                    self.log.warning(
                        "[Try %d of %d] Request to %s failed.",
                        attempt,
                        self.retry_limit,
                        url,
                    )
                    if not self._retryable_error_async(e) or attempt == self.retry_limit:
                        self.log.exception("HTTP error with status: %s", e.status)
                        # In this case, the user probably made a mistake.
                        # Don't retry.
                        raise AirflowException(f"{e.status}:{e.message}")
                    else:
                        await asyncio.sleep(self.retry_delay)
                else:
                    return response
            else:
                raise NotImplementedError  # should not reach this, but makes mypy happy

    @classmethod
    def _process_extra_options_from_connection(cls, conn: Connection, extra_options: dict) -> dict:
        extra = conn.extra_dejson
        extra.pop("stream", None)
        extra.pop("cert", None)
        proxies = extra.pop("proxies", extra.pop("proxy", None))
        timeout = extra.pop("timeout", None)
        verify_ssl = extra.pop("verify", extra.pop("verify_ssl", None))
        allow_redirects = extra.pop("allow_redirects", None)
        max_redirects = extra.pop("max_redirects", None)
        trust_env = extra.pop("trust_env", None)

        if proxies is not None and "proxy" not in extra_options:
            extra_options["proxy"] = proxies
        if timeout is not None and "timeout" not in extra_options:
            extra_options["timeout"] = timeout
        if verify_ssl is not None and "verify_ssl" not in extra_options:
            extra_options["verify_ssl"] = verify_ssl
        if allow_redirects is not None and "allow_redirects" not in extra_options:
            extra_options["allow_redirects"] = allow_redirects
        if max_redirects is not None and "max_redirects" not in extra_options:
            extra_options["max_redirects"] = max_redirects
        if trust_env is not None and "trust_env" not in extra_options:
            extra_options["trust_env"] = trust_env
        return extra

    def _retryable_error_async(self, exception: ClientResponseError) -> bool:
        """
        Determine whether an exception may successful on a subsequent attempt.

        It considers the following to be retryable:
            - requests_exceptions.ConnectionError
            - requests_exceptions.Timeout
            - anything with a status code >= 500

        Most retryable errors are covered by status code >= 500.
        """
        if exception.status == 429:
            # don't retry for too Many Requests
            return False
        if exception.status == 413:
            # don't retry for payload Too Large
            return False
        return exception.status >= 500<|MERGE_RESOLUTION|>--- conflicted
+++ resolved
@@ -165,10 +165,7 @@
         self.method = method.upper()
         self.base_url: str = ""
         self._retry_obj: Callable[..., Any]
-<<<<<<< HEAD
         self.auth_type: Any = auth_type
-=======
-        self._auth_type: Any = auth_type
 
         # If no adapter is provided, use TCPKeepAliveAdapter (default behavior)
         self.adapter = adapter
@@ -181,22 +178,6 @@
         else:
             self.keep_alive_adapter = None
 
-    @property
-    def auth_type(self):
-        return self._auth_type or HTTPBasicAuth
->>>>>>> ae32ebcc
-
-        # If no adapter is provided, use TCPKeepAliveAdapter (default behavior)
-        self.adapter = adapter
-        if tcp_keep_alive and adapter is None:
-            self.keep_alive_adapter = TCPKeepAliveAdapter(
-                idle=tcp_keep_alive_idle,
-                count=tcp_keep_alive_count,
-                interval=tcp_keep_alive_interval,
-            )
-        else:
-            self.keep_alive_adapter = None
-
     # headers may be passed through directly or in the "extra" field in the connection
     # definition
     def get_conn(self, headers: dict[Any, Any] | None = None) -> requests.Session:
@@ -214,7 +195,6 @@
             session = self._configure_session_from_extra(session, connection)
         session = self._configure_session_from_mount_adapters(session)
         if headers:
-<<<<<<< HEAD
             session.headers.update(headers)
         return session
 
@@ -315,8 +295,6 @@
 
         try:
             session.headers.update(headers)
-=======
-            session.headers.update(headers)
         return session
 
     def _set_base_url(self, connection: Connection) -> None:
@@ -332,38 +310,6 @@
         parsed = urlparse(self.base_url)
         if not parsed.scheme:
             raise ValueError(f"Invalid base URL: Missing scheme in {self.base_url}")
-
-    def _configure_session_from_auth(
-        self, session: requests.Session, connection: Connection
-    ) -> requests.Session:
-        session.auth = self._extract_auth(connection)
-        return session
-
-    def _extract_auth(self, connection: Connection) -> Any | None:
-        if connection.login:
-            return self.auth_type(connection.login, connection.password)
-        elif self._auth_type:
-            return self.auth_type()
-        return None
-
-    def _configure_session_from_extra(
-        self, session: requests.Session, connection: Connection
-    ) -> requests.Session:
-        extra = connection.extra_dejson
-        extra.pop("timeout", None)
-        extra.pop("allow_redirects", None)
-        session.proxies = extra.pop("proxies", extra.pop("proxy", {}))
-        session.stream = extra.pop("stream", False)
-        session.verify = extra.pop("verify", extra.pop("verify_ssl", True))
-        session.cert = extra.pop("cert", None)
-        session.max_redirects = extra.pop("max_redirects", DEFAULT_REDIRECT_LIMIT)
-        session.trust_env = extra.pop("trust_env", True)
-        try:
-            session.headers.update(extra)
->>>>>>> ae32ebcc
-        except TypeError:
-            self.log.warning("Connection to %s has invalid extra field.", connection.host)
-        return session
 
     def _configure_session_from_mount_adapters(self, session: requests.Session) -> requests.Session:
         scheme = urlparse(self.base_url).scheme
