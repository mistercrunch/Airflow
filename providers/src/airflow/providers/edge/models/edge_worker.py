--- conflicted
+++ resolved
@@ -151,12 +151,8 @@
         connected: bool,
         jobs_active: int,
         concurrency: int,
-<<<<<<< HEAD
         free_concurrency: int,
-        queues: Optional[List[str]],  # noqa: UP006,UP007 - prevent Sphinx failing
-=======
-        queues: Optional[list[str]],  # noqa: UP007 - prevent Sphinx failing
->>>>>>> 3545cde5
+        queues: list[str] | None,
     ) -> None:
         """Set metric of edge worker."""
         queues = queues if queues else []
