#
# Licensed to the Apache Software Foundation (ASF) under one
# or more contributor license agreements.  See the NOTICE file
# distributed with this work for additional information
# regarding copyright ownership.  The ASF licenses this file
# to you under the Apache License, Version 2.0 (the
# "License"); you may not use this file except in compliance
# with the License.  You may obtain a copy of the License at
#
#   http://www.apache.org/licenses/LICENSE-2.0
#
# Unless required by applicable law or agreed to in writing,
# software distributed under the License is distributed on an
# "AS IS" BASIS, WITHOUT WARRANTIES OR CONDITIONS OF ANY
# KIND, either express or implied.  See the License for the
# specific language governing permissions and limitations
# under the License.
"""This module contains SFTP hook."""

from __future__ import annotations

import datetime
import os
import stat
import warnings
from collections.abc import Sequence
from contextlib import closing, contextmanager
from fnmatch import fnmatch
<<<<<<< HEAD
from io import BytesIO
=======
from pathlib import Path
>>>>>>> 93441c9a
from typing import TYPE_CHECKING, Any, Callable

import asyncssh
from asgiref.sync import sync_to_async
from paramiko.sftp_attr import SFTPAttributes
from paramiko.sftp_client import SFTPClient

from airflow.exceptions import AirflowException, AirflowProviderDeprecationWarning
from airflow.hooks.base import BaseHook
from airflow.providers.ssh.hooks.ssh import SSHHook

if TYPE_CHECKING:
    from airflow.models.connection import Connection


class SFTPHook(SSHHook):
    """
    Interact with SFTP.

    This hook inherits the SSH hook. Please refer to SSH hook for the input
    arguments.

    :Pitfalls::

        - In contrast with FTPHook describe_directory only returns size, type and
          modify. It doesn't return unix.owner, unix.mode, perm, unix.group and
          unique.
        - If no mode is passed to create_directory it will be created with 777
          permissions.

    Errors that may occur throughout but should be handled downstream.

    For consistency reasons with SSHHook, the preferred parameter is "ssh_conn_id".

    :param ssh_conn_id: The :ref:`sftp connection id<howto/connection:sftp>`
    """

    conn_name_attr = "ssh_conn_id"
    default_conn_name = "sftp_default"
    conn_type = "sftp"
    hook_name = "SFTP"

    @classmethod
    def get_ui_field_behaviour(cls) -> dict[str, Any]:
        return {
            "hidden_fields": ["schema"],
            "relabeling": {
                "login": "Username",
            },
        }

    def __init__(
        self,
        ssh_conn_id: str | None = "sftp_default",
        *args,
        **kwargs,
    ) -> None:
        # TODO: remove support for ssh_hook when it is removed from SFTPOperator
        if kwargs.get("ssh_hook") is not None:
            warnings.warn(
                "Parameter `ssh_hook` is deprecated and will be ignored.",
                AirflowProviderDeprecationWarning,
                stacklevel=2,
            )

        ftp_conn_id = kwargs.pop("ftp_conn_id", None)
        if ftp_conn_id:
            warnings.warn(
                "Parameter `ftp_conn_id` is deprecated. Please use `ssh_conn_id` instead.",
                AirflowProviderDeprecationWarning,
                stacklevel=2,
            )
            ssh_conn_id = ftp_conn_id

        kwargs["ssh_conn_id"] = ssh_conn_id

        super().__init__(*args, **kwargs)

    @contextmanager
    def get_sftp_conn(self) -> SFTPClient:
        """Context manager that closes the connection after use."""
        with closing(self.get_conn().open_sftp()) as conn:
            yield conn

    def describe_directory(self, path: str) -> dict[str, dict[str, str | int | None]]:
        """
        Get file information in a directory on the remote system.

        The return format is ``{filename: {attributes}}``. The remote system
        support the MLSD command.

        :param path: full path to the remote directory
        """
        with self.get_sftp_conn() as conn:
            flist = sorted(conn.listdir_attr(path), key=lambda x: x.filename)
            files = {}
            for f in flist:
                modify = datetime.datetime.fromtimestamp(f.st_mtime).strftime("%Y%m%d%H%M%S")  # type: ignore
                files[f.filename] = {
                    "size": f.st_size,
                    "type": "dir" if stat.S_ISDIR(f.st_mode) else "file",  # type: ignore
                    "modify": modify,
                }
            return files

    def list_directory(self, path: str) -> list[str]:
        """
        List files in a directory on the remote system.

        :param path: full path to the remote directory to list
        """
        with self.get_sftp_conn() as conn:
            return sorted(conn.listdir(path))

    def list_directory_with_attr(self, path: str) -> list[SFTPAttributes]:
        """
        List files in a directory on the remote system including their SFTPAttributes.

        :param path: full path to the remote directory to list
        """
        conn = self.get_conn()
        return [file for file in conn.listdir_attr(path)]

    def mkdir(self, path: str, mode: int = 0o777) -> None:
        """
        Create a directory on the remote system.

        The default mode is ``0o777``, but on some systems, the current umask
        value may be first masked out.

        :param path: full path to the remote directory to create
        :param mode: int permissions of octal mode for directory
        """
        with self.get_sftp_conn() as conn:
            conn.mkdir(path, mode=mode)

    def isdir(self, path: str) -> bool:
        """
        Check if the path provided is a directory.

        :param path: full path to the remote directory to check
        """
        with self.get_sftp_conn() as conn:
            try:
                return stat.S_ISDIR(conn.stat(path).st_mode)  # type: ignore
            except OSError:
                return False

    def isfile(self, path: str) -> bool:
        """
        Check if the path provided is a file.

        :param path: full path to the remote file to check
        """
        with self.get_sftp_conn() as conn:
            try:
                return stat.S_ISREG(conn.stat(path).st_mode)  # type: ignore
            except OSError:
                return False

    def create_directory(self, path: str, mode: int = 0o777) -> None:
        """
        Create a directory on the remote system.

        The default mode is ``0o777``, but on some systems, the current umask
        value may be first masked out. Different from :func:`.mkdir`, this
        function attempts to create parent directories if needed, and returns
        silently if the target directory already exists.

        :param path: full path to the remote directory to create
        :param mode: int permissions of octal mode for directory
        """
        with self.get_sftp_conn() as conn:
            if self.isdir(path):
                self.log.info("%s already exists", path)
                return
            elif self.isfile(path):
                raise AirflowException(f"{path} already exists and is a file")
            else:
                dirname, basename = os.path.split(path)
                if dirname and not self.isdir(dirname):
                    self.create_directory(dirname, mode)
                if basename:
                    self.log.info("Creating %s", path)
                    conn.mkdir(path, mode=mode)

    def delete_directory(self, path: str) -> None:
        """
        Delete a directory on the remote system.

        :param path: full path to the remote directory to delete
        """
        with self.get_sftp_conn() as conn:
            conn.rmdir(path)

    def retrieve_file(self, remote_full_path: str, local_full_path: str, prefetch: bool = True) -> None:
        """
        Transfer the remote file to a local location.

        If local_full_path is a string path, the file will be put
        at that location.

        :param remote_full_path: full path to the remote file
        :param local_full_path: full path to the local file or a file-like buffer
        :param prefetch: controls whether prefetch is performed (default: True)
        """
        with self.get_sftp_conn() as conn:
            if isinstance(local_full_path, BytesIO):
                conn.getfo(remote_full_path, local_full_path, prefetch=prefetch)
            else:
                conn.get(remote_full_path, local_full_path, prefetch=prefetch)

    def store_file(self, remote_full_path: str, local_full_path: str, confirm: bool = True) -> None:
        """
        Transfer a local file to the remote location.

        If local_full_path_or_buffer is a string path, the file will be read
        from that location.

        :param remote_full_path: full path to the remote file
        :param local_full_path: full path to the local file or a file-like buffer
        """
        with self.get_sftp_conn() as conn:
            if isinstance(local_full_path, BytesIO):
                conn.putfo(local_full_path, remote_full_path, confirm=confirm)
            else:
                conn.put(local_full_path, remote_full_path, confirm=confirm)

    def delete_file(self, path: str) -> None:
        """
        Remove a file on the server.

        :param path: full path to the remote file
        """
        with self.get_sftp_conn() as conn:
            conn.remove(path)

    def retrieve_directory(self, remote_full_path: str, local_full_path: str, prefetch: bool = True) -> None:
        """
        Transfer the remote directory to a local location.

        If local_full_path is a string path, the directory will be put
        at that location.

        :param remote_full_path: full path to the remote directory
        :param local_full_path: full path to the local directory
        :param prefetch: controls whether prefetch is performed (default: True)
        """
        if Path(local_full_path).exists():
            raise AirflowException(f"{local_full_path} already exists")
        Path(local_full_path).mkdir(parents=True)
        files, dirs, _ = self.get_tree_map(remote_full_path)
        for dir_path in dirs:
            new_local_path = os.path.join(local_full_path, os.path.relpath(dir_path, remote_full_path))
            Path(new_local_path).mkdir(parents=True, exist_ok=True)
        for file_path in files:
            new_local_path = os.path.join(local_full_path, os.path.relpath(file_path, remote_full_path))
            self.retrieve_file(file_path, new_local_path, prefetch)

    def store_directory(self, remote_full_path: str, local_full_path: str, confirm: bool = True) -> None:
        """
        Transfer a local directory to the remote location.

        If local_full_path is a string path, the directory will be read
        from that location.

        :param remote_full_path: full path to the remote directory
        :param local_full_path: full path to the local directory
        """
        if self.path_exists(remote_full_path):
            raise AirflowException(f"{remote_full_path} already exists")
        self.create_directory(remote_full_path)
        for root, dirs, files in os.walk(local_full_path):
            for dir_name in dirs:
                dir_path = os.path.join(root, dir_name)
                new_remote_path = os.path.join(remote_full_path, os.path.relpath(dir_path, local_full_path))
                self.create_directory(new_remote_path)
            for file_name in files:
                file_path = os.path.join(root, file_name)
                new_remote_path = os.path.join(remote_full_path, os.path.relpath(file_path, local_full_path))
                self.store_file(new_remote_path, file_path, confirm)

    def get_mod_time(self, path: str) -> str:
        """
        Get an entry's modification time.

        :param path: full path to the remote file
        """
        with self.get_sftp_conn() as conn:
            ftp_mdtm = conn.stat(path).st_mtime
            return datetime.datetime.fromtimestamp(ftp_mdtm).strftime("%Y%m%d%H%M%S")  # type: ignore

    def path_exists(self, path: str) -> bool:
        """
        Whether a remote entity exists.

        :param path: full path to the remote file or directory
        """
        with self.get_sftp_conn() as conn:
            try:
                conn.stat(path)
            except OSError:
                return False
            return True

    @staticmethod
    def _is_path_match(path: str, prefix: str | None = None, delimiter: str | None = None) -> bool:
        """
        Whether given path starts with ``prefix`` (if set) and ends with ``delimiter`` (if set).

        :param path: path to be checked
        :param prefix: if set path will be checked is starting with prefix
        :param delimiter: if set path will be checked is ending with suffix
        :return: bool
        """
        if prefix is not None and not path.startswith(prefix):
            return False
        if delimiter is not None and not path.endswith(delimiter):
            return False
        return True

    def walktree(
        self,
        path: str,
        fcallback: Callable[[str], Any | None],
        dcallback: Callable[[str], Any | None],
        ucallback: Callable[[str], Any | None],
        recurse: bool = True,
    ) -> None:
        """
        Recursively descend, depth first, the directory tree at ``path``.

        This calls discrete callback functions for each regular file, directory,
        and unknown file type.

        :param str path:
            root of remote directory to descend, use '.' to start at
            :attr:`.pwd`
        :param callable fcallback:
            callback function to invoke for a regular file.
            (form: ``func(str)``)
        :param callable dcallback:
            callback function to invoke for a directory. (form: ``func(str)``)
        :param callable ucallback:
            callback function to invoke for an unknown file type.
            (form: ``func(str)``)
        :param bool recurse: *Default: True* - should it recurse
        """
        for entry in self.list_directory_with_attr(path):
            pathname = os.path.join(path, entry.filename)
            mode = entry.st_mode
            if stat.S_ISDIR(mode):  # type: ignore
                # It's a directory, call the dcallback function
                dcallback(pathname)
                if recurse:
                    # now, recurse into it
                    self.walktree(pathname, fcallback, dcallback, ucallback)
            elif stat.S_ISREG(mode):  # type: ignore
                # It's a file, call the fcallback function
                fcallback(pathname)
            else:
                # Unknown file type
                ucallback(pathname)

    def get_tree_map(
        self, path: str, prefix: str | None = None, delimiter: str | None = None
    ) -> tuple[list[str], list[str], list[str]]:
        """
        Get tuple with recursive lists of files, directories and unknown paths.

        It is possible to filter results by giving prefix and/or delimiter parameters.

        :param path: path from which tree will be built
        :param prefix: if set paths will be added if start with prefix
        :param delimiter: if set paths will be added if end with delimiter
        :return: tuple with list of files, dirs and unknown items
        """
        files: list[str] = []
        dirs: list[str] = []
        unknowns: list[str] = []

        def append_matching_path_callback(list_: list[str]) -> Callable:
            return lambda item: list_.append(item) if self._is_path_match(item, prefix, delimiter) else None

        self.walktree(
            path=path,
            fcallback=append_matching_path_callback(files),
            dcallback=append_matching_path_callback(dirs),
            ucallback=append_matching_path_callback(unknowns),
            recurse=True,
        )

        return files, dirs, unknowns

    def test_connection(self) -> tuple[bool, str]:
        """Test the SFTP connection by calling path with directory."""
        try:
            with self.get_sftp_conn() as conn:
                conn.normalize(".")
                return True, "Connection successfully tested"
        except Exception as e:
            return False, str(e)

    def get_file_by_pattern(self, path, fnmatch_pattern) -> str:
        """
        Get the first matching file based on the given fnmatch type pattern.

        :param path: path to be checked
        :param fnmatch_pattern: The pattern that will be matched with `fnmatch`
        :return: string containing the first found file, or an empty string if none matched
        """
        for file in self.list_directory(path):
            if fnmatch(file, fnmatch_pattern):
                return file
        return ""

    def get_files_by_pattern(self, path, fnmatch_pattern) -> list[str]:
        """
        Get all matching files based on the given fnmatch type pattern.

        :param path: path to be checked
        :param fnmatch_pattern: The pattern that will be matched with `fnmatch`
        :return: list of string containing the found files, or an empty list if none matched
        """
        matched_files = []
        for file in self.list_directory_with_attr(path):
            if fnmatch(file.filename, fnmatch_pattern):
                matched_files.append(file.filename)

        return matched_files


class SFTPHookAsync(BaseHook):
    """
    Interact with an SFTP server via asyncssh package.

    :param sftp_conn_id: SFTP connection ID to be used for connecting to SFTP server
    :param host: hostname of the SFTP server
    :param port: port of the SFTP server
    :param username: username used when authenticating to the SFTP server
    :param password: password used when authenticating to the SFTP server.
        Can be left blank if using a key file
    :param known_hosts: path to the known_hosts file on the local file system. Defaults to ``~/.ssh/known_hosts``.
    :param key_file: path to the client key file used for authentication to SFTP server
    :param passphrase: passphrase used with the key_file for authentication to SFTP server
    """

    conn_name_attr = "ssh_conn_id"
    default_conn_name = "sftp_default"
    conn_type = "sftp"
    hook_name = "SFTP"
    default_known_hosts = "~/.ssh/known_hosts"

    def __init__(  # nosec: B107
        self,
        sftp_conn_id: str = default_conn_name,
        host: str = "",
        port: int = 22,
        username: str = "",
        password: str = "",
        known_hosts: str = default_known_hosts,
        key_file: str = "",
        passphrase: str = "",
        private_key: str = "",
    ) -> None:
        self.sftp_conn_id = sftp_conn_id
        self.host = host
        self.port = port
        self.username = username
        self.password = password
        self.known_hosts: bytes | str = os.path.expanduser(known_hosts)
        self.key_file = key_file
        self.passphrase = passphrase
        self.private_key = private_key

    def _parse_extras(self, conn: Connection) -> None:
        """Parse extra fields from the connection into instance fields."""
        extra_options = conn.extra_dejson
        if "key_file" in extra_options and self.key_file == "":
            self.key_file = extra_options["key_file"]
        if "known_hosts" in extra_options and self.known_hosts != self.default_known_hosts:
            self.known_hosts = extra_options["known_hosts"]
        if ("passphrase" or "private_key_passphrase") in extra_options:
            self.passphrase = extra_options["passphrase"]
        if "private_key" in extra_options:
            self.private_key = extra_options["private_key"]

        host_key = extra_options.get("host_key")
        no_host_key_check = extra_options.get("no_host_key_check")

        if no_host_key_check is not None:
            no_host_key_check = str(no_host_key_check).lower() == "true"
            if host_key is not None and no_host_key_check:
                raise ValueError("Host key check was skipped, but `host_key` value was given")
            if no_host_key_check:
                self.log.warning(
                    "No Host Key Verification. This won't protect against Man-In-The-Middle attacks"
                )
                self.known_hosts = "none"

        if host_key is not None:
            self.known_hosts = f"{conn.host} {host_key}".encode()

    async def _get_conn(self) -> asyncssh.SSHClientConnection:
        """
        Asynchronously connect to the SFTP server as an SSH client.

        The following parameters are provided either in the extra json object in
        the SFTP connection definition

        - key_file
        - known_hosts
        - passphrase
        """
        conn = await sync_to_async(self.get_connection)(self.sftp_conn_id)
        if conn.extra is not None:
            self._parse_extras(conn)

        conn_config = {
            "host": conn.host,
            "port": conn.port,
            "username": conn.login,
            "password": conn.password,
        }
        if self.key_file:
            conn_config.update(client_keys=self.key_file)
        if self.known_hosts:
            if self.known_hosts.lower() == "none":
                conn_config.update(known_hosts=None)
            else:
                conn_config.update(known_hosts=self.known_hosts)
        if self.private_key:
            _private_key = asyncssh.import_private_key(self.private_key, self.passphrase)
            conn_config.update(client_keys=[_private_key])
        if self.passphrase:
            conn_config.update(passphrase=self.passphrase)
        ssh_client_conn = await asyncssh.connect(**conn_config)
        return ssh_client_conn

    async def list_directory(self, path: str = "") -> list[str] | None:  # type: ignore[return]
        """Return a list of files on the SFTP server at the provided path."""
        async with await self._get_conn() as ssh_conn:
            sftp_client = await ssh_conn.start_sftp_client()
            try:
                files = await sftp_client.listdir(path)
                return sorted(files)
            except asyncssh.SFTPNoSuchFile:
                return None

    async def read_directory(self, path: str = "") -> Sequence[asyncssh.sftp.SFTPName] | None:  # type: ignore[return]
        """Return a list of files along with their attributes on the SFTP server at the provided path."""
        async with await self._get_conn() as ssh_conn:
            sftp_client = await ssh_conn.start_sftp_client()
            try:
                return await sftp_client.readdir(path)
            except asyncssh.SFTPNoSuchFile:
                return None

    async def get_files_and_attrs_by_pattern(
        self, path: str = "", fnmatch_pattern: str = ""
    ) -> Sequence[asyncssh.sftp.SFTPName]:
        """
        Get the files along with their attributes matching the pattern (e.g. ``*.pdf``) at the provided path.

        if one exists. Otherwise, raises an AirflowException to be handled upstream for deferring
        """
        files_list = await self.read_directory(path)
        if files_list is None:
            raise FileNotFoundError(f"No files at path {path!r} found...")
        matched_files = [file for file in files_list if fnmatch(str(file.filename), fnmatch_pattern)]
        return matched_files

    async def get_mod_time(self, path: str) -> str:  # type: ignore[return]
        """
        Make SFTP async connection.

        Looks for last modified time in the specific file path and returns last modification time for
         the file path.

        :param path: full path to the remote file
        """
        async with await self._get_conn() as ssh_conn:
            try:
                sftp_client = await ssh_conn.start_sftp_client()
                ftp_mdtm = await sftp_client.stat(path)
                modified_time = ftp_mdtm.mtime
                mod_time = datetime.datetime.fromtimestamp(modified_time).strftime("%Y%m%d%H%M%S")  # type: ignore[arg-type]
                self.log.info("Found File %s last modified: %s", str(path), str(mod_time))
                return mod_time
            except asyncssh.SFTPNoSuchFile:
                raise AirflowException("No files matching")<|MERGE_RESOLUTION|>--- conflicted
+++ resolved
@@ -26,11 +26,8 @@
 from collections.abc import Sequence
 from contextlib import closing, contextmanager
 from fnmatch import fnmatch
-<<<<<<< HEAD
 from io import BytesIO
-=======
 from pathlib import Path
->>>>>>> 93441c9a
 from typing import TYPE_CHECKING, Any, Callable
 
 import asyncssh
