--- conflicted
+++ resolved
@@ -18,26 +18,18 @@
 
 import contextlib
 import warnings
-<<<<<<< HEAD
 from contextlib import closing, contextmanager, suppress
-=======
-from collections.abc import Generator, Iterable, Mapping, Sequence
-from contextlib import closing, contextmanager
->>>>>>> 3545cde5
 from datetime import datetime
 from functools import cached_property
 from typing import (
     TYPE_CHECKING,
     Any,
     Callable,
-<<<<<<< HEAD
     Generator,
     Iterable,
     List,
     Mapping,
     MutableMapping,
-=======
->>>>>>> 3545cde5
     Protocol,
     TypeVar,
     cast,
@@ -99,7 +91,6 @@
     from airflow.providers.common.sql.hooks import handlers
 
     return handlers.fetch_one_handler(cursor)
-<<<<<<< HEAD
 
 
 def resolve_dialects() -> MutableMapping[str, MutableMapping]:
@@ -130,8 +121,6 @@
             provider_name="apache-airflow-providers-postgres",
         ),
     }
-=======
->>>>>>> 3545cde5
 
 
 class ConnectorProtocol(Protocol):
@@ -213,11 +202,7 @@
         return getattr(self, self.conn_name_attr)
 
     @cached_property
-<<<<<<< HEAD
-    def placeholder(self):
-=======
     def placeholder(self) -> str:
->>>>>>> 3545cde5
         """Return SQL placeholder."""
         placeholder = self.connection_extra.get("placeholder")
         if placeholder:
