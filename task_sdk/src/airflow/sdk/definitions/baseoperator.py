--- conflicted
+++ resolved
@@ -33,11 +33,7 @@
 
 import attrs
 
-<<<<<<< HEAD
 from airflow.exceptions import TaskDeferralError
-from airflow.models.param import ParamsDict
-=======
->>>>>>> 9ef89acf
 from airflow.sdk.definitions._internal.abstractoperator import (
     DEFAULT_IGNORE_FIRST_DEPENDS_ON_PAST,
     DEFAULT_OWNER,
