--- conflicted
+++ resolved
@@ -134,7 +134,21 @@
             }
         }
 
-<<<<<<< HEAD
+    def test_variable_set_success(self):
+        # Simulate a successful response from the server when putting a variable
+        def handle_request(request: httpx.Request) -> httpx.Response:
+            if request.url.path == "/variables/test_key":
+                return httpx.Response(
+                    status_code=201,
+                    json={"message": "Variable successfully set"},
+                )
+            return httpx.Response(status_code=400, json={"detail": "Bad Request"})
+
+        client = make_client(transport=httpx.MockTransport(handle_request))
+
+        result = client.variables.set(key="test_key", value="test_value", description="test_description")
+        assert result == {"ok": True}
+
 
 class TestXCOMOperations:
     """
@@ -150,20 +164,10 @@
                 return httpx.Response(
                     status_code=201,
                     json={"key": "test_key", "value": "test_value"},
-=======
-    def test_variable_set_success(self):
-        # Simulate a successful response from the server when putting a variable
-        def handle_request(request: httpx.Request) -> httpx.Response:
-            if request.url.path == "/variables/test_key":
-                return httpx.Response(
-                    status_code=201,
-                    json={"message": "Variable successfully set"},
->>>>>>> 41a9f97c
-                )
-            return httpx.Response(status_code=400, json={"detail": "Bad Request"})
-
-        client = make_client(transport=httpx.MockTransport(handle_request))
-<<<<<<< HEAD
+                )
+            return httpx.Response(status_code=400, json={"detail": "Bad Request"})
+
+        client = make_client(transport=httpx.MockTransport(handle_request))
         result = client.xcoms.get(
             dag_id="dag_id",
             run_id="run_id",
@@ -250,8 +254,4 @@
             value="value1",
             map_index=2,
         )
-=======
-
-        result = client.variables.set(key="test_key", value="test_value", description="test_description")
->>>>>>> 41a9f97c
         assert result == {"ok": True}