# Licensed to the Apache Software Foundation (ASF) under one
# or more contributor license agreements.  See the NOTICE file
# distributed with this work for additional information
# regarding copyright ownership.  The ASF licenses this file
# to you under the Apache License, Version 2.0 (the
# "License"); you may not use this file except in compliance
# with the License.  You may obtain a copy of the License at
#
#   http://www.apache.org/licenses/LICENSE-2.0
#
# Unless required by applicable law or agreed to in writing,
# software distributed under the License is distributed on an
# "AS IS" BASIS, WITHOUT WARRANTIES OR CONDITIONS OF ANY
# KIND, either express or implied.  See the License for the
# specific language governing permissions and limitations
# under the License.

from __future__ import annotations

import json

import httpx
import pytest
import uuid6

from airflow.sdk.api.client import Client, RemoteValidationError, ServerResponseError
<<<<<<< HEAD
from airflow.sdk.api.datamodels._generated import VariableResponse
from airflow.sdk.execution_time.comms import DeferTask
from airflow.utils.state import TerminalTIState
=======
from airflow.sdk.api.datamodels._generated import VariableResponse, XComResponse
>>>>>>> 8b1492ed


class TestClient:
    def test_error_parsing(self):
        def handle_request(request: httpx.Request) -> httpx.Response:
            """
            A transport handle that always returns errors
            """

            return httpx.Response(422, json={"detail": [{"loc": ["#0"], "msg": "err", "type": "required"}]})

        client = Client(
            base_url=None, dry_run=True, token="", mounts={"'http://": httpx.MockTransport(handle_request)}
        )

        with pytest.raises(ServerResponseError) as err:
            client.get("http://error")

        assert isinstance(err.value, ServerResponseError)
        assert isinstance(err.value.detail, list)
        assert err.value.detail == [
            RemoteValidationError(loc=["#0"], msg="err", type="required"),
        ]

    def test_error_parsing_plain_text(self):
        def handle_request(request: httpx.Request) -> httpx.Response:
            """
            A transport handle that always returns errors
            """

            return httpx.Response(422, content=b"Internal Server Error")

        client = Client(
            base_url=None, dry_run=True, token="", mounts={"'http://": httpx.MockTransport(handle_request)}
        )

        with pytest.raises(httpx.HTTPStatusError) as err:
            client.get("http://error")
        assert not isinstance(err.value, ServerResponseError)

    def test_error_parsing_other_json(self):
        def handle_request(request: httpx.Request) -> httpx.Response:
            # Some other json than an error body.
            return httpx.Response(404, json={"detail": "Not found"})

        client = Client(
            base_url=None, dry_run=True, token="", mounts={"'http://": httpx.MockTransport(handle_request)}
        )

        with pytest.raises(ServerResponseError) as err:
            client.get("http://error")
        assert err.value.args == ("Not found",)
        assert err.value.detail is None


def make_client(transport: httpx.MockTransport) -> Client:
    """Get a client with a custom transport"""
    return Client(base_url="test://server", token="", transport=transport)


class TestTaskInstanceOperations:
    """
    Test that the TestVariableOperations class works as expected. While the operations are simple, it
    still catches the basic functionality of the client for task instances including endpoint and
    response parsing.
    """

<<<<<<< HEAD
    def test_task_instance_start(self):
        # Simulate a successful response from the server that starts a task
        ti_id = uuid6.uuid7()

        def handle_request(request: httpx.Request) -> httpx.Response:
            if request.url.path == f"/task-instances/{ti_id}/state":
                return httpx.Response(
                    status_code=204,
=======
    # TODO: Add tests for different ti endpoints

    @pytest.mark.parametrize(
        "rendered_fields",
        [
            pytest.param({"field1": "rendered_value1", "field2": "rendered_value2"}, id="simple-rendering"),
            pytest.param(
                {
                    "field1": "ClassWithCustomAttributes({'nested1': ClassWithCustomAttributes("
                    "{'att1': 'test', 'att2': 'test2'), "
                    "'nested2': ClassWithCustomAttributes("
                    "{'att3': 'test3', 'att4': 'test4')"
                },
                id="complex-rendering",
            ),
        ],
    )
    def test_taskinstance_set_rtif_success(self, rendered_fields):
        TI_ID = uuid6.uuid7()

        def handle_request(request: httpx.Request) -> httpx.Response:
            if request.url.path == f"/task-instances/{TI_ID}/rtif":
                return httpx.Response(
                    status_code=201,
                    json={"message": "Rendered task instance fields successfully set"},
>>>>>>> 8b1492ed
                )
            return httpx.Response(status_code=400, json={"detail": "Bad Request"})

        client = make_client(transport=httpx.MockTransport(handle_request))
<<<<<<< HEAD
        try:
            client.task_instances.start(ti_id, 100, "2024-10-31T12:00:00Z")
        except Exception as e:
            pytest.fail(f"Unexpected error occurred: {e}")

    @pytest.mark.parametrize("state", [state for state in TerminalTIState])
    def test_task_instance_finish(self, state):
        # Simulate a successful response from the server that finishes a task
        ti_id = uuid6.uuid7()

        def handle_request(request: httpx.Request) -> httpx.Response:
            if request.url.path == f"/task-instances/{ti_id}/state":
                return httpx.Response(
                    status_code=204,
                )
            return httpx.Response(status_code=400, json={"detail": "Bad Request"})

        client = make_client(transport=httpx.MockTransport(handle_request))
        try:
            client.task_instances.finish(ti_id, state=state, when="2024-10-31T12:00:00Z")
        except Exception as e:
            pytest.fail(f"Unexpected error occurred: {e}")

    def test_task_instance_heartbeat(self):
        # Simulate a successful response from the server is used to heartbeat
        ti_id = uuid6.uuid7()

        def handle_request(request: httpx.Request) -> httpx.Response:
            if request.url.path == f"/task-instances/{ti_id}/heartbeat":
                return httpx.Response(
                    status_code=204,
                )
            return httpx.Response(status_code=400, json={"detail": "Bad Request"})

        client = make_client(transport=httpx.MockTransport(handle_request))
        try:
            client.task_instances.heartbeat(ti_id, 100)
        except Exception as e:
            pytest.fail(f"Unexpected error occurred: {e}")

    def test_task_instance_defer(self):
        # Simulate a successful response from the server that defers a task
        ti_id = uuid6.uuid7()

        def handle_request(request: httpx.Request) -> httpx.Response:
            if request.url.path == f"/task-instances/{ti_id}/state":
                return httpx.Response(
                    status_code=204,
                )
            return httpx.Response(status_code=400, json={"detail": "Bad Request"})

        client = make_client(transport=httpx.MockTransport(handle_request))
        try:
            msg = DeferTask(
                classpath="airflow.providers.standard.triggers.temporal.DateTimeTrigger",
                trigger_kwargs={"moment": "2024-11-07T12:34:59Z", "end_from_trigger": False},
                next_method="execute_complete",
            )
            client.task_instances.defer(ti_id, msg)
        except Exception as e:
            pytest.fail(f"Unexpected error occurred: {e}")
=======
        result = client.task_instances.set_rtif(id=TI_ID, body=rendered_fields)

        assert result == {"ok": True}
>>>>>>> 8b1492ed


class TestVariableOperations:
    """
    Test that the VariableOperations class works as expected. While the operations are simple, it
    still catches the basic functionality of the client for variables including endpoint and
    response parsing.
    """

    def test_variable_get_success(self):
        # Simulate a successful response from the server with a variable
        def handle_request(request: httpx.Request) -> httpx.Response:
            if request.url.path == "/variables/test_key":
                return httpx.Response(
                    status_code=200,
                    json={"key": "test_key", "value": "test_value"},
                )
            return httpx.Response(status_code=400, json={"detail": "Bad Request"})

        client = make_client(transport=httpx.MockTransport(handle_request))
        result = client.variables.get(key="test_key")

        assert isinstance(result, VariableResponse)
        assert result.key == "test_key"
        assert result.value == "test_value"

    def test_variable_not_found(self):
        # Simulate a 404 response from the server
        def handle_request(request: httpx.Request) -> httpx.Response:
            if request.url.path == "/variables/non_existent_var":
                return httpx.Response(
                    status_code=404,
                    json={
                        "detail": {
                            "message": "Variable with key 'non_existent_var' not found",
                            "reason": "not_found",
                        }
                    },
                )
            return httpx.Response(status_code=400, json={"detail": "Bad Request"})

        client = make_client(transport=httpx.MockTransport(handle_request))

        with pytest.raises(ServerResponseError) as err:
            client.variables.get(key="non_existent_var")

        assert err.value.response.status_code == 404
        assert err.value.detail == {
            "detail": {
                "message": "Variable with key 'non_existent_var' not found",
                "reason": "not_found",
            }
        }

    def test_variable_set_success(self):
        # Simulate a successful response from the server when putting a variable
        def handle_request(request: httpx.Request) -> httpx.Response:
            if request.url.path == "/variables/test_key":
                return httpx.Response(
                    status_code=201,
                    json={"message": "Variable successfully set"},
                )
            return httpx.Response(status_code=400, json={"detail": "Bad Request"})

        client = make_client(transport=httpx.MockTransport(handle_request))

        result = client.variables.set(key="test_key", value="test_value", description="test_description")
        assert result == {"ok": True}


class TestXCOMOperations:
    """
    Test that the XComOperations class works as expected. While the operations are simple, it
    still catches the basic functionality of the client for xcoms including endpoint and
    response parsing.
    """

    def test_xcom_get_success(self):
        # Simulate a successful response from the server when getting an xcom
        def handle_request(request: httpx.Request) -> httpx.Response:
            if request.url.path == "/xcoms/dag_id/run_id/task_id/key":
                return httpx.Response(
                    status_code=201,
                    json={"key": "test_key", "value": "test_value"},
                )
            return httpx.Response(status_code=400, json={"detail": "Bad Request"})

        client = make_client(transport=httpx.MockTransport(handle_request))
        result = client.xcoms.get(
            dag_id="dag_id",
            run_id="run_id",
            task_id="task_id",
            key="key",
        )
        assert isinstance(result, XComResponse)
        assert result.key == "test_key"
        assert result.value == "test_value"

    def test_xcom_get_success_with_map_index(self):
        # Simulate a successful response from the server when getting an xcom with map_index passed
        def handle_request(request: httpx.Request) -> httpx.Response:
            if (
                request.url.path == "/xcoms/dag_id/run_id/task_id/key"
                and request.url.params.get("map_index") == "2"
            ):
                return httpx.Response(
                    status_code=201,
                    json={"key": "test_key", "value": "test_value"},
                )
            return httpx.Response(status_code=400, json={"detail": "Bad Request"})

        client = make_client(transport=httpx.MockTransport(handle_request))
        result = client.xcoms.get(
            dag_id="dag_id",
            run_id="run_id",
            task_id="task_id",
            key="key",
            map_index=2,
        )
        assert isinstance(result, XComResponse)
        assert result.key == "test_key"
        assert result.value == "test_value"

    @pytest.mark.parametrize(
        "values",
        [
            pytest.param("value1", id="string-value"),
            pytest.param({"key1": "value1"}, id="dict-value"),
            pytest.param(["value1", "value2"], id="list-value"),
            pytest.param({"key": "test_key", "value": {"key2": "value2"}}, id="nested-dict-value"),
        ],
    )
    def test_xcom_set_success(self, values):
        # Simulate a successful response from the server when setting an xcom
        def handle_request(request: httpx.Request) -> httpx.Response:
            if request.url.path == "/xcoms/dag_id/run_id/task_id/key":
                assert json.loads(request.read()) == values
                return httpx.Response(
                    status_code=201,
                    json={"message": "XCom successfully set"},
                )
            return httpx.Response(status_code=400, json={"detail": "Bad Request"})

        client = make_client(transport=httpx.MockTransport(handle_request))
        result = client.xcoms.set(
            dag_id="dag_id",
            run_id="run_id",
            task_id="task_id",
            key="key",
            value=values,
        )
        assert result == {"ok": True}

    def test_xcom_set_with_map_index(self):
        # Simulate a successful response from the server when setting an xcom with map_index passed
        def handle_request(request: httpx.Request) -> httpx.Response:
            if (
                request.url.path == "/xcoms/dag_id/run_id/task_id/key"
                and request.url.params.get("map_index") == "2"
            ):
                assert json.loads(request.read()) == "value1"
                return httpx.Response(
                    status_code=201,
                    json={"message": "XCom successfully set"},
                )
            return httpx.Response(status_code=400, json={"detail": "Bad Request"})

        client = make_client(transport=httpx.MockTransport(handle_request))
        result = client.xcoms.set(
            dag_id="dag_id",
            run_id="run_id",
            task_id="task_id",
            key="key",
            value="value1",
            map_index=2,
        )
        assert result == {"ok": True}<|MERGE_RESOLUTION|>--- conflicted
+++ resolved
@@ -17,20 +17,14 @@
 
 from __future__ import annotations
 
-import json
-
 import httpx
 import pytest
 import uuid6
 
 from airflow.sdk.api.client import Client, RemoteValidationError, ServerResponseError
-<<<<<<< HEAD
 from airflow.sdk.api.datamodels._generated import VariableResponse
 from airflow.sdk.execution_time.comms import DeferTask
 from airflow.utils.state import TerminalTIState
-=======
-from airflow.sdk.api.datamodels._generated import VariableResponse, XComResponse
->>>>>>> 8b1492ed
 
 
 class TestClient:
@@ -98,7 +92,6 @@
     response parsing.
     """
 
-<<<<<<< HEAD
     def test_task_instance_start(self):
         # Simulate a successful response from the server that starts a task
         ti_id = uuid6.uuid7()
@@ -107,8 +100,71 @@
             if request.url.path == f"/task-instances/{ti_id}/state":
                 return httpx.Response(
                     status_code=204,
-=======
-    # TODO: Add tests for different ti endpoints
+                )
+            return httpx.Response(status_code=400, json={"detail": "Bad Request"})
+
+        client = make_client(transport=httpx.MockTransport(handle_request))
+        try:
+            client.task_instances.start(ti_id, 100, "2024-10-31T12:00:00Z")
+        except Exception as e:
+            pytest.fail(f"Unexpected error occurred: {e}")
+
+    @pytest.mark.parametrize("state", [state for state in TerminalTIState])
+    def test_task_instance_finish(self, state):
+        # Simulate a successful response from the server that finishes a task
+        ti_id = uuid6.uuid7()
+
+        def handle_request(request: httpx.Request) -> httpx.Response:
+            if request.url.path == f"/task-instances/{ti_id}/state":
+                return httpx.Response(
+                    status_code=204,
+                )
+            return httpx.Response(status_code=400, json={"detail": "Bad Request"})
+
+        client = make_client(transport=httpx.MockTransport(handle_request))
+        try:
+            client.task_instances.finish(ti_id, state=state, when="2024-10-31T12:00:00Z")
+        except Exception as e:
+            pytest.fail(f"Unexpected error occurred: {e}")
+
+    def test_task_instance_heartbeat(self):
+        # Simulate a successful response from the server is used to heartbeat
+        ti_id = uuid6.uuid7()
+
+        def handle_request(request: httpx.Request) -> httpx.Response:
+            if request.url.path == f"/task-instances/{ti_id}/heartbeat":
+                return httpx.Response(
+                    status_code=204,
+                )
+            return httpx.Response(status_code=400, json={"detail": "Bad Request"})
+
+        client = make_client(transport=httpx.MockTransport(handle_request))
+        try:
+            client.task_instances.heartbeat(ti_id, 100)
+        except Exception as e:
+            pytest.fail(f"Unexpected error occurred: {e}")
+
+    def test_task_instance_defer(self):
+        # Simulate a successful response from the server that defers a task
+        ti_id = uuid6.uuid7()
+
+        def handle_request(request: httpx.Request) -> httpx.Response:
+            if request.url.path == f"/task-instances/{ti_id}/state":
+                return httpx.Response(
+                    status_code=204,
+                )
+            return httpx.Response(status_code=400, json={"detail": "Bad Request"})
+
+        client = make_client(transport=httpx.MockTransport(handle_request))
+        try:
+            msg = DeferTask(
+                classpath="airflow.providers.standard.triggers.temporal.DateTimeTrigger",
+                trigger_kwargs={"moment": "2024-11-07T12:34:59Z", "end_from_trigger": False},
+                next_method="execute_complete",
+            )
+            client.task_instances.defer(ti_id, msg)
+        except Exception as e:
+            pytest.fail(f"Unexpected error occurred: {e}")
 
     @pytest.mark.parametrize(
         "rendered_fields",
@@ -133,78 +189,13 @@
                 return httpx.Response(
                     status_code=201,
                     json={"message": "Rendered task instance fields successfully set"},
->>>>>>> 8b1492ed
-                )
-            return httpx.Response(status_code=400, json={"detail": "Bad Request"})
-
-        client = make_client(transport=httpx.MockTransport(handle_request))
-<<<<<<< HEAD
-        try:
-            client.task_instances.start(ti_id, 100, "2024-10-31T12:00:00Z")
-        except Exception as e:
-            pytest.fail(f"Unexpected error occurred: {e}")
-
-    @pytest.mark.parametrize("state", [state for state in TerminalTIState])
-    def test_task_instance_finish(self, state):
-        # Simulate a successful response from the server that finishes a task
-        ti_id = uuid6.uuid7()
-
-        def handle_request(request: httpx.Request) -> httpx.Response:
-            if request.url.path == f"/task-instances/{ti_id}/state":
-                return httpx.Response(
-                    status_code=204,
-                )
-            return httpx.Response(status_code=400, json={"detail": "Bad Request"})
-
-        client = make_client(transport=httpx.MockTransport(handle_request))
-        try:
-            client.task_instances.finish(ti_id, state=state, when="2024-10-31T12:00:00Z")
-        except Exception as e:
-            pytest.fail(f"Unexpected error occurred: {e}")
-
-    def test_task_instance_heartbeat(self):
-        # Simulate a successful response from the server is used to heartbeat
-        ti_id = uuid6.uuid7()
-
-        def handle_request(request: httpx.Request) -> httpx.Response:
-            if request.url.path == f"/task-instances/{ti_id}/heartbeat":
-                return httpx.Response(
-                    status_code=204,
-                )
-            return httpx.Response(status_code=400, json={"detail": "Bad Request"})
-
-        client = make_client(transport=httpx.MockTransport(handle_request))
-        try:
-            client.task_instances.heartbeat(ti_id, 100)
-        except Exception as e:
-            pytest.fail(f"Unexpected error occurred: {e}")
-
-    def test_task_instance_defer(self):
-        # Simulate a successful response from the server that defers a task
-        ti_id = uuid6.uuid7()
-
-        def handle_request(request: httpx.Request) -> httpx.Response:
-            if request.url.path == f"/task-instances/{ti_id}/state":
-                return httpx.Response(
-                    status_code=204,
-                )
-            return httpx.Response(status_code=400, json={"detail": "Bad Request"})
-
-        client = make_client(transport=httpx.MockTransport(handle_request))
-        try:
-            msg = DeferTask(
-                classpath="airflow.providers.standard.triggers.temporal.DateTimeTrigger",
-                trigger_kwargs={"moment": "2024-11-07T12:34:59Z", "end_from_trigger": False},
-                next_method="execute_complete",
-            )
-            client.task_instances.defer(ti_id, msg)
-        except Exception as e:
-            pytest.fail(f"Unexpected error occurred: {e}")
-=======
+                )
+            return httpx.Response(status_code=400, json={"detail": "Bad Request"})
+
+        client = make_client(transport=httpx.MockTransport(handle_request))
         result = client.task_instances.set_rtif(id=TI_ID, body=rendered_fields)
 
         assert result == {"ok": True}
->>>>>>> 8b1492ed
 
 
 class TestVariableOperations:
@@ -272,113 +263,4 @@
         client = make_client(transport=httpx.MockTransport(handle_request))
 
         result = client.variables.set(key="test_key", value="test_value", description="test_description")
-        assert result == {"ok": True}
-
-
-class TestXCOMOperations:
-    """
-    Test that the XComOperations class works as expected. While the operations are simple, it
-    still catches the basic functionality of the client for xcoms including endpoint and
-    response parsing.
-    """
-
-    def test_xcom_get_success(self):
-        # Simulate a successful response from the server when getting an xcom
-        def handle_request(request: httpx.Request) -> httpx.Response:
-            if request.url.path == "/xcoms/dag_id/run_id/task_id/key":
-                return httpx.Response(
-                    status_code=201,
-                    json={"key": "test_key", "value": "test_value"},
-                )
-            return httpx.Response(status_code=400, json={"detail": "Bad Request"})
-
-        client = make_client(transport=httpx.MockTransport(handle_request))
-        result = client.xcoms.get(
-            dag_id="dag_id",
-            run_id="run_id",
-            task_id="task_id",
-            key="key",
-        )
-        assert isinstance(result, XComResponse)
-        assert result.key == "test_key"
-        assert result.value == "test_value"
-
-    def test_xcom_get_success_with_map_index(self):
-        # Simulate a successful response from the server when getting an xcom with map_index passed
-        def handle_request(request: httpx.Request) -> httpx.Response:
-            if (
-                request.url.path == "/xcoms/dag_id/run_id/task_id/key"
-                and request.url.params.get("map_index") == "2"
-            ):
-                return httpx.Response(
-                    status_code=201,
-                    json={"key": "test_key", "value": "test_value"},
-                )
-            return httpx.Response(status_code=400, json={"detail": "Bad Request"})
-
-        client = make_client(transport=httpx.MockTransport(handle_request))
-        result = client.xcoms.get(
-            dag_id="dag_id",
-            run_id="run_id",
-            task_id="task_id",
-            key="key",
-            map_index=2,
-        )
-        assert isinstance(result, XComResponse)
-        assert result.key == "test_key"
-        assert result.value == "test_value"
-
-    @pytest.mark.parametrize(
-        "values",
-        [
-            pytest.param("value1", id="string-value"),
-            pytest.param({"key1": "value1"}, id="dict-value"),
-            pytest.param(["value1", "value2"], id="list-value"),
-            pytest.param({"key": "test_key", "value": {"key2": "value2"}}, id="nested-dict-value"),
-        ],
-    )
-    def test_xcom_set_success(self, values):
-        # Simulate a successful response from the server when setting an xcom
-        def handle_request(request: httpx.Request) -> httpx.Response:
-            if request.url.path == "/xcoms/dag_id/run_id/task_id/key":
-                assert json.loads(request.read()) == values
-                return httpx.Response(
-                    status_code=201,
-                    json={"message": "XCom successfully set"},
-                )
-            return httpx.Response(status_code=400, json={"detail": "Bad Request"})
-
-        client = make_client(transport=httpx.MockTransport(handle_request))
-        result = client.xcoms.set(
-            dag_id="dag_id",
-            run_id="run_id",
-            task_id="task_id",
-            key="key",
-            value=values,
-        )
-        assert result == {"ok": True}
-
-    def test_xcom_set_with_map_index(self):
-        # Simulate a successful response from the server when setting an xcom with map_index passed
-        def handle_request(request: httpx.Request) -> httpx.Response:
-            if (
-                request.url.path == "/xcoms/dag_id/run_id/task_id/key"
-                and request.url.params.get("map_index") == "2"
-            ):
-                assert json.loads(request.read()) == "value1"
-                return httpx.Response(
-                    status_code=201,
-                    json={"message": "XCom successfully set"},
-                )
-            return httpx.Response(status_code=400, json={"detail": "Bad Request"})
-
-        client = make_client(transport=httpx.MockTransport(handle_request))
-        result = client.xcoms.set(
-            dag_id="dag_id",
-            run_id="run_id",
-            task_id="task_id",
-            key="key",
-            value="value1",
-            map_index=2,
-        )
         assert result == {"ok": True}