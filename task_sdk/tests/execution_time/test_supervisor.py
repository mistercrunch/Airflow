--- conflicted
+++ resolved
@@ -43,11 +43,8 @@
     GetConnection,
     GetVariable,
     GetXCom,
-<<<<<<< HEAD
+    PutVariable,
     SetXCom,
-=======
-    PutVariable,
->>>>>>> 41a9f97c
     VariableResult,
     XComResult,
 )
