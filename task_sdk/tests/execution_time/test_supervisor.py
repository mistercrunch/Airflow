--- conflicted
+++ resolved
@@ -980,7 +980,6 @@
                 id="get_asset_by_uri",
             ),
             pytest.param(
-<<<<<<< HEAD
                 SucceedTask(end_date=timezone.parse("2024-10-31T12:00:00Z")),
                 b"",
                 "task_instances.succeed",
@@ -994,7 +993,8 @@
                 },
                 "",
                 id="succeed_task",
-=======
+            ),
+            pytest.param(
                 GetPrevSuccessfulDagRun(ti_id=TI_ID),
                 (
                     b'{"data_interval_start":"2025-01-10T12:00:00Z","data_interval_end":"2025-01-10T14:00:00Z",'
@@ -1011,7 +1011,6 @@
                     data_interval_end=timezone.parse("2025-01-10T14:00:00Z"),
                 ),
                 id="get_prev_successful_dagrun",
->>>>>>> 573cd95d
             ),
         ],
     )
