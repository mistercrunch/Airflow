--- conflicted
+++ resolved
@@ -124,7 +124,6 @@
         conn = accessor.get("nonexistent_conn", default_conn=default_conn)
         assert conn == default_conn
 
-<<<<<<< HEAD
     def test_getattr_connection_for_extra_dejson(self, mock_supervisor_comms):
         accessor = ConnectionAccessor()
 
@@ -167,7 +166,7 @@
         mock_logger.error.assert_called_once_with(
             "Failed to deserialize extra property `extra`, returning empty dictionary"
         )
-=======
+
 
 class TestVariableAccessor:
     def test_getattr_variable(self, mock_supervisor_comms):
@@ -207,5 +206,4 @@
         mock_supervisor_comms.get_message.return_value = error_response
 
         var = accessor.get("nonexistent_var_key", default_var=default_var)
-        assert var == default_var
->>>>>>> a6da8df0
+        assert var == default_var