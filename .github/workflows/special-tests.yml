# Licensed to the Apache Software Foundation (ASF) under one
# or more contributor license agreements.  See the NOTICE file
# distributed with this work for additional information
# regarding copyright ownership.  The ASF licenses this file
# to you under the Apache License, Version 2.0 (the
# "License"); you may not use this file except in compliance
# with the License.  You may obtain a copy of the License at
#
#   http://www.apache.org/licenses/LICENSE-2.0
#
# Unless required by applicable law or agreed to in writing,
# software distributed under the License is distributed on an
# "AS IS" BASIS, WITHOUT WARRANTIES OR CONDITIONS OF ANY
# KIND, either express or implied.  See the License for the
# specific language governing permissions and limitations
# under the License.
#
---
name: Special tests
on:  # yamllint disable-line rule:truthy
  workflow_call:
    inputs:
      runs-on-as-json-default:
        description: "The array of labels (in json form) determining default runner used for the build."
        required: true
        type: string
      image-tag:
        description: "Tag to set for the image"
        required: true
        type: string
      parallel-test-types-list-as-string:
        description: "The list of parallel test types to run separated by spaces"
        required: true
        type: string
      separate-test-types-list-as-string:
        description: "The list of separate provider test types to run separated by spaces"
        required: true
        type: string
      run-coverage:
        description: "Whether to run coverage or not (true/false)"
        required: true
        type: string
      default-python-version:
        description: "Which version of python should be used by default"
<<<<<<< HEAD
=======
        required: true
        type: string
      python-versions:
        description: "The list of python versions (stringified JSON array) to run the tests on."
>>>>>>> 17b792d8
        required: true
        type: string
      default-postgres-version:
        description: "The default version of the postgres to use"
        required: true
        type: string
      canary-run:
        description: "Whether to run canary tests or not (true/false)"
        required: true
        type: string
      upgrade-to-newer-dependencies:
        description: "Whether to upgrade to newer dependencies or not (true/false)"
        required: true
        type: string
      debug-resources:
        description: "Whether to debug resources or not (true/false)"
        required: true
        type: string
jobs:
  tests-min-sqlalchemy:
    name: "Min SQLAlchemy test"
    uses: ./.github/workflows/run-unit-tests.yml
    permissions:
      contents: read
      packages: read
    secrets: inherit
    with:
      runs-on-as-json-default: ${{ inputs.runs-on-as-json-default }}
      downgrade-sqlalchemy: "true"
      test-name: "MinSQLAlchemy-Postgres"
      test-scope: "DB"
      backend: "postgres"
      image-tag: ${{ inputs.image-tag }}
      python-versions: "['${{ inputs.default-python-version }}']"
      backend-versions: "['${{ inputs.default-postgres-version }}']"
      excludes: "[]"
      parallel-test-types-list-as-string: ${{ inputs.parallel-test-types-list-as-string }}
      include-success-outputs: ${{ needs.build-info.outputs.include-success-outputs }}
      run-coverage: ${{ inputs.run-coverage }}
      debug-resources: ${{ inputs.debug-resources }}

  tests-boto:
    name: "Latest Boto test"
    uses: ./.github/workflows/run-unit-tests.yml
    permissions:
      contents: read
      packages: read
    secrets: inherit
    with:
      runs-on-as-json-default: ${{ inputs.runs-on-as-json-default }}
      upgrade-boto: "true"
      test-name: "LatestBoto-Postgres"
      test-scope: "All"
      backend: "postgres"
      image-tag: ${{ inputs.image-tag }}
      python-versions: "['${{ inputs.default-python-version }}']"
      backend-versions: "['${{ inputs.default-postgres-version }}']"
      excludes: "[]"
      parallel-test-types-list-as-string: ${{ inputs.parallel-test-types-list-as-string }}
      include-success-outputs: ${{ needs.build-info.outputs.include-success-outputs }}
      run-coverage: ${{ inputs.run-coverage }}
      debug-resources: ${{ inputs.debug-resources }}

  tests-pydantic-v1:
    name: "Pydantic v1 test"
    uses: ./.github/workflows/run-unit-tests.yml
    permissions:
      contents: read
      packages: read
    secrets: inherit
    with:
      runs-on-as-json-default: ${{ inputs.runs-on-as-json-default }}
      pydantic: "v1"
      test-name: "Pydantic-V1-Postgres"
      test-scope: "All"
      backend: "postgres"
      image-tag: ${{ inputs.image-tag }}
      python-versions: "['${{ inputs.default-python-version }}']"
      backend-versions: "['${{ inputs.default-postgres-version }}']"
      excludes: "[]"
      parallel-test-types-list-as-string: ${{ inputs.parallel-test-types-list-as-string }}
      include-success-outputs: ${{ needs.build-info.outputs.include-success-outputs }}
      run-coverage: ${{ inputs.run-coverage }}
      debug-resources: ${{ inputs.debug-resources }}

  tests-pydantic-none:
    name: "Pydantic removed test"
    uses: ./.github/workflows/run-unit-tests.yml
    permissions:
      contents: read
      packages: read
    secrets: inherit
    with:
      runs-on-as-json-default: ${{ inputs.runs-on-as-json-default }}
      pydantic: "none"
      test-name: "Pydantic-Removed-Postgres"
      test-scope: "All"
      backend: "postgres"
      image-tag: ${{ inputs.image-tag }}
      python-versions: "['${{ inputs.default-python-version }}']"
      backend-versions: "['${{ inputs.default-postgres-version }}']"
      excludes: "[]"
      parallel-test-types-list-as-string: ${{ inputs.parallel-test-types-list-as-string }}
      include-success-outputs: ${{ needs.build-info.outputs.include-success-outputs }}
      run-coverage: ${{ inputs.run-coverage }}
      debug-resources: ${{ inputs.debug-resources }}

  tests-pendulum-2:
    name: "Pendulum2 test"
    uses: ./.github/workflows/run-unit-tests.yml
    permissions:
      contents: read
      packages: read
    secrets: inherit
    with:
      runs-on-as-json-default: ${{ inputs.runs-on-as-json-default }}
      downgrade-pendulum: "true"
      test-name: "Pendulum2-Postgres"
      test-scope: "All"
      backend: "postgres"
      image-tag: ${{ inputs.image-tag }}
      python-versions: "['${{ inputs.default-python-version }}']"
      backend-versions: "['${{ inputs.default-postgres-version }}']"
      excludes: "[]"
      parallel-test-types-list-as-string: ${{ inputs.parallel-test-types-list-as-string }}
      include-success-outputs: ${{ needs.build-info.outputs.include-success-outputs }}
      run-coverage: ${{ inputs.run-coverage }}
      debug-resources: ${{ inputs.debug-resources }}

  tests-in-progress-disabled:
    name: "In progress disabled test"
    uses: ./.github/workflows/run-unit-tests.yml
    permissions:
      contents: read
      packages: read
    secrets: inherit
    with:
      runs-on-as-json-default: ${{ inputs.runs-on-as-json-default }}
      enable-aip-44: "false"
      test-name: "InProgressDisabled-Postgres"
      test-scope: "All"
      backend: "postgres"
      image-tag: ${{ inputs.image-tag }}
      python-versions: "['${{ inputs.default-python-version }}']"
      backend-versions: "['${{ inputs.default-postgres-version }}']"
      excludes: "[]"
      parallel-test-types-list-as-string: ${{ inputs.parallel-test-types-list-as-string }}
      include-success-outputs: ${{ needs.build-info.outputs.include-success-outputs }}
      run-coverage: ${{ inputs.run-coverage }}
      debug-resources: ${{ inputs.debug-resources }}

  tests-with-lowest-direct-resolution:
    name: "Lowest direct dependency resolution tests"
    uses: ./.github/workflows/run-unit-tests.yml
    permissions:
      contents: read
      packages: read
    secrets: inherit
    with:
      runs-on-as-json-default: ${{ inputs.runs-on-as-json-default }}
      test-name: "LowestDeps-Postgres"
      force-lowest-dependencies: "true"
      test-scope: "All"
      backend: "postgres"
      image-tag: ${{ inputs.image-tag }}
      python-versions: ${{ inputs.python-versions }}
      backend-versions: "['${{ inputs.default-postgres-version }}']"
      excludes: "[]"
      parallel-test-types-list-as-string: ${{ inputs.separate-test-types-list-as-string }}
      include-success-outputs: ${{ needs.build-info.outputs.include-success-outputs }}
      run-coverage: ${{ inputs.run-coverage }}
      debug-resources: ${{ inputs.debug-resources }}
      monitor-delay-time-in-seconds: 120

  tests-quarantined:
    name: "Quarantined test"
    uses: ./.github/workflows/run-unit-tests.yml
    permissions:
      contents: read
      packages: read
    secrets: inherit
    with:
      runs-on-as-json-default: ${{ inputs.runs-on-as-json-default }}
      test-name: "Postgres"
      test-scope: "Quarantined"
      backend: "postgres"
      image-tag: ${{ inputs.image-tag }}
      python-versions: "['${{ inputs.default-python-version }}']"
      backend-versions: "['${{ inputs.default-postgres-version }}']"
      excludes: "[]"
      parallel-test-types-list-as-string: ${{ inputs.parallel-test-types-list-as-string }}
      include-success-outputs: ${{ needs.build-info.outputs.include-success-outputs }}
      run-coverage: ${{ inputs.run-coverage }}
      debug-resources: ${{ inputs.debug-resources }}

  tests-arm-collection:
    name: "ARM Collection test"
    uses: ./.github/workflows/run-unit-tests.yml
    permissions:
      contents: read
      packages: read
    secrets: inherit
    with:
      runs-on-as-json-default: ${{ inputs.runs-on-as-json-default }}
      test-name: "Postgres"
      test-scope: "ARM collection"
      backend: "postgres"
      image-tag: ${{ inputs.image-tag }}
      python-versions: "['${{ inputs.default-python-version }}']"
      backend-versions: "['${{ inputs.default-postgres-version }}']"
      excludes: "[]"
      parallel-test-types-list-as-string: ${{ inputs.parallel-test-types-list-as-string }}
      include-success-outputs: ${{ needs.build-info.outputs.include-success-outputs }}
      run-coverage: ${{ inputs.run-coverage }}
      debug-resources: ${{ inputs.debug-resources }}

  tests-system:
    name: "System test"
    uses: ./.github/workflows/run-unit-tests.yml
    permissions:
      contents: read
      packages: read
    secrets: inherit
    with:
      runs-on-as-json-default: ${{ inputs.runs-on-as-json-default }}
      test-name: "SystemTest"
      test-scope: "System"
      backend: "postgres"
      image-tag: ${{ inputs.image-tag }}
      python-versions: "['${{ inputs.default-python-version }}']"
      backend-versions: "['${{ inputs.default-postgres-version }}']"
      excludes: "[]"
      parallel-test-types-list-as-string: ${{ inputs.parallel-test-types-list-as-string }}
      include-success-outputs: ${{ needs.build-info.outputs.include-success-outputs }}
      run-coverage: ${{ inputs.run-coverage }}
      debug-resources: ${{ inputs.debug-resources }}<|MERGE_RESOLUTION|>--- conflicted
+++ resolved
@@ -42,13 +42,10 @@
         type: string
       default-python-version:
         description: "Which version of python should be used by default"
-<<<<<<< HEAD
-=======
         required: true
         type: string
       python-versions:
         description: "The list of python versions (stringified JSON array) to run the tests on."
->>>>>>> 17b792d8
         required: true
         type: string
       default-postgres-version:
