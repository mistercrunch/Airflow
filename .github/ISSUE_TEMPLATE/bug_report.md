--- conflicted
+++ resolved
@@ -54,8 +54,6 @@
 
 As minimally and precisely as possible. Keep in mind we do not have access to your cluster or dags.
 
-<<<<<<< HEAD
-
 If you are using kubernetes, please attempt to recreate the issue using minikube or kind.
 
 ## Install minikube/kind
@@ -63,14 +61,12 @@
 - Minikube https://minikube.sigs.k8s.io/docs/start/
 - Kind https://kind.sigs.k8s.io/docs/user/quick-start/
 
-=======
 If this is a UI bug, please provide a screenshot of the bug or a link to a youtube video of the bug in action
 
 You can include images using the .md sytle of
 ![alt text](http://url/to/img.png)
 
 To record a screencast, mac users can use QuickTime and then create an unlisted youtube video with the resulting .mov file.
->>>>>>> f7229e53
 
 --->
 
