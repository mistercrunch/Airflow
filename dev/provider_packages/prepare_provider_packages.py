--- conflicted
+++ resolved
@@ -2137,13 +2137,10 @@
     "This module is deprecated. Please use `kubernetes.client.models.V1VolumeMount`.",
     'numpy.ufunc size changed, may indicate binary incompatibility. Expected 192 from C header,'
     ' got 216 from PyObject',
-<<<<<<< HEAD
     "This module is deprecated. Please use `airflow.providers.amazon.aws.sensors.step_function`.",
     "This module is deprecated. Please use `airflow.providers.amazon.aws.operators.step_function`.",
-=======
     'This module is deprecated. Please use `airflow.providers.amazon.aws.operators.ec2`.',
     'This module is deprecated. Please use `airflow.providers.amazon.aws.sensors.ec2`.',
->>>>>>> 66f94f95
 }
 
 
