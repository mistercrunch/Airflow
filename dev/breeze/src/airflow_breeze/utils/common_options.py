# Licensed to the Apache Software Foundation (ASF) under one
# or more contributor license agreements.  See the NOTICE file
# distributed with this work for additional information
# regarding copyright ownership.  The ASF licenses this file
# to you under the Apache License, Version 2.0 (the
# "License"); you may not use this file except in compliance
# with the License.  You may obtain a copy of the License at
#
#   http://www.apache.org/licenses/LICENSE-2.0
#
# Unless required by applicable law or agreed to in writing,
# software distributed under the License is distributed on an
# "AS IS" BASIS, WITHOUT WARRANTIES OR CONDITIONS OF ANY
# KIND, either express or implied.  See the License for the
# specific language governing permissions and limitations
# under the License.

import multiprocessing as mp

import click

from airflow_breeze.branch_defaults import DEFAULT_AIRFLOW_CONSTRAINTS_BRANCH
from airflow_breeze.global_constants import (
    ALLOWED_BACKENDS,
    ALLOWED_BUILD_CACHE,
    ALLOWED_CONSTRAINTS_MODES_CI,
    ALLOWED_CONSTRAINTS_MODES_PROD,
    ALLOWED_INSTALLATION_PACKAGE_FORMATS,
    ALLOWED_INTEGRATIONS,
    ALLOWED_MOUNT_OPTIONS,
    ALLOWED_MSSQL_VERSIONS,
    ALLOWED_MYSQL_VERSIONS,
    ALLOWED_PACKAGE_FORMATS,
    ALLOWED_PLATFORMS,
    ALLOWED_POSTGRES_VERSIONS,
    ALLOWED_PYTHON_MAJOR_MINOR_VERSIONS,
    ALLOWED_USE_AIRFLOW_VERSIONS,
    SINGLE_PLATFORMS,
    get_available_packages,
)
from airflow_breeze.utils.custom_param_types import (
    AnswerChoice,
    BetterChoice,
    CacheableChoice,
    CacheableDefault,
    UseAirflowVersionType,
)
from airflow_breeze.utils.recording import output_file_for_recording

option_verbose = click.option(
    "-v", "--verbose", is_flag=True, help="Print verbose information about performed steps.", envvar='VERBOSE'
)
option_dry_run = click.option(
    "-D",
    "--dry-run",
    is_flag=True,
    help="If dry-run is set, commands are only printed, not executed.",
    envvar='DRY_RUN',
)
option_answer = click.option(
    "-a",
    "--answer",
    type=AnswerChoice(['y', 'n', 'q', 'yes', 'no', 'quit']),
    help="Force answer to questions.",
    envvar='ANSWER',
)
option_github_repository = click.option(
    '-g',
    '--github-repository',
    help='GitHub repository used to pull, push run images.',
    default="apache/airflow",
    show_default=True,
    envvar='GITHUB_REPOSITORY',
)
option_python = click.option(
    '-p',
    '--python',
    type=CacheableChoice(ALLOWED_PYTHON_MAJOR_MINOR_VERSIONS),
    default=CacheableDefault(value=ALLOWED_PYTHON_MAJOR_MINOR_VERSIONS[0]),
    show_default=True,
    help='Python major/minor version used in Airflow image for images.',
    envvar='PYTHON_MAJOR_MINOR_VERSION',
)
option_backend = click.option(
    '-b',
    '--backend',
    type=CacheableChoice(ALLOWED_BACKENDS),
    default=CacheableDefault(value=ALLOWED_BACKENDS[0]),
    show_default=True,
    help="Database backend to use.",
    envvar='BACKEND',
)
option_integration = click.option(
    '--integration',
    help="Integration(s) to enable when running (can be more than one).",
    type=BetterChoice(ALLOWED_INTEGRATIONS),
    multiple=True,
)
option_postgres_version = click.option(
    '-P',
    '--postgres-version',
    type=CacheableChoice(ALLOWED_POSTGRES_VERSIONS),
    default=CacheableDefault(ALLOWED_POSTGRES_VERSIONS[0]),
    show_default=True,
    help="Version of Postgres used.",
)
option_mysql_version = click.option(
    '-M',
    '--mysql-version',
    help="Version of MySQL used.",
    type=CacheableChoice(ALLOWED_MYSQL_VERSIONS),
    default=CacheableDefault(ALLOWED_MYSQL_VERSIONS[0]),
    show_default=True,
)
option_mssql_version = click.option(
    '-S',
    '--mssql-version',
    help="Version of MsSQL used.",
    type=CacheableChoice(ALLOWED_MSSQL_VERSIONS),
    default=CacheableDefault(ALLOWED_MSSQL_VERSIONS[0]),
    show_default=True,
)
option_forward_credentials = click.option(
    '-f', '--forward-credentials', help="Forward local credentials to container when running.", is_flag=True
)
option_use_airflow_version = click.option(
    '--use-airflow-version',
    help="Use (reinstall at entry) Airflow version from PyPI. It can also be `none`, `wheel`, or `sdist`"
    " if Airflow should be removed, installed from wheel packages or sdist packages available in dist "
    "folder respectively. Implies --mount-sources `remove`.",
    type=UseAirflowVersionType(ALLOWED_USE_AIRFLOW_VERSIONS),
    envvar='USE_AIRFLOW_VERSION',
)
option_airflow_extras = click.option(
    '--airflow-extras',
    help="Airflow extras to install when --use-airflow-version is used",
    default="",
    show_default=True,
    envvar='AIRFLOW_EXTRAS',
)
option_mount_sources = click.option(
    '--mount-sources',
    type=BetterChoice(ALLOWED_MOUNT_OPTIONS),
    default=ALLOWED_MOUNT_OPTIONS[0],
    show_default=True,
    help="Choose scope of local sources that should be mounted, skipped, or removed (default = selected).",
)
option_force_build = click.option(
    '--force-build', help="Force image build no matter if it is determined as needed.", is_flag=True
)
option_db_reset = click.option(
    '-d',
    '--db-reset',
    help="Reset DB when entering the container.",
    is_flag=True,
    envvar='DB_RESET',
)
option_use_packages_from_dist = click.option(
    '--use-packages-from-dist',
    is_flag=True,
    help="Install all found packages (--package-format determines type) from 'dist' folder "
    "when entering breeze.",
    envvar='USE_PACKAGES_FROM_DIST',
)
option_docker_cache = click.option(
    '-c',
    '--docker-cache',
    help='Cache option for image used during the build.',
    default=ALLOWED_BUILD_CACHE[0],
    show_default=True,
    type=BetterChoice(ALLOWED_BUILD_CACHE),
)
option_github_token = click.option(
    '--github-token',
    help='The token used to authenticate to GitHub.',
    envvar='GITHUB_TOKEN',
)
option_github_username = click.option(
    '--github-username',
    help='The user name used to authenticate to GitHub.',
    envvar='GITHUB_USERNAME',
)
option_image_tag_for_pulling = click.option(
    '-t',
    '--image-tag',
    help='Tag of the image which is used to pull the image',
    envvar='IMAGE_TAG',
    required=True,
)
option_image_tag_for_building = click.option(
    '-t',
    '--image-tag',
    help='Tag the image after building it',
    envvar='IMAGE_TAG',
)
option_image_tag_for_running = click.option(
    '-t',
    '--image-tag',
    help='Tag of the image which is used to run the image (implies --mount-sources=skip)',
    envvar='IMAGE_TAG',
)
option_image_tag_for_verifying = click.option(
    '-t',
    '--image-tag',
    help='Tag of the image when verifying it',
    envvar='IMAGE_TAG',
)
option_image_name = click.option(
    '-n', '--image-name', help='Name of the image to verify (overrides --python and --image-tag).'
)
option_platform_multiple = click.option(
    '--platform',
    help='Platform for Airflow image.',
    envvar='PLATFORM',
    type=BetterChoice(ALLOWED_PLATFORMS),
)
option_platform_single = click.option(
    '--platform',
    help='Platform for Airflow image.',
    envvar='PLATFORM',
    type=BetterChoice(SINGLE_PLATFORMS),
)
option_upgrade_to_newer_dependencies = click.option(
    "-u",
    '--upgrade-to-newer-dependencies',
    is_flag=True,
    help='When set, upgrade all PIP packages to latest.',
    envvar='UPGRADE_TO_NEWER_DEPENDENCIES',
)
option_additional_extras = click.option(
    '--additional-extras',
    help='Additional extra package while installing Airflow in the image.',
    envvar='ADDITIONAL_AIRFLOW_EXTRAS',
)
option_additional_dev_apt_deps = click.option(
    '--additional-dev-apt-deps',
    help='Additional apt dev dependencies to use when building the images.',
    envvar='ADDITIONAL_DEV_APT_DEPS',
)
option_additional_runtime_apt_deps = click.option(
    '--additional-runtime-apt-deps',
    help='Additional apt runtime dependencies to use when building the images.',
    envvar='ADDITIONAL_RUNTIME_APT_DEPS',
)
option_additional_python_deps = click.option(
    '--additional-python-deps',
    help='Additional python dependencies to use when building the images.',
    envvar='ADDITIONAL_PYTHON_DEPS',
)
option_additional_dev_apt_command = click.option(
    '--additional-dev-apt-command',
    help='Additional command executed before dev apt deps are installed.',
    envvar='ADDITIONAL_DEV_APT_COMMAND',
)
option_additional_runtime_apt_command = click.option(
    '--additional-runtime-apt-command',
    help='Additional command executed before runtime apt deps are installed.',
    envvar='ADDITIONAL_RUNTIME_APT_COMMAND',
)
option_additional_dev_apt_env = click.option(
    '--additional-dev-apt-env',
    help='Additional environment variables set when adding dev dependencies.',
    envvar='ADDITIONAL_DEV_APT_ENV',
)
option_additional_runtime_apt_env = click.option(
    '--additional-runtime-apt-env',
    help='Additional environment variables set when adding runtime dependencies.',
    envvar='ADDITIONAL_RUNTIME_APT_ENV',
)
option_dev_apt_command = click.option(
    '--dev-apt-command',
    help='Command executed before dev apt deps are installed.',
    envvar='DEV_APT_COMMAND',
)
option_dev_apt_deps = click.option(
    '--dev-apt-deps',
    help='Apt dev dependencies to use when building the images.',
    envvar='DEV_APT_DEPS',
)
option_runtime_apt_command = click.option(
    '--runtime-apt-command',
    help='Command executed before runtime apt deps are installed.',
    envvar='RUNTIME_APT_COMMAND',
)
option_runtime_apt_deps = click.option(
    '--runtime-apt-deps',
    help='Apt runtime dependencies to use when building the images.',
    envvar='RUNTIME_APT_DEPS',
)
option_prepare_buildx_cache = click.option(
    '--prepare-buildx-cache',
    help='Prepares build cache (this is done as separate per-platform steps instead of building the image).',
    is_flag=True,
    envvar='PREPARE_BUILDX_CACHE',
)
option_push = click.option(
    '--push',
    help='Push image after building it.',
    is_flag=True,
    envvar='PUSH',
)
option_empty_image = click.option(
    '--empty-image',
    help='Prepare empty image tagged with the same name as the Airflow image.',
    is_flag=True,
    envvar='EMPTY_IMAGE',
)
option_wait_for_image = click.option(
    '--wait-for-image',
    help='Wait until image is available.',
    is_flag=True,
    envvar='WAIT_FOR_IMAGE',
)
option_tag_as_latest = click.option(
    '--tag-as-latest',
    help='Tags the image as latest and update checksum of all files after pulling. '
    'Useful when you build or pull image with --image-tag.',
    is_flag=True,
    envvar='TAG_AS_LATEST',
)
option_verify = click.option(
    '--verify',
    help='Verify image.',
    is_flag=True,
    envvar='VERIFY',
)
option_additional_pip_install_flags = click.option(
    '--additional-pip-install-flags',
    help='Additional flags added to `pip install` commands (except reinstalling `pip` itself).',
    envvar='ADDITIONAL_PIP_INSTALL_FLAGS',
)

option_install_providers_from_sources = click.option(
    '--install-providers-from-sources',
    help="Install providers from sources when installing.",
    is_flag=True,
    envvar='INSTALL_PROVIDERS_FROM_SOURCES',
)
option_load_example_dags = click.option(
    '-e',
    '--load-example-dags',
    help="Enable configuration to load example DAGs when starting Airflow.",
    is_flag=True,
    envvar='LOAD_EXAMPLES',
)
option_load_default_connection = click.option(
    '-c',
    '--load-default-connections',
    help="Enable configuration to load default connections when starting Airflow.",
    is_flag=True,
    envvar='LOAD_DEFAULT_CONNECTIONS',
)
option_version_suffix_for_pypi = click.option(
    '--version-suffix-for-pypi',
    help='Version suffix used for PyPI packages (alpha, beta, rc1, etc.).',
    default="",
    envvar='VERSION_SUFFIX_FOR_PYPI',
)
option_package_format = click.option(
    '--package-format',
    type=BetterChoice(ALLOWED_PACKAGE_FORMATS),
    help='Format of packages.',
    default=ALLOWED_PACKAGE_FORMATS[0],
    show_default=True,
    envvar='PACKAGE_FORMAT',
)
option_installation_package_format = click.option(
    '--package-format',
    type=BetterChoice(ALLOWED_INSTALLATION_PACKAGE_FORMATS),
    help='Format of packages that should be installed from dist.',
    default=ALLOWED_INSTALLATION_PACKAGE_FORMATS[0],
    show_default=True,
    envvar='PACKAGE_FORMAT',
)
option_python_versions = click.option(
    '--python-versions',
    help="Space separated list of python versions used for build with multiple versions.",
    default=" ".join(ALLOWED_PYTHON_MAJOR_MINOR_VERSIONS),
    show_default=True,
    envvar="PYTHON_VERSIONS",
)
option_run_in_parallel = click.option(
    '--run-in-parallel',
    help="Run the operation in parallel on all or selected subset of Python versions.",
    is_flag=True,
    envvar='RUN_IN_PARALLEL',
)
option_parallelism = click.option(
    '--parallelism',
    help="Maximum number of processes to use while running the operation in parallel.",
    type=click.IntRange(1, mp.cpu_count() * 2 if not output_file_for_recording else 8),
    default=mp.cpu_count() if not output_file_for_recording else 4,
    envvar='PARALLELISM',
    show_default=True,
)
argument_packages = click.argument(
    "packages",
    nargs=-1,
    required=False,
    type=BetterChoice(get_available_packages(short_version=True)),
)
option_timezone = click.option(
    "--timezone",
    default="UTC",
    type=str,
    help="Timezone to use during the check",
)
option_updated_on_or_after = click.option(
    "--updated-on-or-after",
    type=str,
    help="Date when the release was updated after",
)
option_max_age = click.option(
    "--max-age",
    type=int,
    default=3,
    help="Max age of the last release (used if no updated-on-or-after if specified)",
)
option_airflow_constraints_reference = click.option(
    "--airflow-constraints-reference",
    help="Constraint reference to use. Useful with --use-airflow-version parameter to specify "
    "constraints for the installed version and to find newer dependencies",
    default=DEFAULT_AIRFLOW_CONSTRAINTS_BRANCH,
    envvar='AIRFLOW_CONSTRAINTS_REFERENCE',
)
option_airflow_constraints_reference_build = click.option(
    "--airflow-constraints-reference",
    default=DEFAULT_AIRFLOW_CONSTRAINTS_BRANCH,
    help="Constraint reference to use when building the image.",
    envvar='AIRFLOW_CONSTRAINTS_REFERENCE',
)

option_airflow_constraints_mode_ci = click.option(
    '--airflow-constraints-mode',
    type=BetterChoice(ALLOWED_CONSTRAINTS_MODES_CI),
    default=ALLOWED_CONSTRAINTS_MODES_CI[0],
    show_default=True,
    help='Mode of constraints for CI image building',
)
option_airflow_constraints_mode_prod = click.option(
    '--airflow-constraints-mode',
    type=BetterChoice(ALLOWED_CONSTRAINTS_MODES_PROD),
    default=ALLOWED_CONSTRAINTS_MODES_PROD[0],
    show_default=True,
    help='Mode of constraints for PROD image building',
)
option_pull = click.option(
    '--pull',
    help="Pull image is missing before attempting to verify it.",
    is_flag=True,
    envvar='PULL',
)
option_python_image = click.option(
    '--python-image',
    help="If specified this is the base python image used to build the image. "
    "Should be something like: python:VERSION-slim-bullseye",
    envvar='PYTHON_IMAGE',
)
option_builder = click.option(
    '--builder',
    help="Buildx builder used to perform `docker buildx build` commands",
    envvar='BUILDER',
    default='default',
)
option_include_success_outputs = click.option(
    '--include-success-outputs',
    help="Whether to include outputs of successful parallel runs (by default they are not printed).",
    is_flag=True,
    envvar='INCLUDE_SUCCESS_OUTPUTS',
)
option_skip_cleanup = click.option(
    '--skip-cleanup',
    help="Skip cleanup of temporary files created during parallel run",
    is_flag=True,
    envvar='SKIP_CLEANUP',
<<<<<<< HEAD
=======
)
option_include_mypy_volume = click.option(
    '--include-mypy-volume',
    help="Whether to include mounting of the mypy volume (useful for debugging mypy).",
    is_flag=True,
    envvar='INCLUDE_MYPY_VOLUME',
>>>>>>> 1c73304b
)<|MERGE_RESOLUTION|>--- conflicted
+++ resolved
@@ -473,13 +473,10 @@
     help="Skip cleanup of temporary files created during parallel run",
     is_flag=True,
     envvar='SKIP_CLEANUP',
-<<<<<<< HEAD
-=======
 )
 option_include_mypy_volume = click.option(
     '--include-mypy-volume',
     help="Whether to include mounting of the mypy volume (useful for debugging mypy).",
     is_flag=True,
     envvar='INCLUDE_MYPY_VOLUME',
->>>>>>> 1c73304b
 )