# Licensed to the Apache Software Foundation (ASF) under one
# or more contributor license agreements.  See the NOTICE file
# distributed with this work for additional information
# regarding copyright ownership.  The ASF licenses this file
# to you under the Apache License, Version 2.0 (the
# "License"); you may not use this file except in compliance
# with the License.  You may obtain a copy of the License at
#
#   http://www.apache.org/licenses/LICENSE-2.0
#
# Unless required by applicable law or agreed to in writing,
# software distributed under the License is distributed on an
# "AS IS" BASIS, WITHOUT WARRANTIES OR CONDITIONS OF ANY
# KIND, either express or implied.  See the License for the
# specific language governing permissions and limitations
# under the License.

[build-system]
# build dependencies should be fixed - including all transitive dependencies. This way we can ensure
# reproducibility of the build and make sure that any future releases of any dependencies will not
# break the build of released airflow sources in the future.
# The dependencies can be automatically upgraded by running:
# pre-commit run --hook-stage manual update-build-dependencies --all-files
requires = [
    "GitPython==3.1.42",
    "gitdb==4.0.11",
    "hatchling==1.22.1",
    "packaging==24.0",
    "pathspec==0.12.1",
    "pluggy==1.4.0",
    "smmap==5.0.1",
    "tomli==2.0.1; python_version < '3.11'",
    "trove-classifiers==2024.3.3",
]
build-backend = "hatchling.build"

[project]
name = "apache-airflow"
dynamic = ["version"]

description = "Programmatically author, schedule and monitor data pipelines"
readme = { file = "generated/PYPI_README.md", content-type = "text/markdown" }
license-files.globs = ["LICENSE", "3rd-party-licenses/*.txt"]
requires-python = "~=3.8,<3.13"
authors = [
    { name = "Apache Software Foundation", email = "dev@airflow.apache.org" },
]
maintainers = [
    { name = "Apache Software Foundation", email="dev@airflow.apache.org" },
]
keywords = [ "airflow", "orchestration", "workflow", "dag", "pipelines", "automation", "data" ]
classifiers = [
    "Development Status :: 5 - Production/Stable",
    "Environment :: Console",
    "Environment :: Web Environment",
    "Framework :: Apache Airflow",
    "Intended Audience :: Developers",
    "Intended Audience :: System Administrators",
    "License :: OSI Approved :: Apache Software License",
    "Programming Language :: Python :: 3.8",
    "Programming Language :: Python :: 3.9",
    "Programming Language :: Python :: 3.10",
    "Programming Language :: Python :: 3.11",
    "Topic :: System :: Monitoring",
]
dependencies = [
    # Alembic is important to handle our migrations in predictable and performant way. It is developed
    # together with SQLAlchemy. Our experience with Alembic is that it very stable in minor version
    # The 1.13.0 of alembic marked some migration code as SQLAlchemy 2+ only so we limit it to 1.13.1
    "alembic>=1.13.1, <2.0",
    "argcomplete>=1.10",
    "asgiref",
    "attrs>=22.1.0",
    # Blinker use for signals in Flask, this is an optional dependency in Flask 2.2 and lower.
    # In Flask 2.3 it becomes a mandatory dependency, and flask signals are always available.
    "blinker>=1.6.2",
    # Colorlog 6.x merges TTYColoredFormatter into ColoredFormatter, breaking backwards compatibility with 4.x
    # Update CustomTTYColoredFormatter to remove
    "colorlog>=4.0.2, <5.0",
    "configupdater>=3.1.1",
    # `airflow/www/extensions/init_views` imports `connexion.decorators.validation.RequestBodyValidator`
    # connexion v3 has refactored the entire module to middleware, see: /spec-first/connexion/issues/1525
    # Specifically, RequestBodyValidator was removed in: /spec-first/connexion/pull/1595
    # The usage was added in #30596, seemingly only to override and improve the default error message.
    # Either revert that change or find another way, preferably without using connexion internals.
    # This limit can be removed after https://github.com/apache/airflow/issues/35234 is fixed
    "connexion[flask]>=2.10.0,<3.0",
    "cron-descriptor>=1.2.24",
    "croniter>=2.0.2",
    "cryptography>=39.0.0",
    "deprecated>=1.2.13",
    "dill>=0.2.2",
    "flask-caching>=1.5.0",
    # Flask-Session 0.6 add new arguments into the SqlAlchemySessionInterface constructor as well as
    # all parameters now are mandatory which make AirflowDatabaseSessionInterface incopatible with this version.
    "flask-session>=0.4.0,<0.6",
    "flask-wtf>=0.15",
    # Flask 2.3 is scheduled to introduce a number of deprecation removals - some of them might be breaking
    # for our dependencies - notably `_app_ctx_stack` and `_request_ctx_stack` removals.
    # We should remove the limitation after 2.3 is released and our dependencies are updated to handle it
    "flask>=2.2,<2.3",
    "fsspec>=2023.10.0",
    "google-re2>=1.0",
    "gunicorn>=20.1.0",
    "httpx",
    "importlib_metadata>=1.7;python_version<\"3.9\"",
    # Importib_resources 6.2.0 break pytest_rewrite
    # see https://github.com/python/importlib_resources/issues/299
    "importlib_resources>=5.2,<6.2.0;python_version<\"3.9\"",
    "itsdangerous>=2.0",
    "jinja2>=3.0.0",
    "jsonschema>=4.18.0",
    "lazy-object-proxy",
    "linkify-it-py>=2.0.0",
    "lockfile>=0.12.2",
    "markdown-it-py>=2.1.0",
    "markupsafe>=1.1.1",
    "marshmallow-oneofschema>=2.0.1",
    "mdit-py-plugins>=0.3.0",
    "opentelemetry-api>=1.15.0",
    "opentelemetry-exporter-otlp",
    "packaging>=14.0",
    "pathspec>=0.9.0",
    "pendulum>=2.1.2,<4.0",
    "pluggy>=1.0",
    "psutil>=4.2.0",
    "pygments>=2.0.1",
    "pyjwt>=2.0.0",
    "python-daemon>=3.0.0",
    "python-dateutil>=2.3",
    "python-nvd3>=0.15.0",
    "python-slugify>=5.0",
    # Requests 3 if it will be released, will be heavily breaking.
    "requests>=2.27.0,<3",
    "rfc3339-validator>=0.1.4",
    "rich-argparse>=1.0.0",
    "rich>=12.4.4",
    "setproctitle>=1.1.8",
    # We use some deprecated features of sqlalchemy 2.0 and we should replace them before we can upgrade
    # See https://sqlalche.me/e/b8d9 for details of deprecated features
    # you can set environment variable SQLALCHEMY_WARN_20=1 to show all deprecation warnings.
    # The issue tracking it is https://github.com/apache/airflow/issues/28723
    "sqlalchemy>=1.4.36,<2.0",
    "sqlalchemy-jsonfield>=1.0",
    "tabulate>=0.7.5",
    "tenacity>=6.2.0,!=8.2.0",
    "termcolor>=1.1.0",
    # We should remove this dependency when Providers are limited to Airflow 2.7+
    # as we replaced the usage of unicodecsv with csv in Airflow 2.7
    # See https://github.com/apache/airflow/pull/31693
    # We should also remove "licenses/LICENSE-unicodecsv.txt" file when we remove this dependency
    "unicodecsv>=0.14.1",
    # The Universal Pathlib provides  Pathlib-like interface for FSSPEC
    "universal-pathlib>=0.2.2",
    # Werkzug 3 breaks Flask-Login 0.6.2, also connexion needs to be updated to >= 3.0
    # we should remove this limitation when FAB supports Flask 2.3 and we migrate connexion to 3+
    "werkzeug>=2.0,<3",
]

[project.optional-dependencies]
# Here manually managed extras start
# Those extras are manually managed and should be updated when needed
#
# START OF core extras
#
# This required for AWS deferrable operators.
# There is conflict between boto3 and aiobotocore dependency botocore.
# TODO: We can remove it once boto3 and aiobotocore both have compatible botocore version or
# boto3 have native aync support and we move away from aio aiobotocore
#
aiobotocore = [
    "aiobotocore>=2.7.0",
]
async = [
    "eventlet>=0.33.3",
    "gevent>=0.13",
    "greenlet>=0.4.9",
]
cgroups = [
    # Cgroupspy 0.2.2 added Python 3.10 compatibility
    "cgroupspy>=0.2.2",
]
deprecated-api = [
    "requests>=2.27.0,<3",
]
github-enterprise = [
    "apache-airflow[fab]",
    "authlib>=1.0.0",
]
google-auth = [
    "apache-airflow[fab]",
    "authlib>=1.0.0",
]
graphviz = [
    "graphviz>=0.12",
]
kerberos = [
    "pykerberos>=1.1.13",
    "requests-kerberos>=0.10.0",
    "thrift-sasl>=0.2.0",
]
ldap = [
    "ldap3>=2.5.1",
    "python-ldap",
]
leveldb = [
    "plyvel",
]
otel = [
    "opentelemetry-exporter-prometheus",
]
pandas = [
    # In pandas 2.2 minimal version of the sqlalchemy is 2.0
    # https://pandas.pydata.org/docs/whatsnew/v2.2.0.html#increased-minimum-versions-for-dependencies
    # However Airflow not fully supports it yet: https://github.com/apache/airflow/issues/28723
    # In addition FAB also limit sqlalchemy to < 2.0
    "pandas>=1.2.5,<2.2",
]
password = [
    "bcrypt>=2.0.0",
    "flask-bcrypt>=0.7.1",
]
pydantic = [
    "pydantic>=2.3.0",
]
rabbitmq = [
    "amqp",
]
s3fs = [
    # This is required for support of S3 file system which uses aiobotocore
    # which can have a conflict with boto3 as mentioned in aiobotocore extra
    "s3fs>=2023.10.0",
]
saml = [
    # This is required for support of SAML which might be used by some providers (e.g. Amazon)
    "python3-saml>=1.16.0",
]
sentry = [
    "blinker>=1.1",
    # Sentry SDK 1.33 is broken when greenlets are installed and fails to import
    # See https://github.com/getsentry/sentry-python/issues/2473
    "sentry-sdk>=1.32.0,!=1.33.0",
]
statsd = [
    "statsd>=3.3.0",
]
uv = [
    "uv>=0.1.21",
]
virtualenv = [
    "virtualenv",
]
# END OF core extras
# START OF Apache no provider extras
apache-atlas = [
    "atlasclient>=0.1.2",
]
apache-webhdfs = [
    "hdfs[avro,dataframe,kerberos]>=2.0.4",
]
# END OF Apache no provider extras
all-core = [
    "apache-airflow[aiobotocore]",
    "apache-airflow[apache-atlas]",
    "apache-airflow[async]",
    "apache-airflow[cgroups]",
    "apache-airflow[deprecated-api]",
    "apache-airflow[github-enterprise]",
    "apache-airflow[google-auth]",
    "apache-airflow[graphviz]",
    "apache-airflow[kerberos]",
    "apache-airflow[ldap]",
    "apache-airflow[leveldb]",
    "apache-airflow[otel]",
    "apache-airflow[pandas]",
    "apache-airflow[password]",
    "apache-airflow[pydantic]",
    "apache-airflow[rabbitmq]",
    "apache-airflow[s3fs]",
    "apache-airflow[saml]",
    "apache-airflow[sentry]",
    "apache-airflow[statsd]",
    "apache-airflow[apache-webhdfs]",
    "apache-airflow[virtualenv]",
]
# START OF devel extras
devel-debuggers = [
    "ipdb>=0.13.13",
]
devel-devscripts = [
    "click>=8.0",
    "gitpython>=3.1.40",
    "hatch>=1.9.1",
    "pipdeptree>=2.13.1",
    "pygithub>=2.1.1",
    "restructuredtext-lint>=1.4.0",
    "rich-click>=1.7.0",
    "semver>=3.0.2",
    "towncrier>=23.11.0",
    "twine>=4.0.2",
]
devel-duckdb = [
    # Python 3.12 support was added in 0.10.0
    "duckdb>=0.10.0; python_version >= '3.12'",
    "duckdb>=0.9.0; python_version < '3.12'",
]
# Mypy 0.900 and above ships only with stubs from stdlib so if we need other stubs, we need to install them
# manually as `types-*`. See https://mypy.readthedocs.io/en/stable/running_mypy.html#missing-imports
# for details. We want to install them explicitly because we want to eventually move to
# mypyd which does not support installing the types dynamically with --install-types
devel-mypy = [
    # TODO: upgrade to newer versions of MyPy continuously as they are released
    # Make sure to upgrade the mypy version in update-common-sql-api-stubs in .pre-commit-config.yaml
    # when you upgrade it here !!!!
    "mypy==1.8.0",
    "types-Deprecated",
    "types-Markdown",
    "types-PyMySQL",
    "types-PyYAML",
    "types-aiofiles",
    "types-certifi",
    "types-croniter",
    "types-docutils",
    "types-paramiko",
    "types-protobuf",
    "types-python-dateutil",
    "types-python-slugify",
    "types-pytz",
    "types-redis",
    "types-requests",
    "types-setuptools",
    "types-tabulate",
    "types-termcolor",
    "types-toml",
]
devel-sentry = [
    "blinker>=1.7.0",
]
devel-static-checks = [
    "black>=23.12.0",
    "pre-commit>=3.5.0",
    "ruff==0.2.1",
    "yamllint>=1.33.0",
]
devel-tests = [
    "aioresponses>=0.7.6",
    "backports.zoneinfo>=0.2.1;python_version<'3.9'",
    "beautifulsoup4>=4.7.1",
<<<<<<< HEAD
    "coverage>=7.2",
    "pytest-asyncio>=0.23.5",
=======
    # Coverage 7.4.0 added experimental support for Python 3.12 PEP669 which we use in Airflow
    "coverage>=7.4.0",
    "pytest-asyncio>=0.23.3",
>>>>>>> 8660eef3
    "pytest-cov>=4.1.0",
    "pytest-icdiff>=0.9",
    "pytest-instafail>=0.5.0",
    "pytest-mock>=3.12.0",
    "pytest-rerunfailures>=13.0",
    "pytest-timeouts>=1.2.1",
    "pytest-xdist>=3.5.0",
    "pytest>=8.1.1",
    "requests_mock>=1.11.0",
    "time-machine>=2.13.0",
    "wheel>=0.42.0",
]
# END OF devel extras
# START OF doc extras
doc = [
    "astroid>=2.12.3,<3.0",
    "checksumdir>=1.2.0",
    # click 8.1.4 and 8.1.5 generate mypy errors due to typing issue in the upstream package:
    # https://github.com/pallets/click/issues/2558
    "click>=8.0,!=8.1.4,!=8.1.5",
    # Docutils 0.17.0 converts generated <div class="section"> into <section> and breaks our doc formatting
    # By adding a lot of whitespace separation. This limit can be lifted when we update our doc to handle
    # <section> tags for sections
    "docutils<0.17,>=0.16",
    "sphinx-airflow-theme>=0.0.12",
    "sphinx-argparse>=0.4.0",
    # sphinx-autoapi fails with astroid 3.0, see: https://github.com/readthedocs/sphinx-autoapi/issues/407
    # This was fixed in sphinx-autoapi 3.0, however it has requirement sphinx>=6.1, but we stuck on 5.x
    "sphinx-autoapi>=2.1.1",
    "sphinx-copybutton>=0.5.2",
    "sphinx-design>=0.5.0",
    "sphinx-jinja>=2.0.2",
    "sphinx-rtd-theme>=2.0.0",
    # Currently we are using sphinx 5 but we need to migrate to Sphinx 7
    "sphinx>=5.3.0,<6.0.0",
    "sphinxcontrib-applehelp>=1.0.4",
    "sphinxcontrib-devhelp>=1.0.2",
    "sphinxcontrib-htmlhelp>=2.0.1",
    "sphinxcontrib-httpdomain>=1.8.1",
    "sphinxcontrib-jquery>=4.1",
    "sphinxcontrib-jsmath>=1.0.1",
    "sphinxcontrib-qthelp>=1.0.3",
    "sphinxcontrib-redoc>=1.6.0",
    "sphinxcontrib-serializinghtml==1.1.5",
    "sphinxcontrib-spelling>=8.0.0",
]
doc-gen = [
    "apache-airflow[doc]",
    "eralchemy2>=1.3.8",
]
# END OF doc extras
# START OF bundle extras
all-dbs = [
    "apache-airflow[apache-cassandra]",
    "apache-airflow[apache-drill]",
    "apache-airflow[apache-druid]",
    "apache-airflow[apache-hdfs]",
    "apache-airflow[apache-hive]",
    "apache-airflow[apache-impala]",
    "apache-airflow[apache-pinot]",
    "apache-airflow[arangodb]",
    "apache-airflow[cloudant]",
    "apache-airflow[databricks]",
    "apache-airflow[exasol]",
    "apache-airflow[influxdb]",
    "apache-airflow[microsoft-mssql]",
    "apache-airflow[mongo]",
    "apache-airflow[mysql]",
    "apache-airflow[neo4j]",
    "apache-airflow[postgres]",
    "apache-airflow[presto]",
    "apache-airflow[trino]",
    "apache-airflow[vertica]",
]
devel = [
    "apache-airflow[celery]",
    "apache-airflow[cncf-kubernetes]",
    "apache-airflow[common-io]",
    "apache-airflow[common-sql]",
    "apache-airflow[devel-debuggers]",
    "apache-airflow[devel-devscripts]",
    "apache-airflow[devel-duckdb]",
    "apache-airflow[devel-mypy]",
    "apache-airflow[devel-sentry]",
    "apache-airflow[devel-static-checks]",
    "apache-airflow[devel-tests]",
    "apache-airflow[fab]",
    "apache-airflow[ftp]",
    "apache-airflow[http]",
    "apache-airflow[imap]",
    "apache-airflow[sqlite]",
]
devel-all-dbs = [
    "apache-airflow[apache-cassandra]",
    "apache-airflow[apache-drill]",
    "apache-airflow[apache-druid]",
    "apache-airflow[apache-hdfs]",
    "apache-airflow[apache-hive]",
    "apache-airflow[apache-impala]",
    "apache-airflow[apache-pinot]",
    "apache-airflow[arangodb]",
    "apache-airflow[cloudant]",
    "apache-airflow[databricks]",
    "apache-airflow[exasol]",
    "apache-airflow[influxdb]",
    "apache-airflow[microsoft-mssql]",
    "apache-airflow[mongo]",
    "apache-airflow[mysql]",
    "apache-airflow[neo4j]",
    "apache-airflow[postgres]",
    "apache-airflow[presto]",
    "apache-airflow[trino]",
    "apache-airflow[vertica]",
]
devel-ci = [
    "apache-airflow[devel-all]",
]
devel-hadoop = [
    "apache-airflow[apache-hdfs]",
    "apache-airflow[apache-hive]",
    "apache-airflow[apache-impala]",
    "apache-airflow[devel]",
    "apache-airflow[hdfs]",
    "apache-airflow[kerberos]",
    "apache-airflow[presto]",
]
# END OF bundle extras
#############################################################################################################
#  The whole section can be removed in Airflow 3.0 as those old aliases are deprecated in 2.* series
#############################################################################################################
# START OF deprecated extras
atlas = [
    "apache-airflow[apache-atlas]",
]
aws = [
    "apache-airflow[amazon]",
]
azure = [
    "apache-airflow[microsoft-azure]",
]
cassandra = [
    "apache-airflow[apache-cassandra]",
]
# Empty alias extra just for backward compatibility with Airflow 1.10
crypto = [
]
druid = [
    "apache-airflow[apache-druid]",
]
gcp = [
    "apache-airflow[google]",
]
gcp_api = [
    "apache-airflow[google]",
]
hdfs = [
    "apache-airflow[apache-hdfs]",
]
hive = [
    "apache-airflow[apache-hive]",
]
kubernetes = [
    "apache-airflow[cncf-kubernetes]",
]
mssql = [
    "apache-airflow[microsoft-mssql]",
]
pinot = [
    "apache-airflow[apache-pinot]",
]
s3 = [
    "apache-airflow[amazon]",
]
spark = [
    "apache-airflow[apache-spark]",
]
webhdfs = [
    "apache-airflow[apache-webhdfs]",
]
winrm = [
    "apache-airflow[microsoft-winrm]",
]
# END OF deprecated extras
#############################################################################################################
#  The whole section below is automatically generated by `update-providers-dependencies` pre-commit based
#  on `provider.yaml` files present in the `providers` subdirectories. The `provider.yaml` files are
#  A single source of truth for provider dependencies,
#
# PLEASE DO NOT MODIFY THIS SECTION MANUALLY. IT WILL BE OVERWRITTEN BY PRE-COMMIT !!
# If you want to modify these - modify the corresponding provider.yaml instead.
#############################################################################################################
# START OF GENERATED DEPENDENCIES
airbyte = [ # source: airflow/providers/airbyte/provider.yaml
  "apache-airflow[http]",
]
alibaba = [ # source: airflow/providers/alibaba/provider.yaml
  "alibabacloud_adb20211201>=1.0.0",
  "alibabacloud_tea_openapi>=0.3.7",
  "oss2>=2.14.0",
]
amazon = [ # source: airflow/providers/amazon/provider.yaml
  "PyAthena>=3.0.10",
  "apache-airflow[common_sql]",
  "apache-airflow[http]",
  "asgiref",
  "boto3>=1.33.0",
  "botocore>=1.33.0",
  "inflection>=0.5.1",
  "jsonpath_ng>=1.5.3",
  "redshift_connector>=2.0.918",
  "sqlalchemy_redshift>=0.8.6",
  "watchtower>=2.0.1,<4",
  # Devel dependencies for the amazon provider
  "aiobotocore>=2.7.0",
  "aws_xray_sdk>=2.12.0",
  "moto[cloudformation,glue]>=5.0.0",
  "mypy-boto3-appflow>=1.33.0",
  "mypy-boto3-rds>=1.33.0",
  "mypy-boto3-redshift-data>=1.33.0",
  "mypy-boto3-s3>=1.33.0",
  "s3fs>=2023.10.0",
  "openapi-schema-validator>=0.6.2",
  "openapi-spec-validator>=0.7.1",
]
apache-beam = [ # source: airflow/providers/apache/beam/provider.yaml
  "apache-beam>=2.53.0;python_version != \"3.12\"",
  "pyarrow>=14.0.1;python_version != \"3.12\"",
]
apache-cassandra = [ # source: airflow/providers/apache/cassandra/provider.yaml
  "cassandra-driver>=3.13.0;python_version != \"3.12\"",
]
apache-drill = [ # source: airflow/providers/apache/drill/provider.yaml
  "apache-airflow[common_sql]",
  "sqlalchemy-drill>=1.1.0",
]
apache-druid = [ # source: airflow/providers/apache/druid/provider.yaml
  "apache-airflow[common_sql]",
  "pydruid>=0.4.1",
]
apache-flink = [ # source: airflow/providers/apache/flink/provider.yaml
  "apache-airflow[cncf_kubernetes]",
  "cryptography>=2.0.0",
]
apache-hdfs = [ # source: airflow/providers/apache/hdfs/provider.yaml
  "hdfs[avro,dataframe,kerberos]>=2.0.4",
]
apache-hive = [ # source: airflow/providers/apache/hive/provider.yaml
  "apache-airflow[common_sql]",
  "hmsclient>=0.1.0",
  "pandas>=1.2.5,<2.2",
  "pyhive[hive_pure_sasl]>=0.7.0",
  "thrift>=0.9.2",
]
apache-impala = [ # source: airflow/providers/apache/impala/provider.yaml
  "impyla>=0.18.0,<1.0",
]
apache-kafka = [ # source: airflow/providers/apache/kafka/provider.yaml
  "asgiref",
  "confluent-kafka>=1.8.2",
]
apache-kylin = [ # source: airflow/providers/apache/kylin/provider.yaml
  "kylinpy>=2.6",
]
apache-livy = [ # source: airflow/providers/apache/livy/provider.yaml
  "aiohttp>=3.9.2",
  "apache-airflow[http]",
  "asgiref",
]
apache-pig = [] # source: airflow/providers/apache/pig/provider.yaml
apache-pinot = [ # source: airflow/providers/apache/pinot/provider.yaml
  "apache-airflow[common_sql]",
  "pinotdb>=5.1.0",
]
apache-spark = [ # source: airflow/providers/apache/spark/provider.yaml
  "grpcio-status>=1.59.0",
  "pyspark",
]
apprise = [ # source: airflow/providers/apprise/provider.yaml
  "apprise",
]
arangodb = [ # source: airflow/providers/arangodb/provider.yaml
  "python-arango>=7.3.2",
]
asana = [ # source: airflow/providers/asana/provider.yaml
  "asana>=0.10,<4.0.0",
]
atlassian-jira = [ # source: airflow/providers/atlassian/jira/provider.yaml
  "atlassian-python-api>=1.14.2,!=3.41.6",
  "beautifulsoup4",
]
celery = [ # source: airflow/providers/celery/provider.yaml
  "celery>=5.3.0,<6,!=5.3.3,!=5.3.2",
  "flower>=1.0.0",
  "google-re2>=1.0",
]
cloudant = [ # source: airflow/providers/cloudant/provider.yaml
  "cloudant>=2.0",
]
cncf-kubernetes = [ # source: airflow/providers/cncf/kubernetes/provider.yaml
  "aiofiles>=23.2.0",
  "asgiref>=3.5.2",
  "cryptography>=2.0.0",
  "google-re2>=1.0",
  "kubernetes>=28.1.0,<=29.0.0",
  "kubernetes_asyncio>=28.1.0,<=29.0.0",
]
cohere = [ # source: airflow/providers/cohere/provider.yaml
  "cohere>=4.37",
]
common-io = [] # source: airflow/providers/common/io/provider.yaml
common-sql = [ # source: airflow/providers/common/sql/provider.yaml
  "more-itertools>=9.0.0",
  "sqlparse>=0.4.2",
]
databricks = [ # source: airflow/providers/databricks/provider.yaml
  "aiohttp>=3.9.2, <4",
  "apache-airflow[common_sql]",
  "databricks-sql-connector>=2.0.0, <3.0.0, !=2.9.0",
  "requests>=2.27.0,<3",
  # Devel dependencies for the databricks provider
  "deltalake>=0.12.0",
]
datadog = [ # source: airflow/providers/datadog/provider.yaml
  "datadog>=0.14.0",
]
dbt-cloud = [ # source: airflow/providers/dbt/cloud/provider.yaml
  "aiohttp>=3.9.2",
  "apache-airflow[http]",
  "asgiref",
]
dingding = [ # source: airflow/providers/dingding/provider.yaml
  "apache-airflow[http]",
]
discord = [ # source: airflow/providers/discord/provider.yaml
  "apache-airflow[http]",
]
docker = [ # source: airflow/providers/docker/provider.yaml
  "docker>=6",
  "python-dotenv>=0.21.0",
]
elasticsearch = [ # source: airflow/providers/elasticsearch/provider.yaml
  "apache-airflow[common_sql]",
  "elasticsearch>=8.10,<9",
]
exasol = [ # source: airflow/providers/exasol/provider.yaml
  "apache-airflow[common_sql]",
  "pandas>=1.2.5,<2.2",
  "pyexasol>=0.5.1",
]
fab = [ # source: airflow/providers/fab/provider.yaml
  "flask-appbuilder==4.3.11",
  "flask-login>=0.6.2",
  "flask>=2.2,<2.3",
  "google-re2>=1.0",
]
facebook = [ # source: airflow/providers/facebook/provider.yaml
  "facebook-business>=6.0.2",
]
ftp = [] # source: airflow/providers/ftp/provider.yaml
github = [ # source: airflow/providers/github/provider.yaml
  "PyGithub!=1.58",
]
google = [ # source: airflow/providers/google/provider.yaml
  "PyOpenSSL",
  "apache-airflow[common_sql]",
  "asgiref>=3.5.2",
  "gcloud-aio-auth>=4.0.0,<5.0.0",
  "gcloud-aio-bigquery>=6.1.2",
  "gcloud-aio-storage>=9.0.0",
  "gcsfs>=2023.10.0",
  "google-ads>=23.1.0",
  "google-analytics-admin",
  "google-api-core>=2.11.0,!=2.16.0",
  "google-api-python-client>=1.6.0",
  "google-auth-httplib2>=0.0.1",
  "google-auth>=1.0.0",
  "google-cloud-aiplatform>=1.42.1",
  "google-cloud-automl>=2.12.0",
  "google-cloud-batch>=0.13.0",
  "google-cloud-bigquery-datatransfer>=3.13.0",
  "google-cloud-bigtable>=2.17.0",
  "google-cloud-build>=3.22.0",
  "google-cloud-compute>=1.10.0",
  "google-cloud-container>=2.17.4",
  "google-cloud-datacatalog>=3.11.1",
  "google-cloud-dataflow-client>=0.8.6",
  "google-cloud-dataform>=0.5.0",
  "google-cloud-dataplex>=1.10.0",
  "google-cloud-dataproc-metastore>=1.12.0",
  "google-cloud-dataproc>=5.8.0",
  "google-cloud-dlp>=3.12.0",
  "google-cloud-kms>=2.15.0",
  "google-cloud-language>=2.9.0",
  "google-cloud-logging>=3.5.0",
  "google-cloud-memcache>=1.7.0",
  "google-cloud-monitoring>=2.18.0",
  "google-cloud-orchestration-airflow>=1.10.0",
  "google-cloud-os-login>=2.9.1",
  "google-cloud-pubsub>=2.19.0",
  "google-cloud-redis>=2.12.0",
  "google-cloud-run>=0.9.0",
  "google-cloud-secret-manager>=2.16.0",
  "google-cloud-spanner>=3.11.1",
  "google-cloud-speech>=2.18.0",
  "google-cloud-storage-transfer>=1.4.1",
  "google-cloud-storage>=2.7.0",
  "google-cloud-tasks>=2.13.0",
  "google-cloud-texttospeech>=2.14.1",
  "google-cloud-translate>=3.11.0",
  "google-cloud-videointelligence>=2.11.0",
  "google-cloud-vision>=3.4.0",
  "google-cloud-workflows>=1.10.0",
  "grpcio-gcp>=0.2.2",
  "httpx",
  "json-merge-patch>=0.2",
  "looker-sdk>=22.2.0",
  "pandas-gbq",
  "pandas>=1.2.5,<2.2",
  "proto-plus>=1.19.6",
  "sqlalchemy-bigquery>=1.2.1",
  "sqlalchemy-spanner>=1.6.2",
]
grpc = [ # source: airflow/providers/grpc/provider.yaml
  "google-auth-httplib2>=0.0.1",
  "google-auth>=1.0.0, <3.0.0",
  "grpcio>=1.15.0",
]
hashicorp = [ # source: airflow/providers/hashicorp/provider.yaml
  "hvac>=1.1.0",
]
http = [ # source: airflow/providers/http/provider.yaml
  "aiohttp>=3.9.2",
  "asgiref",
  "requests>=2.27.0,<3",
  "requests_toolbelt",
]
imap = [] # source: airflow/providers/imap/provider.yaml
influxdb = [ # source: airflow/providers/influxdb/provider.yaml
  "influxdb-client>=1.19.0",
  "requests>=2.27.0,<3",
]
jdbc = [ # source: airflow/providers/jdbc/provider.yaml
  "apache-airflow[common_sql]",
  "jaydebeapi>=1.1.1",
]
jenkins = [ # source: airflow/providers/jenkins/provider.yaml
  "python-jenkins>=1.0.0",
]
microsoft-azure = [ # source: airflow/providers/microsoft/azure/provider.yaml
  "adal>=1.2.7",
  "adlfs>=2023.10.0",
  "azure-batch>=8.0.0",
  "azure-cosmos>=4.0.0,<4.6.0",
  "azure-datalake-store>=0.0.45",
  "azure-identity>=1.3.1",
  "azure-keyvault-secrets>=4.1.0",
  "azure-kusto-data>=4.1.0",
  "azure-mgmt-containerinstance>=9.0.0",
  "azure-mgmt-containerregistry>=8.0.0",
  "azure-mgmt-cosmosdb",
  "azure-mgmt-datafactory>=2.0.0",
  "azure-mgmt-datalake-store>=0.5.0",
  "azure-mgmt-resource>=2.2.0",
  "azure-mgmt-storage>=16.0.0",
  "azure-servicebus>=7.6.1",
  "azure-storage-blob>=12.14.0",
  "azure-storage-file-datalake>=12.9.1",
  "azure-storage-file-share",
  "azure-synapse-artifacts>=0.17.0",
  "azure-synapse-spark",
  # Devel dependencies for the microsoft.azure provider
  "pywinrm",
]
microsoft-mssql = [ # source: airflow/providers/microsoft/mssql/provider.yaml
  "apache-airflow[common_sql]",
  "pymssql>=2.1.8",
]
microsoft-psrp = [ # source: airflow/providers/microsoft/psrp/provider.yaml
  "pypsrp>=0.8.0",
]
microsoft-winrm = [ # source: airflow/providers/microsoft/winrm/provider.yaml
  "pywinrm>=0.4",
]
mongo = [ # source: airflow/providers/mongo/provider.yaml
  "dnspython>=1.13.0",
  "pymongo>=3.6.0",
  # Devel dependencies for the mongo provider
  "mongomock",
]
mysql = [ # source: airflow/providers/mysql/provider.yaml
  "apache-airflow[common_sql]",
  "mysql-connector-python>=8.0.29",
  "mysqlclient>=1.3.6",
]
neo4j = [ # source: airflow/providers/neo4j/provider.yaml
  "neo4j>=4.2.1",
]
odbc = [ # source: airflow/providers/odbc/provider.yaml
  "apache-airflow[common_sql]",
  "pyodbc",
]
openai = [ # source: airflow/providers/openai/provider.yaml
  "openai[datalib]>=1.0",
]
openfaas = [] # source: airflow/providers/openfaas/provider.yaml
openlineage = [ # source: airflow/providers/openlineage/provider.yaml
  "apache-airflow[common_sql]",
  "attrs>=22.2",
  "openlineage-integration-common>=0.28.0",
  "openlineage-python>=0.28.0",
]
opensearch = [ # source: airflow/providers/opensearch/provider.yaml
  "opensearch-py>=2.2.0",
]
opsgenie = [ # source: airflow/providers/opsgenie/provider.yaml
  "opsgenie-sdk>=2.1.5",
]
oracle = [ # source: airflow/providers/oracle/provider.yaml
  "apache-airflow[common_sql]",
  "oracledb>=1.0.0",
]
pagerduty = [ # source: airflow/providers/pagerduty/provider.yaml
  "pdpyras>=4.1.2",
]
papermill = [ # source: airflow/providers/papermill/provider.yaml
  "ipykernel;python_version != \"3.12\"",
  "papermill[all]>=2.4.0;python_version != \"3.12\"",
  "scrapbook[all];python_version != \"3.12\"",
]
pgvector = [ # source: airflow/providers/pgvector/provider.yaml
  "apache-airflow[postgres]",
  "pgvector>=0.2.3",
]
pinecone = [ # source: airflow/providers/pinecone/provider.yaml
  "pinecone-client>=2.2.4,<3.0",
]
postgres = [ # source: airflow/providers/postgres/provider.yaml
  "apache-airflow[common_sql]",
  "psycopg2-binary>=2.8.0",
]
presto = [ # source: airflow/providers/presto/provider.yaml
  "apache-airflow[common_sql]",
  "pandas>=1.2.5,<2.2",
  "presto-python-client>=0.8.4",
]
qdrant = [ # source: airflow/providers/qdrant/provider.yaml
  "qdrant_client>=1.7.0",
]
redis = [ # source: airflow/providers/redis/provider.yaml
  "redis>=4.5.2,<5.0.0,!=4.5.5",
]
salesforce = [ # source: airflow/providers/salesforce/provider.yaml
  "pandas>=1.2.5,<2.2",
  "simple-salesforce>=1.0.0",
]
samba = [ # source: airflow/providers/samba/provider.yaml
  "smbprotocol>=1.5.0",
]
segment = [ # source: airflow/providers/segment/provider.yaml
  "analytics-python>=1.2.9",
]
sendgrid = [ # source: airflow/providers/sendgrid/provider.yaml
  "sendgrid>=6.0.0",
]
sftp = [ # source: airflow/providers/sftp/provider.yaml
  "apache-airflow[ssh]",
  "asyncssh>=2.12.0",
  "paramiko>=2.8.0",
]
singularity = [ # source: airflow/providers/singularity/provider.yaml
  "spython>=0.0.56",
]
slack = [ # source: airflow/providers/slack/provider.yaml
  "apache-airflow[common_sql]",
  "slack_sdk>=3.19.0",
]
smtp = [] # source: airflow/providers/smtp/provider.yaml
snowflake = [ # source: airflow/providers/snowflake/provider.yaml
  "apache-airflow[common_sql]",
  "snowflake-connector-python>=2.7.8",
  "snowflake-sqlalchemy>=1.1.0",
]
sqlite = [ # source: airflow/providers/sqlite/provider.yaml
  "apache-airflow[common_sql]",
]
ssh = [ # source: airflow/providers/ssh/provider.yaml
  "paramiko>=2.6.0",
  "sshtunnel>=0.3.2",
]
tableau = [ # source: airflow/providers/tableau/provider.yaml
  "tableauserverclient",
]
tabular = [ # source: airflow/providers/tabular/provider.yaml
  # Devel dependencies for the tabular provider
  "pyiceberg>=0.5.0",
]
telegram = [ # source: airflow/providers/telegram/provider.yaml
  "python-telegram-bot>=20.2",
]
teradata = [ # source: airflow/providers/teradata/provider.yaml
  "apache-airflow[common_sql]",
  "teradatasql>=17.20.0.28",
  "teradatasqlalchemy>=17.20.0.0",
]
trino = [ # source: airflow/providers/trino/provider.yaml
  "apache-airflow[common_sql]",
  "pandas>=1.2.5,<2.2",
  "trino>=0.318.0",
]
vertica = [ # source: airflow/providers/vertica/provider.yaml
  "apache-airflow[common_sql]",
  "vertica-python>=0.5.1",
]
weaviate = [ # source: airflow/providers/weaviate/provider.yaml
  "pandas>=1.2.5,<2.2",
  "weaviate-client>=3.24.2",
]
yandex = [ # source: airflow/providers/yandex/provider.yaml
  "yandexcloud>=0.228.0",
]
zendesk = [ # source: airflow/providers/zendesk/provider.yaml
  "zenpy>=2.0.40",
]
all = [
    # core extras
    "apache-airflow[aiobotocore]",
    "apache-airflow[async]",
    "apache-airflow[cgroups]",
    "apache-airflow[deprecated-api]",
    "apache-airflow[github-enterprise]",
    "apache-airflow[google-auth]",
    "apache-airflow[graphviz]",
    "apache-airflow[kerberos]",
    "apache-airflow[ldap]",
    "apache-airflow[leveldb]",
    "apache-airflow[otel]",
    "apache-airflow[pandas]",
    "apache-airflow[password]",
    "apache-airflow[pydantic]",
    "apache-airflow[rabbitmq]",
    "apache-airflow[s3fs]",
    "apache-airflow[saml]",
    "apache-airflow[sentry]",
    "apache-airflow[statsd]",
    "apache-airflow[uv]",
    "apache-airflow[virtualenv]",
    # Apache no provider extras
    "apache-airflow[apache-atlas]",
    "apache-airflow[apache-webhdfs]",
    "apache-airflow[all-core]",
    # Provider extras
    "apache-airflow[airbyte]",
    "apache-airflow[alibaba]",
    "apache-airflow[amazon]",
    "apache-airflow[apache-beam]",
    "apache-airflow[apache-cassandra]",
    "apache-airflow[apache-drill]",
    "apache-airflow[apache-druid]",
    "apache-airflow[apache-flink]",
    "apache-airflow[apache-hdfs]",
    "apache-airflow[apache-hive]",
    "apache-airflow[apache-impala]",
    "apache-airflow[apache-kafka]",
    "apache-airflow[apache-kylin]",
    "apache-airflow[apache-livy]",
    "apache-airflow[apache-pig]",
    "apache-airflow[apache-pinot]",
    "apache-airflow[apache-spark]",
    "apache-airflow[apprise]",
    "apache-airflow[arangodb]",
    "apache-airflow[asana]",
    "apache-airflow[atlassian-jira]",
    "apache-airflow[celery]",
    "apache-airflow[cloudant]",
    "apache-airflow[cncf-kubernetes]",
    "apache-airflow[cohere]",
    "apache-airflow[common-io]",
    "apache-airflow[common-sql]",
    "apache-airflow[databricks]",
    "apache-airflow[datadog]",
    "apache-airflow[dbt-cloud]",
    "apache-airflow[dingding]",
    "apache-airflow[discord]",
    "apache-airflow[docker]",
    "apache-airflow[elasticsearch]",
    "apache-airflow[exasol]",
    "apache-airflow[fab]",
    "apache-airflow[facebook]",
    "apache-airflow[ftp]",
    "apache-airflow[github]",
    "apache-airflow[google]",
    "apache-airflow[grpc]",
    "apache-airflow[hashicorp]",
    "apache-airflow[http]",
    "apache-airflow[imap]",
    "apache-airflow[influxdb]",
    "apache-airflow[jdbc]",
    "apache-airflow[jenkins]",
    "apache-airflow[microsoft-azure]",
    "apache-airflow[microsoft-mssql]",
    "apache-airflow[microsoft-psrp]",
    "apache-airflow[microsoft-winrm]",
    "apache-airflow[mongo]",
    "apache-airflow[mysql]",
    "apache-airflow[neo4j]",
    "apache-airflow[odbc]",
    "apache-airflow[openai]",
    "apache-airflow[openfaas]",
    "apache-airflow[openlineage]",
    "apache-airflow[opensearch]",
    "apache-airflow[opsgenie]",
    "apache-airflow[oracle]",
    "apache-airflow[pagerduty]",
    "apache-airflow[papermill]",
    "apache-airflow[pgvector]",
    "apache-airflow[pinecone]",
    "apache-airflow[postgres]",
    "apache-airflow[presto]",
    "apache-airflow[qdrant]",
    "apache-airflow[redis]",
    "apache-airflow[salesforce]",
    "apache-airflow[samba]",
    "apache-airflow[segment]",
    "apache-airflow[sendgrid]",
    "apache-airflow[sftp]",
    "apache-airflow[singularity]",
    "apache-airflow[slack]",
    "apache-airflow[smtp]",
    "apache-airflow[snowflake]",
    "apache-airflow[sqlite]",
    "apache-airflow[ssh]",
    "apache-airflow[tableau]",
    "apache-airflow[tabular]",
    "apache-airflow[telegram]",
    "apache-airflow[teradata]",
    "apache-airflow[trino]",
    "apache-airflow[vertica]",
    "apache-airflow[weaviate]",
    "apache-airflow[yandex]",
    "apache-airflow[zendesk]",
]
devel-all = [
    "apache-airflow[all]",
    "apache-airflow[devel]",
    "apache-airflow[doc]",
    "apache-airflow[doc-gen]",
    "apache-airflow[saml]",
    # Apache no provider extras
    "apache-airflow[apache-atlas]",
    "apache-airflow[apache-webhdfs]",
    "apache-airflow[all-core]",
    # Include all provider deps
    "apache-airflow[airbyte]",
    "apache-airflow[alibaba]",
    "apache-airflow[amazon]",
    "apache-airflow[apache-beam]",
    "apache-airflow[apache-cassandra]",
    "apache-airflow[apache-drill]",
    "apache-airflow[apache-druid]",
    "apache-airflow[apache-flink]",
    "apache-airflow[apache-hdfs]",
    "apache-airflow[apache-hive]",
    "apache-airflow[apache-impala]",
    "apache-airflow[apache-kafka]",
    "apache-airflow[apache-kylin]",
    "apache-airflow[apache-livy]",
    "apache-airflow[apache-pig]",
    "apache-airflow[apache-pinot]",
    "apache-airflow[apache-spark]",
    "apache-airflow[apprise]",
    "apache-airflow[arangodb]",
    "apache-airflow[asana]",
    "apache-airflow[atlassian-jira]",
    "apache-airflow[celery]",
    "apache-airflow[cloudant]",
    "apache-airflow[cncf-kubernetes]",
    "apache-airflow[cohere]",
    "apache-airflow[common-io]",
    "apache-airflow[common-sql]",
    "apache-airflow[databricks]",
    "apache-airflow[datadog]",
    "apache-airflow[dbt-cloud]",
    "apache-airflow[dingding]",
    "apache-airflow[discord]",
    "apache-airflow[docker]",
    "apache-airflow[elasticsearch]",
    "apache-airflow[exasol]",
    "apache-airflow[fab]",
    "apache-airflow[facebook]",
    "apache-airflow[ftp]",
    "apache-airflow[github]",
    "apache-airflow[google]",
    "apache-airflow[grpc]",
    "apache-airflow[hashicorp]",
    "apache-airflow[http]",
    "apache-airflow[imap]",
    "apache-airflow[influxdb]",
    "apache-airflow[jdbc]",
    "apache-airflow[jenkins]",
    "apache-airflow[microsoft-azure]",
    "apache-airflow[microsoft-mssql]",
    "apache-airflow[microsoft-psrp]",
    "apache-airflow[microsoft-winrm]",
    "apache-airflow[mongo]",
    "apache-airflow[mysql]",
    "apache-airflow[neo4j]",
    "apache-airflow[odbc]",
    "apache-airflow[openai]",
    "apache-airflow[openfaas]",
    "apache-airflow[openlineage]",
    "apache-airflow[opensearch]",
    "apache-airflow[opsgenie]",
    "apache-airflow[oracle]",
    "apache-airflow[pagerduty]",
    "apache-airflow[papermill]",
    "apache-airflow[pgvector]",
    "apache-airflow[pinecone]",
    "apache-airflow[postgres]",
    "apache-airflow[presto]",
    "apache-airflow[qdrant]",
    "apache-airflow[redis]",
    "apache-airflow[salesforce]",
    "apache-airflow[samba]",
    "apache-airflow[segment]",
    "apache-airflow[sendgrid]",
    "apache-airflow[sftp]",
    "apache-airflow[singularity]",
    "apache-airflow[slack]",
    "apache-airflow[smtp]",
    "apache-airflow[snowflake]",
    "apache-airflow[sqlite]",
    "apache-airflow[ssh]",
    "apache-airflow[tableau]",
    "apache-airflow[tabular]",
    "apache-airflow[telegram]",
    "apache-airflow[teradata]",
    "apache-airflow[trino]",
    "apache-airflow[vertica]",
    "apache-airflow[weaviate]",
    "apache-airflow[yandex]",
    "apache-airflow[zendesk]",
]
# END OF GENERATED DEPENDENCIES
#############################################################################################################
#  The rest of the pyproject.toml file should be manually maintained
#############################################################################################################
[project.scripts]
airflow = "airflow.__main__:main"
[project.urls]
"Bug Tracker" = "https://github.com/apache/airflow/issues"
Documentation = "https://airflow.apache.org/docs/"
Downloads = "https://archive.apache.org/dist/airflow/"
Homepage = "https://airflow.apache.org/"
"Release Notes" = "https://airflow.apache.org/docs/apache-airflow/stable/release_notes.html"
"Slack Chat" = "https://s.apache.org/airflow-slack"
"Source Code" = "https://github.com/apache/airflow"
Twitter = "https://twitter.com/ApacheAirflow"
YouTube = "https://www.youtube.com/channel/UCSXwxpWZQ7XZ1WL3wqevChA/"

[tool.hatch.envs.default]
python = "3.8"
platforms = ["linux", "macos"]
description = "Default environment with Python 3.8 for maximum compatibility"
features = ["devel"]

[tool.hatch.envs.airflow-38]
python = "3.8"
platforms = ["linux", "macos"]
description = "Environment with Python 3.8. No devel installed."
features = []

[tool.hatch.envs.airflow-39]
python = "3.9"
platforms = ["linux", "macos"]
description = "Environment with Python 3.9. No devel installed."
features = []

[tool.hatch.envs.airflow-310]
python = "3.10"
platforms = ["linux", "macos"]
description = "Environment with Python 3.10. No devel installed."
features = []

[tool.hatch.envs.airflow-311]
python = "3.11"
platforms = ["linux", "macos"]
description = "Environment with Python 3.11. No devel installed"
features = []

[tool.hatch.envs.airflow-312]
python = "3.12"
platforms = ["linux", "macos"]
description = "Environment with Python 3.12. No devel installed"
features = []


[tool.hatch.version]
path = "airflow/__init__.py"

[tool.hatch.build.targets.wheel.hooks.custom]
path = "./hatch_build.py"

[tool.hatch.build.hooks.custom]
path = "./hatch_build.py"

[tool.hatch.build.targets.custom]
path = "./hatch_build.py"

[tool.hatch.build.targets.sdist]
include = [
    "/airflow",
    "/airflow/git_version"
]
exclude = [
    "/airflow/providers/",
    "/airflow/www/node_modules/"
]
artifacts = [
    "/airflow/www/static/dist/",
    "/airflow/git_version",
    "/generated/",
    "/airflow_pre_installed_providers.txt",
]


[tool.hatch.build.targets.wheel]
include = [
    "/airflow",
]
exclude = [
    "/airflow/providers/",
]
artifacts = [
    "/airflow/www/static/dist/",
    "/airflow/git_version"
]

## black settings ##
[tool.black]
line-length = 110
target-version = ['py38', 'py39', 'py310', 'py311', 'py312']


## ruff settings ##
[tool.ruff]
target-version = "py38"
line-length = 110
extend-exclude = [
    ".eggs",
    "airflow/_vendor/*",
    "airflow/providers/google/ads/_vendor/*",
    # The files generated by stubgen aren't 100% valid syntax it turns out, and we don't ship them, so we can
    # ignore them in ruff
    "airflow/providers/common/sql/*/*.pyi",
    "airflow/migrations/versions/*.py",
    "tests/dags/test_imports.py",
]

namespace-packages = ["airflow/providers"]

[tool.ruff.lint]
typing-modules = ["airflow.typing_compat"]
extend-select = [
    # Enable entire ruff rule section
    "I", # Missing required import (auto-fixable)
    "UP", # Pyupgrade
    "ISC",  # Checks for implicit literal string concatenation (auto-fixable)
    "TCH", # Rules around TYPE_CHECKING blocks
    "G", # flake8-logging-format rules
    "LOG", # flake8-logging rules, most of them autofixable
    "PT", # flake8-pytest-style rules
    # Per rule enables
    "RUF100", # Unused noqa (auto-fixable)
    # We ignore more pydocstyle than we enable, so be more selective at what we enable
    "D101",
    # We add modules that do not follow the rule `Missing docstring in magic method`
    # into the `tool.ruff.per-file-ignores`, and should remove it from that list as soon as it follows.
    # See: https://github.com/apache/airflow/issues/10742
    "D105",
    "D106",
    "D2",
    "D3",
    "D400",
    "D401",
    "D402",
    "D403",
    "D412",
    "D419",
    "TID251",  # Specific modules or module members that may not be imported or accessed
    "TID253",  # Ban certain modules from being imported at module level
    "PGH004",  # Use specific rule codes when using noqa
    "PGH005", # Invalid unittest.mock.Mock methods/attributes/properties
    "B006", # Checks for uses of mutable objects as function argument defaults.
    "S101", # Checks use `assert` outside the test cases, test cases should be added into the exclusions
]
ignore = [
    "D203",
    "D212",
    "D213",
    "D214",
    "D215",
    "E731",
    "TCH003",  # Do not move imports from stdlib to TYPE_CHECKING block
    "PT004", # Fixture does not return anything, add leading underscore
    "PT005", # Fixture returns a value, remove leading underscore
    "PT006", # Wrong type of names in @pytest.mark.parametrize
    "PT007", # Wrong type of values in @pytest.mark.parametrize
    "PT008", # Use return_value= instead of patching with lambda
    "PT011", # pytest.raises() is too broad, set the match parameter
    "PT012", # [controversial rule] pytest.raises() block should contain a single simple statement.
    "PT018", # assertion should be broken down into multiple parts
    "PT019", # fixture without value is injected as parameter, use @pytest.mark.usefixtures instead
]
unfixable = [
    # PT022 replace empty `yield` to empty `return`. Might be fixed with a combination of PLR1711
    # In addition, it can't do anything with invalid typing annotations, protected by mypy.
    "PT022",
]

[tool.ruff.format]
docstring-code-format = true

[tool.ruff.lint.isort]
required-imports = ["from __future__ import annotations"]
combine-as-imports = true

[tool.ruff.lint.per-file-ignores]
"airflow/__init__.py" = ["F401"]
"airflow/models/__init__.py" = ["F401", "TCH004"]
"airflow/models/sqla_models.py" = ["F401"]

# The test_python.py is needed because adding __future__.annotations breaks runtime checks that are
# needed for the test to work
"tests/decorators/test_python.py" = ["I002"]

# The Pydantic representations of SqlAlchemy Models are not parsed well with Pydantic
# when __future__.annotations is used so we need to skip them from upgrading
# Pydantic also require models to be imported during execution
"airflow/serialization/pydantic/*.py" = ["I002", "UP007", "TCH001"]

# Ignore pydoc style from these
"*.pyi" = ["D"]
"scripts/*" = ["D"]
"docs/*" = ["D"]
"provider_packages/*" = ["D"]
"*/example_dags/*" = ["D"]
"chart/*" = ["D"]
"dev/*" = ["D"]
# In addition, ignore top level imports, e.g. pandas, numpy (TID253) and use of assert (S101) in tests
"dev/perf/*" = ["TID253"]
"dev/check_files.py" = ["S101"]
"dev/breeze/tests/*" = ["TID253", "S101"]
"tests/*" = ["D", "TID253", "S101"]
"docker_tests/*" = ["D", "TID253", "S101"]
"kubernetes_tests/*" = ["D", "TID253", "S101"]
"helm_tests/*" = ["D", "TID253", "S101"]

# All of the modules which have an extra license header (i.e. that we copy from another project) need to
# ignore E402 -- module level import not at top level
"scripts/ci/pre_commit/*.py" = ["E402"]
"airflow/api/auth/backend/kerberos_auth.py" = ["E402"]
"airflow/security/kerberos.py" = ["E402"]
"airflow/security/utils.py" = ["E402"]
"tests/providers/elasticsearch/log/elasticmock/__init__.py" = ["E402"]
"tests/providers/elasticsearch/log/elasticmock/utilities/__init__.py" = ["E402"]
"tests/providers/openai/hooks/test_openai.py" = ["E402"]
"tests/providers/openai/operators/test_openai.py" = ["E402"]
"tests/providers/qdrant/hooks/test_qdrant.py" = ["E402"]
"tests/providers/qdrant/operators/test_qdrant.py" = ["E402"]
"tests/providers/snowflake/operators/test_snowflake_sql.py" = ["E402"]

# All the modules which do not follow D105 yet, please remove as soon as it becomes compatible
"airflow/callbacks/callback_requests.py" = ["D105"]
"airflow/cli/commands/task_command.py" = ["D105"]
"airflow/datasets/__init__.py" = ["D105"]
"airflow/decorators/base.py" = ["D105"]
"airflow/decorators/setup_teardown.py" = ["D105"]
"airflow/exceptions.py" = ["D105"]
"airflow/executors/base_executor.py" = ["D105"]
"airflow/io/path.py" = ["D105"]
"airflow/io/store/__init__.py" = ["D105"]
"airflow/kubernetes/pre_7_4_0_compatibility/secret.py" = ["D105"]
"airflow/metrics/protocols.py" = ["D105"]
"airflow/metrics/validators.py" = ["D105"]
"airflow/models/abstractoperator.py" = ["D105"]
"airflow/models/baseoperator.py" = ["D105"]
"airflow/models/connection.py" = ["D105"]
"airflow/models/dag.py" = ["D105"]
"airflow/models/dagrun.py" = ["D105"]
"airflow/models/dagwarning.py" = ["D105"]
"airflow/models/dataset.py" = ["D105"]
"airflow/models/expandinput.py" = ["D105"]
"airflow/models/log.py" = ["D105"]
"airflow/models/mappedoperator.py" = ["D105"]
"airflow/models/param.py" = ["D105"]
"airflow/models/pool.py" = ["D105"]
"airflow/models/renderedtifields.py" = ["D105"]
"airflow/models/serialized_dag.py" = ["D105"]
"airflow/models/slamiss.py" = ["D105"]
"airflow/models/taskfail.py" = ["D105"]
"airflow/models/taskinstance.py" = ["D105"]
"airflow/models/tasklog.py" = ["D105"]
"airflow/models/taskmixin.py" = ["D105"]
"airflow/models/variable.py" = ["D105"]
"airflow/models/xcom.py" = ["D105"]
"airflow/models/xcom_arg.py" = ["D105"]
"airflow/plugins_manager.py" = ["D105"]
"airflow/providers_manager.py" = ["D105"]
"airflow/sensors/base.py" = ["D105"]
"airflow/sensors/external_task.py" = ["D105"]
"airflow/timetables/events.py" = ["D105"]
"airflow/triggers/base.py" = ["D105"]
"airflow/utils/context.py" = ["D105"]
"airflow/utils/db.py" = ["D105"]
"airflow/utils/log/secrets_masker.py" = ["D105"]
"airflow/utils/operator_resources.py" = ["D105"]
"airflow/utils/sqlalchemy.py" = ["D105"]
"airflow/utils/state.py" = ["D105"]
"airflow/utils/task_group.py" = ["D105"]
"airflow/utils/timeout.py" = ["D105"]
"airflow/utils/trigger_rule.py" = ["D105"]
"airflow/utils/types.py" = ["D105"]
"airflow/utils/weight_rule.py" = ["D105"]
"airflow/providers/cncf/kubernetes/secret.py" = ["D105"]
"airflow/providers/cncf/kubernetes/utils/delete_from.py" = ["D105"]
"airflow/providers/databricks/hooks/databricks.py" = ["D105"]
"airflow/providers/databricks/hooks/databricks_base.py" = ["D105"]
"airflow/providers/databricks/operators/databricks_repos.py" = ["D105"]
"airflow/providers/fab/auth_manager/models/__init__.py" = ["D105"]
"airflow/providers/ftp/hooks/ftp.py" = ["D105"]
"airflow/providers/google/cloud/links/dataproc.py" = ["D105"]
"airflow/providers/imap/hooks/imap.py" = ["D105"]
"airflow/providers/microsoft/psrp/hooks/psrp.py" = ["D105"]
"airflow/providers/samba/hooks/samba.py" = ["D105"]
"airflow/providers/smtp/hooks/smtp.py" = ["D105"]
"airflow/providers/tableau/hooks/tableau.py" = ["D105"]

[tool.ruff.lint.flake8-tidy-imports]
# Ban certain modules from being imported at module level, instead requiring
# that they're imported lazily (e.g., within a function definition).
banned-module-level-imports = ["numpy", "pandas"]

[tool.ruff.lint.flake8-tidy-imports.banned-api]
# Direct import from the airflow package modules and constraints
"airflow.AirflowException".msg = "Use airflow.exceptions.AirflowException instead."
"airflow.Dataset".msg = "Use airflow.datasets.Dataset instead."
"airflow.PY36".msg = "Use sys.version_info >= (3, 6) instead."
"airflow.PY37".msg = "Use sys.version_info >= (3, 7) instead."
"airflow.PY38".msg = "Use sys.version_info >= (3, 8) instead."
"airflow.PY39".msg = "Use sys.version_info >= (3, 9) instead."
"airflow.PY310".msg = "Use sys.version_info >= (3, 10) instead."
"airflow.PY311".msg = "Use sys.version_info >= (3, 11) instead."
"airflow.PY312".msg = "Use sys.version_info >= (3, 12) instead."
# Deprecated imports
"airflow.models.baseoperator.BaseOperatorLink".msg = "Use airflow.models.baseoperatorlink.BaseOperatorLink"
# Deprecated in Python 3.11, Pending Removal in Python 3.15: https://github.com/python/cpython/issues/90817
# Deprecation warning in Python 3.11 also recommends using locale.getencoding but it available in Python 3.11
"locale.getdefaultlocale".msg = "Use locale.setlocale() and locale.getlocale() instead."
# Deprecated in Python 3.12: https://github.com/python/cpython/issues/103857
"datetime.datetime.utcnow".msg = "Use airflow.utils.timezone.utcnow or datetime.datetime.now(tz=datetime.timezone.utc)"
"datetime.datetime.utcfromtimestamp".msg = "Use airflow.utils.timezone.from_timestamp or datetime.datetime.fromtimestamp(tz=datetime.timezone.utc)"
# Deprecated in Python 3.12: https://github.com/python/cpython/issues/94309
"typing.Hashable".msg = "Use collections.abc.Hashable"
"typing.Sized".msg = "Use collections.abc.Sized"
# Uses deprecated in Python 3.12 `datetime.datetime.utcfromtimestamp`
"pendulum.from_timestamp".msg = "Use airflow.utils.timezone.from_timestamp"
# Flask deprecations, worthwhile to keep it until we migrate to Flask 3.0+
"flask._app_ctx_stack".msg = "Deprecated in Flask 2.2, removed in Flask 3.0"
"flask._request_ctx_stack".msg = "Deprecated in Flask 2.2, removed in Flask 3.0"
"flask.escape".msg = "Use markupsafe.escape instead. Deprecated in Flask 2.3, removed in Flask 3.0"
"flask.Markup".msg = "Use markupsafe.Markup instead. Deprecated in Flask 2.3, removed in Flask 3.0"
"flask.signals_available".msg = "Signals are always available. Deprecated in Flask 2.3, removed in Flask 3.0"
# Use root logger by a mistake / IDE autosuggestion
# If for some reason root logger required it could obtained by logging.getLogger("root")
"logging.debug".msg = "Instantiate new `logger = logging.getLogger(__name__)` and use it instead of root logger"
"logging.info".msg = "Instantiate new `logger = logging.getLogger(__name__)` and use it instead of root logger"
"logging.warning".msg = "Instantiate new `logger = logging.getLogger(__name__)` and use it instead of root logger"
"logging.error".msg = "Instantiate new `logger = logging.getLogger(__name__)` and use it instead of root logger"
"logging.exception".msg = "Instantiate new `logger = logging.getLogger(__name__)` and use it instead of root logger"
"logging.fatal".msg = "Instantiate new `logger = logging.getLogger(__name__)` and use it instead of root logger"
"logging.critical".msg = "Instantiate new `logger = logging.getLogger(__name__)` and use it instead of root logger"
"logging.log".msg = "Instantiate new `logger = logging.getLogger(__name__)` and use it instead of root logger"
# Some specific cases
"unittest.TestCase".msg = "Use pytest compatible classes"

[tool.ruff.lint.flake8-type-checking]
exempt-modules = ["typing", "typing_extensions"]

[tool.ruff.lint.flake8-pytest-style]
mark-parentheses = false
fixture-parentheses = false

## pytest settings ##
[tool.pytest.ini_options]
# * Disable `flaky` plugin for pytest. This plugin conflicts with `rerunfailures` because provide same marker.
# * Disable `nose` builtin plugin for pytest. This feature deprecated in 7.2 and will be removed in pytest>=8
# * And we focus on use native pytest capabilities rather than adopt another frameworks.
addopts = "-rasl --verbosity=2 -p no:flaky -p no:nose --asyncio-mode=strict"
norecursedirs = [
    ".eggs",
    "airflow",
    "tests/dags_with_system_exit",
    "tests/test_utils",
    "tests/dags_corrupted",
    "tests/dags",
    "tests/system/providers/google/cloud/dataproc/resources",
    "tests/system/providers/google/cloud/gcs/resources",
]
log_level = "INFO"
filterwarnings = [
    "error::pytest.PytestCollectionWarning",
    "ignore::DeprecationWarning:flask_appbuilder.filemanager",
    "ignore::DeprecationWarning:flask_appbuilder.widgets",
    # https://github.com/dpgaspar/Flask-AppBuilder/pull/1940
    "ignore::DeprecationWarning:flask_sqlalchemy",
    # https://github.com/dpgaspar/Flask-AppBuilder/pull/1903
    "ignore::DeprecationWarning:apispec.utils",
]
python_files = [
    "test_*.py",
    "example_*.py",
]
testpaths = [
    "tests",
]


## coverage.py settings ##
[tool.coverage.run]
branch = true
relative_files = true
source = ["airflow"]
omit = [
    "airflow/_vendor/**",
    "airflow/contrib/**",
    "airflow/example_dags/**",
    "airflow/migrations/**",
    "airflow/providers/**/example_dags/**",
    "airflow/www/node_modules/**",
    "airflow/providers/google/ads/_vendor/**",
]

[tool.coverage.report]
skip_empty = true
exclude_also = [
    "def __repr__",
    "raise AssertionError",
    "raise NotImplementedError",
    "if __name__ == .__main__.:",
    "@(abc\\.)?abstractmethod",
    "@(typing(_extensions)?\\.)?overload",
    "if (typing(_extensions)?\\.)?TYPE_CHECKING:"
]


## mypy settings ##
[tool.mypy]
ignore_missing_imports = true
no_implicit_optional = true
warn_redundant_casts = true
warn_unused_ignores = false
plugins = [
    "dev/mypy/plugin/decorators.py",
    "dev/mypy/plugin/outputs.py",
]
pretty = true
show_error_codes = true
disable_error_code = [
    "annotation-unchecked",
]

[[tool.mypy.overrides]]
module="airflow.config_templates.default_webserver_config"
disable_error_code = [
    "var-annotated",
]

[[tool.mypy.overrides]]
module="airflow.migrations.*"
ignore_errors = true

[[tool.mypy.overrides]]
module= [
    "google.cloud.*",
    "azure.*",
]
no_implicit_optional = false

[[tool.mypy.overrides]]
module=[
    "referencing.*",
    # Beam has some old type annotations, and they introduced an error recently with bad signature of
    # a function. This is captured in https://github.com/apache/beam/issues/29927
    # and we should remove this exclusion when it is fixed.
    "apache_beam.*"
]
ignore_errors = true<|MERGE_RESOLUTION|>--- conflicted
+++ resolved
@@ -346,14 +346,9 @@
     "aioresponses>=0.7.6",
     "backports.zoneinfo>=0.2.1;python_version<'3.9'",
     "beautifulsoup4>=4.7.1",
-<<<<<<< HEAD
-    "coverage>=7.2",
-    "pytest-asyncio>=0.23.5",
-=======
     # Coverage 7.4.0 added experimental support for Python 3.12 PEP669 which we use in Airflow
     "coverage>=7.4.0",
-    "pytest-asyncio>=0.23.3",
->>>>>>> 8660eef3
+    "pytest-asyncio>=0.23.5",
     "pytest-cov>=4.1.0",
     "pytest-icdiff>=0.9",
     "pytest-instafail>=0.5.0",
