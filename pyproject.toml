# Licensed to the Apache Software Foundation (ASF) under one
# or more contributor license agreements.  See the NOTICE file
# distributed with this work for additional information
# regarding copyright ownership.  The ASF licenses this file
# to you under the Apache License, Version 2.0 (the
# "License"); you may not use this file except in compliance
# with the License.  You may obtain a copy of the License at
#
#   http://www.apache.org/licenses/LICENSE-2.0
#
# Unless required by applicable law or agreed to in writing,
# software distributed under the License is distributed on an
# "AS IS" BASIS, WITHOUT WARRANTIES OR CONDITIONS OF ANY
# KIND, either express or implied.  See the License for the
# specific language governing permissions and limitations
# under the License.

[build-system]
# build dependencies should be fixed - including all transitive dependencies. This way we can ensure
# reproducibility of the build and make sure that any future releases of any dependencies will not
# break the build of released airflow sources in the future.
# The dependencies can be automatically upgraded by running:
# pre-commit run --hook-stage manual update-build-dependencies --all-files
requires = [
    "GitPython==3.1.44",
    "gitdb==4.0.12",
    "hatchling==1.27.0",
    "packaging==24.2",
    "pathspec==0.12.1",
    "pluggy==1.5.0",
    "smmap==5.0.2",
    "tomli==2.2.1; python_version < '3.11'",
    "trove-classifiers==2025.1.15.22",
]
build-backend = "hatchling.build"

[project]
name = "apache-airflow"
description = "Programmatically author, schedule and monitor data pipelines"
readme = { file = "generated/PYPI_README.md", content-type = "text/markdown" }
license-files.globs = ["LICENSE", "3rd-party-licenses/*.txt"]
requires-python = "~=3.9,<3.13"
authors = [
    { name = "Apache Software Foundation", email = "dev@airflow.apache.org" },
]
maintainers = [
    { name = "Apache Software Foundation", email="dev@airflow.apache.org" },
]
keywords = [ "airflow", "orchestration", "workflow", "dag", "pipelines", "automation", "data" ]
classifiers = [
    "Development Status :: 5 - Production/Stable",
    "Environment :: Console",
    "Environment :: Web Environment",
    "Framework :: Apache Airflow",
    "Intended Audience :: Developers",
    "Intended Audience :: System Administrators",
    "License :: OSI Approved :: Apache Software License",
    "Programming Language :: Python :: 3.9",
    "Programming Language :: Python :: 3.10",
    "Programming Language :: Python :: 3.11",
    "Programming Language :: Python :: 3.12",
    "Topic :: System :: Monitoring",
]

dynamic = ["version", "optional-dependencies", "dependencies"]

# !!!!!!!!!!!!!!!!!!!!!!!!!!!!!!!!!!!!!!!!!!!!!!!!!!!!!!!!!!!!!!!!!!!!!!!!!!!!!!!!!!!!!!!!!!!!!!
# !!! YOU MIGHT BE SURPRISED NOT SEEING THE DEPENDENCIES AS `project.dependencies`     !!!!!!!!!
# !!! AND EXTRAS AS `project.optional-dependencies`                                    !!!!!!!!!
# !!! THEY ARE marked as `dynamic`  GENERATED by `hatch_build.py`                      !!!!!!!!!
# !!! SEE COMMENTS BELOW TO FIND WHERE DEPENDENCIES ARE MAINTAINED                     !!!!!!!!!
# !!!!!!!!!!!!!!!!!!!!!!!!!!!!!!!!!!!!!!!!!!!!!!!!!!!!!!!!!!!!!!!!!!!!!!!!!!!!!!!!!!!!!!!!!!!!!!
#
# !!!!!! Those providers are defined in `hatch_build.py` and should be maintained there  !!!!!!!
#
# Those extras are available as regular core airflow extras - they install optional features of Airflow.
#
# START CORE EXTRAS HERE
#
# aiobotocore, apache-atlas, apache-webhdfs, async, cgroups, cloudpickle, github-enterprise, google-
# auth, graphviz, kerberos, ldap, leveldb, otel, pandas, password, rabbitmq, s3fs, sentry, statsd, uv
#
# END CORE EXTRAS HERE
#
# The ``devel`` extras are not available in the released packages. They are only available when you install
# Airflow from sources in ``editable`` installation - i.e. one that you are usually using to contribute to
# Airflow. They provide tools such as ``pytest`` and ``mypy`` for general purpose development and testing.
#
# START DEVEL EXTRAS HERE
#
# devel, devel-all-dbs, devel-ci, devel-debuggers, devel-devscripts, devel-duckdb, devel-hadoop,
# devel-mypy, devel-sentry, devel-static-checks, devel-tests
#
# END DEVEL EXTRAS HERE
#
# Those extras are bundles dynamically generated from other extras.
#
# START BUNDLE EXTRAS HERE
#
# all, all-core, all-dbs, devel-all, devel-ci
#
# END BUNDLE EXTRAS HERE
#
# The ``doc`` extras are not available in the released packages. They are only available when you install
# Airflow from sources in ``editable`` installation - i.e. one that you are usually using to contribute to
# Airflow. They provide tools needed when you want to build Airflow documentation (note that you also need
# ``devel`` extras installed for airflow and providers in order to build documentation for airflow and
# provider packages respectively). The ``doc`` package is enough to build regular documentation, where
# ``doc_gen`` is needed to generate ER diagram we have describing our database.
#
# START DOC EXTRAS HERE
#
# doc, doc-gen
#
# END DOC EXTRAS HERE
#
# The `deprecated` extras are deprecated extras from Airflow 1 that will be removed in future versions.
#
# START DEPRECATED EXTRAS HERE
#
# atlas, aws, azure, cassandra, crypto, druid, gcp, gcp-api, hdfs, hive, kubernetes, mssql, pinot, s3,
# spark, webhdfs, winrm
#
# END DEPRECATED EXTRAS HERE
#
# !!!!!! Those providers are defined in the `airflow/providers/<provider>/provider.yaml` files  !!!!!!!
#
# Those extras are available as regular Airflow extras, they install provider packages in standard builds
# or dependencies that are necessary to enable the feature in editable build.
# START PROVIDER EXTRAS HERE
#
# airbyte, alibaba, amazon, apache.beam, apache.cassandra, apache.drill, apache.druid, apache.flink,
# apache.hdfs, apache.hive, apache.iceberg, apache.impala, apache.kafka, apache.kylin, apache.livy,
# apache.pig, apache.pinot, apache.spark, apprise, arangodb, asana, atlassian.jira, celery, cloudant,
# cncf.kubernetes, cohere, common.compat, common.io, common.sql, databricks, datadog, dbt.cloud,
# dingding, discord, docker, edge, elasticsearch, exasol, fab, facebook, ftp, github, google, grpc,
# hashicorp, http, imap, influxdb, jdbc, jenkins, microsoft.azure, microsoft.mssql, microsoft.psrp,
# microsoft.winrm, mongo, mysql, neo4j, odbc, openai, openfaas, openlineage, opensearch, opsgenie,
# oracle, pagerduty, papermill, pgvector, pinecone, postgres, presto, qdrant, redis, salesforce,
# samba, segment, sendgrid, sftp, singularity, slack, smtp, snowflake, sqlite, ssh, standard, tableau,
# telegram, teradata, trino, vertica, weaviate, yandex, ydb, zendesk
#
# END PROVIDER EXTRAS HERE

[project.scripts]
airflow = "airflow.__main__:main"
[project.urls]
"Bug Tracker" = "https://github.com/apache/airflow/issues"
Documentation = "https://airflow.apache.org/docs/"
Downloads = "https://archive.apache.org/dist/airflow/"
Homepage = "https://airflow.apache.org/"
"Release Notes" = "https://airflow.apache.org/docs/apache-airflow/stable/release_notes.html"
"Slack Chat" = "https://s.apache.org/airflow-slack"
"Source Code" = "https://github.com/apache/airflow"
X = "https://x.com/ApacheAirflow"
LinkedIn = "https://www.linkedin.com/company/apache-airflow/"
Mastodon = "https://fosstodon.org/@airflow"
Bluesky = "https://bsky.app/profile/apache-airflow.bsky.social"
YouTube = "https://www.youtube.com/channel/UCSXwxpWZQ7XZ1WL3wqevChA/"

[tool.hatch.version]
path = "airflow/__init__.py"

[tool.hatch.build.targets.wheel.hooks.custom]
path = "./hatch_build.py"

[tool.hatch.build.hooks.custom]
path = "./hatch_build.py"

[tool.hatch.build.targets.custom]
path = "./hatch_build.py"

[tool.hatch.build.targets.sdist]
include = [
    "/airflow",
    "/airflow/git_version"
]
exclude = [
    "/airflow/www/node_modules/"
]
artifacts = [
    "/airflow/www/static/dist/",
    "/airflow/git_version",
    "/generated/",
]

[tool.hatch.build.targets.wheel]
include = [
    "/airflow",
]
artifacts = [
    "/airflow/www/static/dist/",
    "/airflow/git_version"
]

## black settings ##
# Used to format code examples inside .rst doc files
# Needed until https://github.com/astral-sh/ruff/issues/8237 is available.
[tool.black]
line-length = 110
target-version = ['py39', 'py310', 'py311', 'py312']


## ruff settings ##
[tool.ruff]
target-version = "py39"
line-length = 110
extend-exclude = [
    ".eggs",
    "*/_vendor/*",
    "tests/dags/test_imports.py",
]

namespace-packages = ["airflow/providers"]

[tool.ruff.lint]
typing-modules = ["airflow.typing_compat"]
extend-select = [
    # Enable entire ruff rule section
    "I", # Missing required import (auto-fixable)
    "UP", # Pyupgrade
    "ASYNC", # subset of flake8-async rules
    "ISC",  # Checks for implicit literal string concatenation (auto-fixable)
    "TC", # Rules around TYPE_CHECKING blocks
    "G", # flake8-logging-format rules
    "LOG", # flake8-logging rules, most of them autofixable
    "PT", # flake8-pytest-style rules
    "TID25", # flake8-tidy-imports rules
    "E", # pycodestyle rules
    "W", # pycodestyle rules
    # Per rule enables
    "RUF006", # Checks for asyncio dangling task
    "RUF015", # Checks for unnecessary iterable allocation for first element
    "RUF019", # Checks for unnecessary key check
    "RUF100", # Unused noqa (auto-fixable)
    # We ignore more pydocstyle than we enable, so be more selective at what we enable
    "D1",
    "D2",
    "D213", # Conflicts with D212.  Both can not be enabled.
    "D3",
    "D400",
    "D401",
    "D402",
    "D403",
    "D412",
    "D419",
    "PGH004",  # Use specific rule codes when using noqa
    "PGH005", # Invalid unittest.mock.Mock methods/attributes/properties
    "S101", # Checks use `assert` outside the test cases, test cases should be added into the exclusions
    "SIM300", # Checks for conditions that position a constant on the left-hand side of the comparison
              # operator, rather than the right-hand side.
    "B004", # Checks for use of hasattr(x, "__call__") and replaces it with callable(x)
    "B006", # Checks for uses of mutable objects as function argument defaults.
    "B007", # Checks for unused variables in the loop
    "B017", # Checks for pytest.raises context managers that catch Exception or BaseException.
    "B019", # Use of functools.lru_cache or functools.cache on methods can lead to memory leaks
    "B028", # No explicit stacklevel keyword argument found
    "TRY002", # Prohibit use of `raise Exception`, use specific exceptions instead.
]
ignore = [
    "D100", # Unwanted; Docstring at the top of every file.
    "D102", # TODO: Missing docstring in public method
    "D103", # TODO: Missing docstring in public function
    "D104", # Unwanted; Docstring at the top of every `__init__.py` file.
    "D105", # Unwanted; See https://lists.apache.org/thread/8jbg1dd2lr2cfydtqbjxsd6pb6q2wkc3
    "D107", # Unwanted; Docstring in every constructor is unnecessary if the class has a docstring.
    "D203",
    "D212", # Conflicts with D213.  Both can not be enabled.
    "E731", # Do not assign a lambda expression, use a def
    "TC003", # Do not move imports from stdlib to TYPE_CHECKING block
    "PT006", # Wrong type of names in @pytest.mark.parametrize
    "PT007", # Wrong type of values in @pytest.mark.parametrize
    "PT013", # silly rule prohibiting e.g. `from pytest import param`
    "PT011", # pytest.raises() is too broad, set the match parameter
    "PT019", # fixture without value is injected as parameter, use @pytest.mark.usefixtures instead
    # Rules below explicitly set off which could overlap with Ruff's formatter
    # as it recommended by https://docs.astral.sh/ruff/formatter/#conflicting-lint-rules
    # Except ISC rules
    "W191",
    "E111",
    "E114",
    "E117",
    "D206",
    "D300",
    "Q000",
    "Q001",
    "Q002",
    "Q003",
    "COM812",
    "COM819",
    "E501", # Formatted code may exceed the line length, leading to line-too-long (E501) errors.
    "ASYNC110", # TODO: Use `anyio.Event` instead of awaiting `anyio.sleep` in a `while` loop
]
unfixable = [
    # PT022 replace empty `yield` to empty `return`. Might be fixed with a combination of PLR1711
    # In addition, it can't do anything with invalid typing annotations, protected by mypy.
    "PT022",
]

[tool.ruff.format]
docstring-code-format = true

[tool.ruff.lint.isort]
required-imports = ["from __future__ import annotations"]
combine-as-imports = true


section-order = [
  "future",
  "standard-library",
  "third-party",
  "first-party",
  "local-folder",
  "testing"
]

# Make sure we put the "dev" imports at the end, not as a third-party module
[tool.ruff.lint.isort.sections]
testing = ["dev", "providers.tests", "task_sdk.tests", "tests_common", "tests"]

[tool.ruff.lint.extend-per-file-ignores]
"airflow/__init__.py" = ["F401", "TC004", "I002"]
"airflow/models/__init__.py" = ["F401", "TC004"]
"airflow/models/sqla_models.py" = ["F401"]

# Those are needed so that __init__.py chaining of packages properly works for IDEs
# the first non-comment line of such empty __init__.py files should be:
# __path__ = __import__("pkgutil").extend_path(__path__, __name__)  # type: ignore
"providers/src/airflow/providers/__init__.py" = ["I002"]
"providers/src/airflow/__init__.py" = ["I002"]
"providers/*/tests/*/__init__.py" = ["I002"]
"providers/*/*/tests/*/*/__init__.py" = ["I002"]
"providers/tests/__init__.py" = ["I002"]
"providers/__init__.py" = ["I002"]

# The test_python.py is needed because adding __future__.annotations breaks runtime checks that are
# needed for the test to work
"providers/standard/tests/provider_tests/standard/decorators/test_python.py" = ["I002"]

# The Pydantic representations of SqlAlchemy Models are not parsed well with Pydantic
# when __future__.annotations is used so we need to skip them from upgrading
# Pydantic also require models to be imported during execution
"airflow/serialization/pydantic/*.py" = ["I002", "UP007", "TC001"]

# The FastAPI models are not parsed well with Pydantic when __future__.annotations is used
# It is forcing for Union to replace with `|` pipe instead
"airflow/api_fastapi/core_api/datamodels/common.py" = ["UP007"]

# Provider's get_provider_info.py files are generated and do not need "from __future__ import annotations"
"providers/**/get_provider_info.py" = ["I002"]

# Failing to detect types and functions used in `Annotated[...]` syntax as required at runtime.
# Annotated is central for FastAPI dependency injection, skipping rules for FastAPI folders.
"airflow/api_fastapi/*" = ["TC001", "TC002"]
"tests/api_fastapi/*" = ["T001", "TC002"]
"airflow/auth/managers/simple/*" = ["TC001", "TC002"]

# Ignore pydoc style from these
"*.pyi" = ["D"]
"scripts/*" = ["D", "PT"]  # In addition ignore pytest specific rules
"docs/*" = ["D"]
"provider_packages/*" = ["D"]
"*/example_dags/*" = ["D"]
"chart/*" = ["D"]
"dev/*" = ["D"]
# In addition, ignore in tests
# TID253: Banned top level imports, e.g. pandas, numpy
# S101: Use `assert`
# TRY002: Use `raise Exception`
"dev/perf/*" = ["TID253"]
"dev/check_files.py" = ["S101"]
"tests_common/*" = ["S101", "TRY002"]
"dev/breeze/tests/*" = ["TID253", "S101", "TRY002"]
"tests/*" = ["D", "TID253", "S101", "TRY002"]
"docker_tests/*" = ["D", "TID253", "S101", "TRY002"]
"kubernetes_tests/*" = ["D", "TID253", "S101", "TRY002"]
"helm_tests/*" = ["D", "TID253", "S101", "TRY002"]

# All of the modules which have an extra license header (i.e. that we copy from another project) need to
# ignore E402 -- module level import not at top level
"scripts/ci/pre_commit/*.py" = ["E402"]
"airflow/api/auth/backend/kerberos_auth.py" = ["E402"]
"airflow/security/kerberos.py" = ["E402"]
"airflow/security/utils.py" = ["E402"]
"providers/qdrant/tests/provider_tests/qdrant/hooks/test_qdrant.py" = ["E402"]
"providers/qdrant/tests/provider_tests/qdrant/operators/test_qdrant.py" = ["E402"]


# All the modules which do not follow B028 yet: https://docs.astral.sh/ruff/rules/no-explicit-stacklevel/
"helm_tests/airflow_aux/test_basic_helm_chart.py" = ["B028"]

# Test compat imports banned imports to allow testing against older airflow versions
"tests_common/test_utils/compat.py" = ["TID251", "F401"]
"tests_common/pytest_plugin.py" = ["F811"]

[tool.ruff.lint.flake8-tidy-imports]
# Disallow all relative imports.
ban-relative-imports = "all"
# Ban certain modules from being imported at module level, instead requiring
# that they're imported lazily (e.g., within a function definition).
banned-module-level-imports = ["numpy", "pandas"]

[tool.ruff.lint.flake8-tidy-imports.banned-api]
# Direct import from the airflow package modules and constraints
"airflow.AirflowException".msg = "Use airflow.exceptions.AirflowException instead."
"airflow.Dataset".msg = "Use airflow.datasets.Dataset instead."
# Deprecated imports
"airflow.models.baseoperator.BaseOperatorLink".msg = "Use airflow.models.baseoperatorlink.BaseOperatorLink"
"airflow.models.errors.ImportError".msg = "Use airflow.models.errors.ParseImportError"
"airflow.models.ImportError".msg = "Use airflow.models.errors.ParseImportError"
# Deprecated in Python 3.11, Pending Removal in Python 3.15: https://github.com/python/cpython/issues/90817
# Deprecation warning in Python 3.11 also recommends using locale.getencoding but it available in Python 3.11
"locale.getdefaultlocale".msg = "Use locale.setlocale() and locale.getlocale() instead."
# Deprecated in Python 3.12: https://github.com/python/cpython/issues/103857
"datetime.datetime.utcnow".msg = "Use airflow.utils.timezone.utcnow or datetime.datetime.now(tz=datetime.timezone.utc)"
"datetime.datetime.utcfromtimestamp".msg = "Use airflow.utils.timezone.from_timestamp or datetime.datetime.fromtimestamp(tz=datetime.timezone.utc)"
# Deprecated in Python 3.12: https://github.com/python/cpython/issues/94309
"typing.Hashable".msg = "Use collections.abc.Hashable"
"typing.Sized".msg = "Use collections.abc.Sized"
# Uses deprecated in Python 3.12 `datetime.datetime.utcfromtimestamp`
"pendulum.from_timestamp".msg = "Use airflow.utils.timezone.from_timestamp"
# Flask deprecations, worthwhile to keep it until we migrate to Flask 3.0+
"flask._app_ctx_stack".msg = "Deprecated in Flask 2.2, removed in Flask 3.0"
"flask._request_ctx_stack".msg = "Deprecated in Flask 2.2, removed in Flask 3.0"
"flask.escape".msg = "Use markupsafe.escape instead. Deprecated in Flask 2.3, removed in Flask 3.0"
"flask.Markup".msg = "Use markupsafe.Markup instead. Deprecated in Flask 2.3, removed in Flask 3.0"
"flask.signals_available".msg = "Signals are always available. Deprecated in Flask 2.3, removed in Flask 3.0"
# Use root logger by a mistake / IDE autosuggestion
# If for some reason root logger required it could obtained by logging.getLogger("root")
"logging.debug".msg = "Instantiate new `logger = logging.getLogger(__name__)` and use it instead of root logger"
"logging.info".msg = "Instantiate new `logger = logging.getLogger(__name__)` and use it instead of root logger"
"logging.warning".msg = "Instantiate new `logger = logging.getLogger(__name__)` and use it instead of root logger"
"logging.error".msg = "Instantiate new `logger = logging.getLogger(__name__)` and use it instead of root logger"
"logging.exception".msg = "Instantiate new `logger = logging.getLogger(__name__)` and use it instead of root logger"
"logging.fatal".msg = "Instantiate new `logger = logging.getLogger(__name__)` and use it instead of root logger"
"logging.critical".msg = "Instantiate new `logger = logging.getLogger(__name__)` and use it instead of root logger"
"logging.log".msg = "Instantiate new `logger = logging.getLogger(__name__)` and use it instead of root logger"
# unittest related restrictions
"unittest.TestCase".msg = "Use pytest compatible classes: https://docs.pytest.org/en/stable/getting-started.html#group-multiple-tests-in-a-class"
"unittest.skip".msg = "Use `pytest.mark.skip` instead: https://docs.pytest.org/en/stable/reference/reference.html#marks"
"unittest.skipIf".msg = "Use `pytest.mark.skipif` instead: https://docs.pytest.org/en/stable/reference/reference.html#marks"
"unittest.skipUnless".msg = "Use `pytest.mark.skipif` instead: https://docs.pytest.org/en/stable/reference/reference.html#marks"
"unittest.expectedFailure".msg = "Use `pytest.mark.xfail` instead: https://docs.pytest.org/en/stable/reference/reference.html#marks"
# Moved in SQLAlchemy 2.0
"sqlalchemy.ext.declarative.declarative_base".msg = "Use `sqlalchemy.orm.declarative_base`. Moved in SQLAlchemy 2.0"
"sqlalchemy.ext.declarative.as_declarative".msg = "Use `sqlalchemy.orm.as_declarative`. Moved in SQLAlchemy 2.0"
"sqlalchemy.ext.declarative.has_inherited_table".msg = "Use `sqlalchemy.orm.has_inherited_table`. Moved in SQLAlchemy 2.0"
"sqlalchemy.ext.declarative.synonym_for".msg = "Use `sqlalchemy.orm.synonym_for`. Moved in SQLAlchemy 2.0"

[tool.ruff.lint.flake8-type-checking]
exempt-modules = ["typing", "typing_extensions"]

[tool.ruff.lint.flake8-pytest-style]
mark-parentheses = false
fixture-parentheses = false

## pytest settings ##
[tool.pytest.ini_options]
addopts = [
    "--tb=short",
    "-rasl",
    "--verbosity=2",
    # Disable `flaky` plugin for pytest. This plugin conflicts with `rerunfailures` because provide the same marker.
    "-p", "no:flaky",
    # Disable `nose` builtin plugin for pytest. This feature is deprecated in 7.2 and will be removed in pytest>=8
    "-p", "no:nose",
    # Disable support of a legacy `LocalPath` in favor of stdlib `pathlib.Path`.
    "-p", "no:legacypath",
    # Disable warnings summary, because we use our warning summary.
    "--disable-warnings",
    "--asyncio-mode=strict",
]
norecursedirs = [
    ".eggs",
    "airflow",
    "tests/_internals",
    "tests/dags_with_system_exit",
    "tests/dags_corrupted",
    "tests/dags",
    "providers/tests/system/google/cloud/dataproc/resources",
    "providers/tests/system/google/cloud/gcs/resources",
]
log_level = "INFO"
filterwarnings = [
    "error::pytest.PytestCollectionWarning",
    "error::pytest.PytestReturnNotNoneWarning",
    # Avoid building cartesian product which might impact performance
    "error:SELECT statement has a cartesian product between FROM:sqlalchemy.exc.SAWarning:airflow",
    'error:Coercing Subquery object into a select\(\) for use in IN\(\):sqlalchemy.exc.SAWarning:airflow',
    'error:Class.*will not make use of SQL compilation caching',
    "ignore::DeprecationWarning:flask_appbuilder.filemanager",
    "ignore::DeprecationWarning:flask_appbuilder.widgets",
    # FAB do not support SQLAlchemy 2
    "ignore::sqlalchemy.exc.MovedIn20Warning:flask_appbuilder",
    # https://github.com/dpgaspar/Flask-AppBuilder/issues/2194
    "ignore::DeprecationWarning:marshmallow_sqlalchemy.convert",
    # https://github.com/dpgaspar/Flask-AppBuilder/pull/1940
    "ignore::DeprecationWarning:flask_sqlalchemy",
    # https://github.com/dpgaspar/Flask-AppBuilder/pull/1903
    "ignore::DeprecationWarning:apispec.utils",
    # Connexion 2 use different deprecated objects, this should be resolved into Connexion 3
    # https://github.com/spec-first/connexion/pull/1536
    'ignore::DeprecationWarning:connexion.spec',
    'ignore:jsonschema\.RefResolver:DeprecationWarning:connexion.json_schema',
    'ignore:jsonschema\.exceptions\.RefResolutionError:DeprecationWarning:connexion.json_schema',
    'ignore:Accessing jsonschema\.draft4_format_checker:DeprecationWarning:connexion.decorators.validation',
]
# We cannot add warnings from the airflow package into `filterwarnings`,
# because it invokes import airflow before we set up test environment which breaks the tests.
# Instead of that, we use a separate parameter and dynamically add it into `filterwarnings` marker.
forbidden_warnings = [
    "airflow.exceptions.RemovedInAirflow3Warning",
    "airflow.utils.context.AirflowContextDeprecationWarning",
    "airflow.exceptions.AirflowProviderDeprecationWarning",
]
python_files = [
    "test_*.py",
    "example_*.py",
]
testpaths = [
    "tests",
]

asyncio_default_fixture_loop_scope = "function"

# Keep temporary directories (created by `tmp_path`) for 2 recent runs only failed tests.
tmp_path_retention_count = "2"
tmp_path_retention_policy = "failed"


## coverage.py settings ##
[tool.coverage.run]
branch = true
relative_files = true
source = ["airflow"]
omit = [
    "airflow/_vendor/**",
    "airflow/contrib/**",
    "airflow/example_dags/**",
    "airflow/migrations/**",
    "airflow/www/node_modules/**",
    "providers/src/airflow/providers/**/example_dags/**",
    "providers/src/airflow/providers/google/ads/_vendor/**",
]

[tool.coverage.report]
skip_empty = true
exclude_also = [
    "def __repr__",
    "raise AssertionError",
    "raise NotImplementedError",
    "if __name__ == .__main__.:",
    "@(abc\\.)?abstractmethod",
    "@(typing(_extensions)?\\.)?overload",
    "if (typing(_extensions)?\\.)?TYPE_CHECKING:"
]


## mypy settings ##
[tool.mypy]
ignore_missing_imports = true
no_implicit_optional = true
warn_redundant_casts = true
warn_unused_ignores = false
plugins = [
    "dev/mypy/plugin/decorators.py",
    "dev/mypy/plugin/outputs.py",
]
pretty = true
show_error_codes = true
disable_error_code = [
    "annotation-unchecked",
]
# Since there are no __init__.py files in
# providers/src/apache/airflow/providers we need to tell MyPy where the "base"
# is, otherwise when it sees
# providers/src/apache/airflow/providers/redis/__init__.py, it thinks this is
# the toplevel `redis` folder.
explicit_package_bases = true
mypy_path = [
  "$MYPY_CONFIG_FILE_DIR",
  "$MYPY_CONFIG_FILE_DIR/providers/src",
  "$MYPY_CONFIG_FILE_DIR/task_sdk/src",
  "$MYPY_CONFIG_FILE_DIR/providers/airbyte/src",
  "$MYPY_CONFIG_FILE_DIR/providers/celery/src",
  "$MYPY_CONFIG_FILE_DIR/providers/edge/src",
]

[[tool.mypy.overrides]]
module="airflow.config_templates.default_webserver_config"
disable_error_code = [
    "var-annotated",
]

[[tool.mypy.overrides]]
module="airflow.migrations.*"
ignore_errors = true

[[tool.mypy.overrides]]
module="airflow.*._vendor.*"
ignore_errors = true

[[tool.mypy.overrides]]
module= [
    "google.cloud.*",
    "azure.*",
]
no_implicit_optional = false

[[tool.mypy.overrides]]
module=[
    "referencing.*",
    # Beam has some old type annotations, and they introduced an error recently with bad signature of
    # a function. This is captured in https://github.com/apache/beam/issues/29927
    # and we should remove this exclusion when it is fixed.
    "apache_beam.*"
]
ignore_errors = true

[dependency-groups]
dev = [
  # TODO(potiuk): remove me when all providers are moved to new structure
  "local-providers",
  "apache-airflow-providers-airbyte",
  "apache-airflow-providers-alibaba",
  "apache-airflow-providers-apache-beam",
  "apache-airflow-providers-apache-iceberg",
  "apache-airflow-providers-apache-kylin",
  "apache-airflow-providers-apache-pig",
  "apache-airflow-providers-apache-spark",
  "apache-airflow-providers-asana",
  "apache-airflow-providers-celery",
  "apache-airflow-providers-cohere",
  "apache-airflow-providers-common-compat",
  "apache-airflow-providers-common-sql",
  "apache-airflow-providers-datadog",
  "apache-airflow-providers-edge",
  "apache-airflow-providers-openlineage",
  "apache-airflow-providers-hashicorp",
  "apache-airflow-providers-imap",
  "apache-airflow-providers-neo4j",
  "apache-airflow-providers-openai",
  "apache-airflow-providers-openfaas",
  "apache-airflow-providers-opsgenie",
  "apache-airflow-providers-papermill",
  "apache-airflow-providers-pgvector",
  "apache-airflow-providers-mysql",
  "apache-airflow-providers-odbc",
  "apache-airflow-providers-jenkins",
  "apache-airflow-providers-pagerduty",
  "apache-airflow-providers-pinecone",
  "apache-airflow-providers-postgres",
  "apache-airflow-providers-qdrant",
  "apache-airflow-providers-samba",
  "apache-airflow-providers-segment",
  "apache-airflow-providers-singularity",
  "apache-airflow-providers-ssh",
  "apache-airflow-providers-standard",
  "apache-airflow-providers-tableau",
  "apache-airflow-providers-telegram",
  "apache-airflow-providers-weaviate",
  "apache-airflow-providers-ydb",
  "apache-airflow-providers-zendesk",
  "apache-airflow-task-sdk",
]

[tool.uv.sources]
# These names must match the names as defined in the pyproject.toml of the workspace items,
# *not* the workspace folder paths
local-providers = { workspace = true }
apache-airflow-providers-airbyte = {workspace = true}
apache-airflow-providers-alibaba = { workspace = true }
apache-airflow-providers-apache-beam = { workspace = true }
apache-airflow-providers-apache-iceberg = {workspace = true}
apache-airflow-providers-apache-kylin = { workspace = true }
apache-airflow-providers-apache-pig = { workspace = true }
apache-airflow-providers-apache-spark = { workspace = true }
apache-airflow-providers-asana = { workspace = true }
apache-airflow-providers-celery = {workspace = true}
apache-airflow-providers-cohere = { workspace = true }
apache-airflow-providers-common-compat = { workspace = true }
apache-airflow-providers-common-sql = { workspace = true }
apache-airflow-providers-datadog = { workspace = true }
apache-airflow-providers-edge = {workspace = true}
apache-airflow-providers-openlineage = { workspace = true }
apache-airflow-providers-hashicorp = { workspace = true }
apache-airflow-providers-imap = { workspace = true }
apache-airflow-providers-neo4j = { workspace = true }
apache-airflow-providers-openai = { workspace = true }
apache-airflow-providers-jenkins = { workspace = true }
apache-airflow-providers-mysql = { workspace = true }
apache-airflow-providers-odbc = { workspace = true }
apache-airflow-providers-pagerduty = { workspace = true }
apache-airflow-providers-openfaas = { workspace = true }
apache-airflow-providers-opsgenie = { workspace = true }
apache-airflow-providers-papermill = { workspace = true }
apache-airflow-providers-pinecone = { workspace = true }
apache-airflow-providers-postgres = { workspace = true }
apache-airflow-providers-pgvector = { workspace = true }
apache-airflow-providers-qdrant = { workspace = true }
apache-airflow-providers-samba = { workspace = true }
apache-airflow-providers-segment = { workspace = true }
apache-airflow-providers-singularity = { workspace = true }
apache-airflow-providers-ssh = { workspace = true }
apache-airflow-providers-standard = { workspace = true }
apache-airflow-providers-tableau = { workspace = true }
apache-airflow-providers-telegram = { workspace = true }
apache-airflow-providers-weaviate = { workspace = true }
apache-airflow-providers-ydb = { workspace = true }
apache-airflow-providers-zendesk = { workspace = true }
apache-airflow-task-sdk = { workspace = true }

[tool.uv.workspace]
members = [
    "providers",
    "providers/airbyte",
    "providers/alibaba",
    "providers/apache/beam",
    "providers/apache/iceberg",
    "providers/apache/kylin",
    "providers/apache/pig",
    "providers/apache/spark",
    "providers/asana",
    "providers/celery",
    "providers/cohere",
    "providers/common/compat",
    "providers/common/sql",
    "providers/datadog",
    "providers/edge",
<<<<<<< HEAD
    "providers/openlineage",
=======
    "providers/pagerduty",
    "providers/mysql",
    "providers/jenkins",
    "providers/odbc",
>>>>>>> fba7059e
    "providers/hashicorp",
    "providers/imap",
    "providers/neo4j",
    "providers/openai",
    "providers/openfaas",
    "providers/opsgenie",
    "providers/papermill",
    "providers/pinecone",
    "providers/postgres",
    "providers/pgvector",
    "providers/qdrant",
    "providers/samba",
    "providers/segment",
    "providers/singularity",
    "providers/ssh",
    "providers/standard",
    "providers/tableau",
    "providers/telegram",
    "providers/weaviate",
    "providers/ydb",
    "providers/zendesk",
    "task_sdk",
]<|MERGE_RESOLUTION|>--- conflicted
+++ resolved
@@ -727,14 +727,11 @@
     "providers/common/sql",
     "providers/datadog",
     "providers/edge",
-<<<<<<< HEAD
-    "providers/openlineage",
-=======
     "providers/pagerduty",
     "providers/mysql",
     "providers/jenkins",
     "providers/odbc",
->>>>>>> fba7059e
+    "providers/openlineage",
     "providers/hashicorp",
     "providers/imap",
     "providers/neo4j",
