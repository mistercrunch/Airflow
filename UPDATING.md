--- conflicted
+++ resolved
@@ -161,16 +161,6 @@
  - Update the config by setting the path of `REMOTE_BASE_LOG_FOLDER` explicitly in the config. The `REMOTE_BASE_LOG_FOLDER` key is not used anymore.
  - Set the `logging_config_class` to the filename and dict. For example, if you place `custom_logging_config.py` on the base of your pythonpath, you will need to set `logging_config_class = custom_logging_config.LOGGING_CONFIG` in your config as Airflow 1.8.
 
-### SSH Hook updates, along with new SSH Operator & SFTP Operator
-  SSH Hook now uses Paramiko library to create ssh client connection, instead of sub-process based ssh command execution previously (<1.9.0), so this is backward incompatible.
-  - update SSHHook constructor
-  - use SSHOperator class in place of SSHExecuteOperator which is removed now. Refer test_ssh_operator.py for usage info.
-  - SFTPOperator is added to perform secure file transfer from serverA to serverB. Refer test_sftp_operator.py.py for usage info.
-  - No updates are required if you are using ftpHook, it will continue work as is.
-
-### Logging update
-  Logs now are stored in the log folder as ``{dag_id}/{task_id}/{execution_date}/{try_number}.log``.
-
 ### New Features
 
 #### Dask Executor
@@ -192,11 +182,7 @@
 - The pickle type for XCom messages has been replaced by json to prevent RCE attacks.
   Note that JSON serialization is stricter than pickling, so if you want to e.g. pass
   raw bytes through XCom you must encode them using an encoding like base64.
-<<<<<<< HEAD
-  By default pickling is still enabled until Airflow 2.0. To disable it 
-=======
   By default pickling is still enabled until Airflow 2.0. To disable it
->>>>>>> cb5ebe9f
   Set enable_xcom_pickling = False in your Airflow config.
 
 ## Airflow 1.8.1
