--- conflicted
+++ resolved
@@ -24,14 +24,13 @@
 
 ## Airflow Master
 
-<<<<<<< HEAD
 ### Deprecate legacy UI in favor of FAB RBAC UI
 Previously we were using two versions of UI, which were hard to maintain as we need to implement/update the same feature
 in both versions. With this change we've removed the older UI in favor of Flask App Builder RBAC UI. No need to set the 
 RBAC UI explicitly in the configuration now as this is the only default UI.  
 Please note that that custom auth backends will need re-writing to target new FAB based UI.
 
-=======
+
 #### SLUGIFY_USES_TEXT_UNIDECODE or AIRFLOW_GPL_UNIDECODE no longer required
 
 It is no longer required to set one of the environment variables to avoid
@@ -41,7 +40,6 @@
 #### Remove run_duration
 
 We should not use the `run_duration` option anymore. This used to be for restarting the scheduler from time to time, but right now the scheduler is getting more stable and therefore using this setting is considered bad and might cause an inconsistent state.
->>>>>>> dba13d9b
 
 ### Modification to config file discovery
 
