<!--
 Licensed to the Apache Software Foundation (ASF) under one
 or more contributor license agreements.  See the NOTICE file
 distributed with this work for additional information
 regarding copyright ownership.  The ASF licenses this file
 to you under the Apache License, Version 2.0 (the
 "License"); you may not use this file except in compliance
 with the License.  You may obtain a copy of the License at

   http://www.apache.org/licenses/LICENSE-2.0

 Unless required by applicable law or agreed to in writing,
 software distributed under the License is distributed on an
 "AS IS" BASIS, WITHOUT WARRANTIES OR CONDITIONS OF ANY
 KIND, either express or implied.  See the License for the
 specific language governing permissions and limitations
 under the License.
-->
# Updating Airflow

This file documents any backwards-incompatible changes in Airflow and
assists users migrating to a new version.

<!-- START doctoc generated TOC please keep comment here to allow auto update -->
<!-- DON'T EDIT THIS SECTION, INSTEAD RE-RUN doctoc TO UPDATE -->
**Table of contents**

- [Airflow Master](#airflow-master)
- [Airflow 1.10.4](#airflow-1104)
- [Airflow 1.10.3](#airflow-1103)
- [Airflow 1.10.2](#airflow-1102)
- [Airflow 1.10.1](#airflow-1101)
- [Airflow 1.10](#airflow-110)
- [Airflow 1.9](#airflow-19)
- [Airflow 1.8.1](#airflow-181)
- [Airflow 1.8](#airflow-18)
- [Airflow 1.7.1.2](#airflow-1712)

<!-- END doctoc generated TOC please keep comment here to allow auto update -->

## Airflow Master

<<<<<<< HEAD
### Changes to `aws_default` Connection's default region

The region of Airflow's default connection to AWS (`aws_default`) has
previously been set to `us-east-1` during installation.

The region now needs to be set manually either in the connection screens in
Airflow, or via the `AWS_DEFAULT_REGION` environment variable.
=======
### Removed Hipchat integration

Hipchat has reached end of life and is no longer available.

For more information please see
https://community.atlassian.com/t5/Stride-articles/Stride-and-Hipchat-Cloud-have-reached-End-of-Life-updated/ba-p/940248
>>>>>>> 93e856e7

### Some DAG Processing metrics have been renamed

The following metrics are deprecated and won't be emitted in Airflow 2.0:

- `scheduler.dagbag.errors` and `dagbag_import_errors` -- use `dag_processing.import_errors` instead
- `dag_file_processor_timeouts` -- use `dag_processing.processor_timeouts` instead
- `collect_dags` -- use `dag_processing.total_parse_time` instead
- `dag.loading-duration.<basename>` -- use `dag_processing.last_duration.<basename>` instead
- `dag_processing.last_runtime.<basename>` -- use `dag_processing.last_duration.<basename>` instead

### The gcp_conn_id parameter in GKEPodOperator is required

In previous versions, it was possible to pass the `None` value to the `gcp_conn_id` in the GKEPodOperator
operator, which resulted in credentials being determined according to the
[Application Default Credentials](https://cloud.google.com/docs/authentication/production) strategy.

Now this parameter requires a value. To restore the previous behavior, configure the connection without
specifying the service account.

Detailed information about connection management is available:
[Google Cloud Platform Connection](https://airflow.apache.org/howto/connection/gcp.html).

### Normalize gcp_conn_id for Google Cloud Platform

Previously not all hooks and operators related to Google Cloud Platform use 
`gcp_conn_id` as parameter for GCP connection. There is currently one parameter 
which apply to most services. Parameters like ``datastore_conn_id``, ``bigquery_conn_id``,
``google_cloud_storage_conn_id`` and similar have been deprecated. Operators that require two connections are not changed.

Following components were affected by normalization:
  * airflow.gcp.hooks.datastore.DatastoreHook
  * airflow.gcp.hooks.bigquery.BigQueryHook
  * airflow.gcp.hooks.gcs.GoogleCloudStorageHook
  * airflow.gcp.operators.bigquery.BigQueryCheckOperator
  * airflow.gcp.operators.bigquery.BigQueryValueCheckOperator
  * airflow.gcp.operators.bigquery.BigQueryIntervalCheckOperator
  * airflow.gcp.operators.bigquery.BigQueryGetDataOperator
  * airflow.gcp.operators.bigquery.BigQueryOperator
  * airflow.gcp.operators.bigquery.BigQueryDeleteDatasetOperator
  * airflow.gcp.operators.bigquery.BigQueryCreateEmptyDatasetOperator
  * airflow.gcp.operators.bigquery.BigQueryTableDeleteOperator
  * airflow.gcp.operators.gcs.GoogleCloudStorageCreateBucketOperator
  * airflow.gcp.operators.gcs.GoogleCloudStorageListOperator
  * airflow.gcp.operators.gcs.GoogleCloudStorageDownloadOperator
  * airflow.gcp.operators.gcs.GoogleCloudStorageDeleteOperator
  * airflow.gcp.operators.gcs.GoogleCloudStorageBucketCreateAclEntryOperator
  * airflow.gcp.operators.gcs.GoogleCloudStorageObjectCreateAclEntryOperator
  * airflow.operators.sql_to_gcs.BaseSQLToGoogleCloudStorageOperator
  * airflow.operators.adls_to_gcs.AdlsToGoogleCloudStorageOperator
  * airflow.operators.gcs_to_s3.GoogleCloudStorageToS3Operator
  * airflow.operators.gcs_to_gcs.GoogleCloudStorageToGoogleCloudStorageOperator
  * airflow.operators.bigquery_to_gcs.BigQueryToCloudStorageOperator
  * airflow.operators.local_to_gcs.FileToGoogleCloudStorageOperator
  * airflow.operators.cassandra_to_gcs.CassandraToGoogleCloudStorageOperator
  * airflow.operators.bigquery_to_bigquery.BigQueryToBigQueryOperator

### Changes to propagating Kubernetes worker annotations

`kubernetes_annotations` configuration section has been removed. 
A new key `worker_annotations` has been added to existing `kubernetes` section instead. 
That is to remove restriction on the character set for k8s annotation keys.
All key/value pairs from `kubernetes_annotations` should now go to `worker_annotations` as a json. I.e. instead of e.g.
```
[kubernetes_annotations]
annotation_key = annotation_value
annotation_key2 = annotation_value2
```
it should be rewritten to
```
[kubernetes]
worker_annotations = { "annotation_key" : "annotation_value", "annotation_key2" : "annotation_value2" }
```

### Changes to import paths and names of GCP operators and hooks

According to [AIP-21](https://cwiki.apache.org/confluence/display/AIRFLOW/AIP-21%3A+Changes+in+import+paths) 
operators related to Google Cloud Platform has been moved from contrib to core. 
The following table shows changes in import paths.

|                                                     Old path                                                     |                                                 New path                                                  |
|------------------------------------------------------------------------------------------------------------------|-----------------------------------------------------------------------------------------------------------|
|airflow.contrib.hooks.bigquery_hook.BigQueryHook                                                                  |airflow.gcp.hooks.bigquery.BigQueryHook                                                                    |
|airflow.contrib.hooks.datastore_hook.DatastoreHook                                                                |airflow.gcp.hooks.datastore.DatastoreHook                                                                  |
|airflow.contrib.hooks.gcp_bigtable_hook.BigtableHook                                                              |airflow.gcp.hooks.bigtable.BigtableHook                                                                    |
|airflow.contrib.hooks.gcp_cloud_build_hook.CloudBuildHook                                                         |airflow.gcp.hooks.cloud_build.CloudBuildHook                                                               |
|airflow.contrib.hooks.gcp_compute_hook.GceHook                                                                    |airflow.gcp.hooks.compute.GceHook                                                                          |
|airflow.contrib.hooks.gcp_container_hook.GKEClusterHook                                                           |airflow.gcp.hooks.kubernetes_engine.GKEClusterHook                                                         |
|airflow.contrib.hooks.gcp_dataflow_hook.DataFlowHook                                                              |airflow.gcp.hooks.dataflow.DataFlowHook                                                                    |
|airflow.contrib.hooks.gcp_dataproc_hook.DataProcHook                                                              |airflow.gcp.hooks.dataproc.DataProcHook                                                                    |
|airflow.contrib.hooks.gcp_dlp_hook.CloudDLPHook                                                                   |airflow.gcp.hooks.dlp.CloudDLPHook                                                                         |
|airflow.contrib.hooks.gcp_function_hook.GcfHook                                                                   |airflow.gcp.hooks.functions.GcfHook                                                                        |
|airflow.contrib.hooks.gcp_kms_hook.GoogleCloudKMSHook                                                             |airflow.gcp.hooks.kms.GoogleCloudKMSHook                                                                   |
|airflow.contrib.hooks.gcp_mlengine_hook.MLEngineHook                                                              |airflow.gcp.hooks.mlengine.MLEngineHook                                                                    |
|airflow.contrib.hooks.gcp_natural_language_hook.CloudNaturalLanguageHook                                          |airflow.gcp.hooks.natural_language.CloudNaturalLanguageHook                                                |
|airflow.contrib.hooks.gcp_pubsub_hook.PubSubHook                                                                  |airflow.gcp.hooks.pubsub.PubSubHook                                                                        |
|airflow.contrib.hooks.gcp_spanner_hook.CloudSpannerHook                                                           |airflow.gcp.hooks.spanner.CloudSpannerHook                                                                 |
|airflow.contrib.hooks.gcp_speech_to_text_hook.GCPSpeechToTextHook                                                 |airflow.gcp.hooks.speech_to_text.GCPSpeechToTextHook                                                       |
|airflow.contrib.hooks.gcp_sql_hook.CloudSqlDatabaseHook                                                           |airflow.gcp.hooks.cloud_sql.CloudSqlDatabaseHook                                                           |
|airflow.contrib.hooks.gcp_sql_hook.CloudSqlHook                                                                   |airflow.gcp.hooks.cloud_sql.CloudSqlHook                                                                   |
|airflow.contrib.hooks.gcp_tasks_hook.CloudTasksHook                                                               |airflow.gcp.hooks.tasks.CloudTasksHook                                                                     |
|airflow.contrib.hooks.gcp_text_to_speech_hook.GCPTextToSpeechHook                                                 |airflow.gcp.hooks.text_to_speech.GCPTextToSpeechHook                                                       |
|airflow.contrib.hooks.gcp_transfer_hook.GCPTransferServiceHook                                                    |airflow.gcp.hooks.cloud_storage_transfer_service.GCPTransferServiceHook                                    |
|airflow.contrib.hooks.gcp_translate_hook.CloudTranslateHook                                                       |airflow.gcp.hooks.translate.CloudTranslateHook                                                             |
|airflow.contrib.hooks.gcp_video_intelligence_hook.CloudVideoIntelligenceHook                                      |airflow.gcp.hooks.video_intelligence.CloudVideoIntelligenceHook                                            |
|airflow.contrib.hooks.gcp_vision_hook.CloudVisionHook                                                             |airflow.gcp.hooks.vision.CloudVisionHook                                                                   |
|airflow.contrib.hooks.gcs_hook.GoogleCloudStorageHook                                                             |airflow.gcp.hooks.gcs.GoogleCloudStorageHook                                                               |
|airflow.contrib.operators.adls_to_gcs.AdlsToGoogleCloudStorageOperator                                            |airflow.operators.adls_to_gcs.AdlsToGoogleCloudStorageOperator                                             |
|airflow.contrib.operators.bigquery_check_operator.BigQueryCheckOperator                                           |airflow.gcp.operators.bigquery.BigQueryCheckOperator                                                       |
|airflow.contrib.operators.bigquery_check_operator.BigQueryIntervalCheckOperator                                   |airflow.gcp.operators.bigquery.BigQueryIntervalCheckOperator                                               |
|airflow.contrib.operators.bigquery_check_operator.BigQueryValueCheckOperator                                      |airflow.gcp.operators.bigquery.BigQueryValueCheckOperator                                                  |
|airflow.contrib.operators.bigquery_get_data.BigQueryGetDataOperator                                               |airflow.gcp.operators.bigquery.BigQueryGetDataOperator                                                     |
|airflow.contrib.operators.bigquery_operator.BigQueryCreateEmptyDatasetOperator                                    |airflow.gcp.operators.bigquery.BigQueryCreateEmptyDatasetOperator                                          |
|airflow.contrib.operators.bigquery_operator.BigQueryCreateEmptyTableOperator                                      |airflow.gcp.operators.bigquery.BigQueryCreateEmptyTableOperator                                            |
|airflow.contrib.operators.bigquery_operator.BigQueryCreateExternalTableOperator                                   |airflow.gcp.operators.bigquery.BigQueryCreateExternalTableOperator                                         |
|airflow.contrib.operators.bigquery_operator.BigQueryDeleteDatasetOperator                                         |airflow.gcp.operators.bigquery.BigQueryDeleteDatasetOperator                                               |
|airflow.contrib.operators.bigquery_operator.BigQueryOperator                                                      |airflow.gcp.operators.bigquery.BigQueryOperator                                                            |
|airflow.contrib.operators.bigquery_table_delete_operator.BigQueryTableDeleteOperator                              |airflow.gcp.operators.bigquery.BigQueryTableDeleteOperator                                                 |
|airflow.contrib.operators.bigquery_to_bigquery.BigQueryToBigQueryOperator                                         |airflow.operators.bigquery_to_bigquery.BigQueryToBigQueryOperator                                          |
|airflow.contrib.operators.bigquery_to_gcs.BigQueryToCloudStorageOperator                                          |airflow.operators.bigquery_to_gcs.BigQueryToCloudStorageOperator                                           |
|airflow.contrib.operators.bigquery_to_mysql_operator.BigQueryToMySqlOperator                                      |airflow.operators.bigquery_to_mysql.BigQueryToMySqlOperator                                                |
|airflow.contrib.operators.dataflow_operator.DataFlowJavaOperator                                                  |airflow.gcp.operators.dataflow.DataFlowJavaOperator                                                        |
|airflow.contrib.operators.dataflow_operator.DataFlowPythonOperator                                                |airflow.gcp.operators.dataflow.DataFlowPythonOperator                                                      |
|airflow.contrib.operators.dataflow_operator.DataflowTemplateOperator                                              |airflow.gcp.operators.dataflow.DataflowTemplateOperator                                                    |
|airflow.contrib.operators.dataproc_operator.DataProcHadoopOperator                                                |airflow.gcp.operators.dataproc.DataProcHadoopOperator                                                      |
|airflow.contrib.operators.dataproc_operator.DataProcHiveOperator                                                  |airflow.gcp.operators.dataproc.DataProcHiveOperator                                                        |
|airflow.contrib.operators.dataproc_operator.DataProcJobBaseOperator                                               |airflow.gcp.operators.dataproc.DataProcJobBaseOperator                                                     |
|airflow.contrib.operators.dataproc_operator.DataProcPigOperator                                                   |airflow.gcp.operators.dataproc.DataProcPigOperator                                                         |
|airflow.contrib.operators.dataproc_operator.DataProcPySparkOperator                                               |airflow.gcp.operators.dataproc.DataProcPySparkOperator                                                     |
|airflow.contrib.operators.dataproc_operator.DataProcSparkOperator                                                 |airflow.gcp.operators.dataproc.DataProcSparkOperator                                                       |
|airflow.contrib.operators.dataproc_operator.DataProcSparkSqlOperator                                              |airflow.gcp.operators.dataproc.DataProcSparkSqlOperator                                                    |
|airflow.contrib.operators.dataproc_operator.DataprocClusterCreateOperator                                         |airflow.gcp.operators.dataproc.DataprocClusterCreateOperator                                               |
|airflow.contrib.operators.dataproc_operator.DataprocClusterDeleteOperator                                         |airflow.gcp.operators.dataproc.DataprocClusterDeleteOperator                                               |
|airflow.contrib.operators.dataproc_operator.DataprocClusterScaleOperator                                          |airflow.gcp.operators.dataproc.DataprocClusterScaleOperator                                                |
|airflow.contrib.operators.dataproc_operator.DataprocOperationBaseOperator                                         |airflow.gcp.operators.dataproc.DataprocOperationBaseOperator                                               |
|airflow.contrib.operators.dataproc_operator.DataprocWorkflowTemplateInstantiateInlineOperator                     |airflow.gcp.operators.dataproc.DataprocWorkflowTemplateInstantiateInlineOperator                           |
|airflow.contrib.operators.dataproc_operator.DataprocWorkflowTemplateInstantiateOperator                           |airflow.gcp.operators.dataproc.DataprocWorkflowTemplateInstantiateOperator                                 |
|airflow.contrib.operators.datastore_export_operator.DatastoreExportOperator                                       |airflow.gcp.operators.datastore.DatastoreExportOperator                                                    |
|airflow.contrib.operators.datastore_import_operator.DatastoreImportOperator                                       |airflow.gcp.operators.datastore.DatastoreImportOperator                                                    |
|airflow.contrib.operators.file_to_gcs.FileToGoogleCloudStorageOperator                                            |airflow.operators.local_to_gcs.FileToGoogleCloudStorageOperator                                            |
|airflow.contrib.operators.gcp_bigtable_operator.BigtableClusterUpdateOperator                                     |airflow.gcp.operators.bigtable.BigtableClusterUpdateOperator                                               |
|airflow.contrib.operators.gcp_bigtable_operator.BigtableInstanceCreateOperator                                    |airflow.gcp.operators.bigtable.BigtableInstanceCreateOperator                                              |
|airflow.contrib.operators.gcp_bigtable_operator.BigtableInstanceDeleteOperator                                    |airflow.gcp.operators.bigtable.BigtableInstanceDeleteOperator                                              |
|airflow.contrib.operators.gcp_bigtable_operator.BigtableTableCreateOperator                                       |airflow.gcp.operators.bigtable.BigtableTableCreateOperator                                                 |
|airflow.contrib.operators.gcp_bigtable_operator.BigtableTableDeleteOperator                                       |airflow.gcp.operators.bigtable.BigtableTableDeleteOperator                                                 |
|airflow.contrib.operators.gcp_bigtable_operator.BigtableTableWaitForReplicationSensor                             |airflow.gcp.sensors.bigtable.BigtableTableWaitForReplicationSensor                                         |
|airflow.contrib.operators.gcp_cloud_build_operator.CloudBuildCreateBuildOperator                                  |airflow.gcp.operators.cloud_build.CloudBuildCreateBuildOperator                                            |
|airflow.contrib.operators.gcp_compute_operator.GceBaseOperator                                                    |airflow.gcp.operators.compute.GceBaseOperator                                                              |
|airflow.contrib.operators.gcp_compute_operator.GceInstanceGroupManagerUpdateTemplateOperator                      |airflow.gcp.operators.compute.GceInstanceGroupManagerUpdateTemplateOperator                                |
|airflow.contrib.operators.gcp_compute_operator.GceInstanceStartOperator                                           |airflow.gcp.operators.compute.GceInstanceStartOperator                                                     |
|airflow.contrib.operators.gcp_compute_operator.GceInstanceStopOperator                                            |airflow.gcp.operators.compute.GceInstanceStopOperator                                                      |
|airflow.contrib.operators.gcp_compute_operator.GceInstanceTemplateCopyOperator                                    |airflow.gcp.operators.compute.GceInstanceTemplateCopyOperator                                              |
|airflow.contrib.operators.gcp_compute_operator.GceSetMachineTypeOperator                                          |airflow.gcp.operators.compute.GceSetMachineTypeOperator                                                    |
|airflow.contrib.operators.gcp_container_operator.GKEClusterCreateOperator                                         |airflow.gcp.operators.kubernetes_engine.GKEClusterCreateOperator                                           |
|airflow.contrib.operators.gcp_container_operator.GKEClusterDeleteOperator                                         |airflow.gcp.operators.kubernetes_engine.GKEClusterDeleteOperator                                           |
|airflow.contrib.operators.gcp_container_operator.GKEPodOperator                                                   |airflow.gcp.operators.kubernetes_engine.GKEPodOperator                                                     |
|airflow.contrib.operators.gcp_dlp_operator.CloudDLPCancelDLPJobOperator                                           |airflow.gcp.operators.dlp.CloudDLPCancelDLPJobOperator                                                     |
|airflow.contrib.operators.gcp_dlp_operator.CloudDLPCreateDLPJobOperator                                           |airflow.gcp.operators.dlp.CloudDLPCreateDLPJobOperator                                                     |
|airflow.contrib.operators.gcp_dlp_operator.CloudDLPCreateDeidentifyTemplateOperator                               |airflow.gcp.operators.dlp.CloudDLPCreateDeidentifyTemplateOperator                                         |
|airflow.contrib.operators.gcp_dlp_operator.CloudDLPCreateInspectTemplateOperator                                  |airflow.gcp.operators.dlp.CloudDLPCreateInspectTemplateOperator                                            |
|airflow.contrib.operators.gcp_dlp_operator.CloudDLPCreateJobTriggerOperator                                       |airflow.gcp.operators.dlp.CloudDLPCreateJobTriggerOperator                                                 |
|airflow.contrib.operators.gcp_dlp_operator.CloudDLPCreateStoredInfoTypeOperator                                   |airflow.gcp.operators.dlp.CloudDLPCreateStoredInfoTypeOperator                                             |
|airflow.contrib.operators.gcp_dlp_operator.CloudDLPDeidentifyContentOperator                                      |airflow.gcp.operators.dlp.CloudDLPDeidentifyContentOperator                                                |
|airflow.contrib.operators.gcp_dlp_operator.CloudDLPDeleteDeidentifyTemplateOperator                               |airflow.gcp.operators.dlp.CloudDLPDeleteDeidentifyTemplateOperator                                         |
|airflow.contrib.operators.gcp_dlp_operator.CloudDLPDeleteDlpJobOperator                                           |airflow.gcp.operators.dlp.CloudDLPDeleteDlpJobOperator                                                     |
|airflow.contrib.operators.gcp_dlp_operator.CloudDLPDeleteInspectTemplateOperator                                  |airflow.gcp.operators.dlp.CloudDLPDeleteInspectTemplateOperator                                            |
|airflow.contrib.operators.gcp_dlp_operator.CloudDLPDeleteJobTriggerOperator                                       |airflow.gcp.operators.dlp.CloudDLPDeleteJobTriggerOperator                                                 |
|airflow.contrib.operators.gcp_dlp_operator.CloudDLPDeleteStoredInfoTypeOperator                                   |airflow.gcp.operators.dlp.CloudDLPDeleteStoredInfoTypeOperator                                             |
|airflow.contrib.operators.gcp_dlp_operator.CloudDLPGetDeidentifyTemplateOperator                                  |airflow.gcp.operators.dlp.CloudDLPGetDeidentifyTemplateOperator                                            |
|airflow.contrib.operators.gcp_dlp_operator.CloudDLPGetDlpJobOperator                                              |airflow.gcp.operators.dlp.CloudDLPGetDlpJobOperator                                                        |
|airflow.contrib.operators.gcp_dlp_operator.CloudDLPGetInspectTemplateOperator                                     |airflow.gcp.operators.dlp.CloudDLPGetInspectTemplateOperator                                               |
|airflow.contrib.operators.gcp_dlp_operator.CloudDLPGetJobTripperOperator                                          |airflow.gcp.operators.dlp.CloudDLPGetJobTripperOperator                                                    |
|airflow.contrib.operators.gcp_dlp_operator.CloudDLPGetStoredInfoTypeOperator                                      |airflow.gcp.operators.dlp.CloudDLPGetStoredInfoTypeOperator                                                |
|airflow.contrib.operators.gcp_dlp_operator.CloudDLPInspectContentOperator                                         |airflow.gcp.operators.dlp.CloudDLPInspectContentOperator                                                   |
|airflow.contrib.operators.gcp_dlp_operator.CloudDLPListDeidentifyTemplatesOperator                                |airflow.gcp.operators.dlp.CloudDLPListDeidentifyTemplatesOperator                                          |
|airflow.contrib.operators.gcp_dlp_operator.CloudDLPListDlpJobsOperator                                            |airflow.gcp.operators.dlp.CloudDLPListDlpJobsOperator                                                      |
|airflow.contrib.operators.gcp_dlp_operator.CloudDLPListInfoTypesOperator                                          |airflow.gcp.operators.dlp.CloudDLPListInfoTypesOperator                                                    |
|airflow.contrib.operators.gcp_dlp_operator.CloudDLPListInspectTemplatesOperator                                   |airflow.gcp.operators.dlp.CloudDLPListInspectTemplatesOperator                                             |
|airflow.contrib.operators.gcp_dlp_operator.CloudDLPListJobTriggersOperator                                        |airflow.gcp.operators.dlp.CloudDLPListJobTriggersOperator                                                  |
|airflow.contrib.operators.gcp_dlp_operator.CloudDLPListStoredInfoTypesOperator                                    |airflow.gcp.operators.dlp.CloudDLPListStoredInfoTypesOperator                                              |
|airflow.contrib.operators.gcp_dlp_operator.CloudDLPRedactImageOperator                                            |airflow.gcp.operators.dlp.CloudDLPRedactImageOperator                                                      |
|airflow.contrib.operators.gcp_dlp_operator.CloudDLPReidentifyContentOperator                                      |airflow.gcp.operators.dlp.CloudDLPReidentifyContentOperator                                                |
|airflow.contrib.operators.gcp_dlp_operator.CloudDLPUpdateDeidentifyTemplateOperator                               |airflow.gcp.operators.dlp.CloudDLPUpdateDeidentifyTemplateOperator                                         |
|airflow.contrib.operators.gcp_dlp_operator.CloudDLPUpdateInspectTemplateOperator                                  |airflow.gcp.operators.dlp.CloudDLPUpdateInspectTemplateOperator                                            |
|airflow.contrib.operators.gcp_dlp_operator.CloudDLPUpdateJobTriggerOperator                                       |airflow.gcp.operators.dlp.CloudDLPUpdateJobTriggerOperator                                                 |
|airflow.contrib.operators.gcp_dlp_operator.CloudDLPUpdateStoredInfoTypeOperator                                   |airflow.gcp.operators.dlp.CloudDLPUpdateStoredInfoTypeOperator                                             |
|airflow.contrib.operators.gcp_function_operator.GcfFunctionDeleteOperator                                         |airflow.gcp.operators.functions.GcfFunctionDeleteOperator                                                  |
|airflow.contrib.operators.gcp_function_operator.GcfFunctionDeployOperator                                         |airflow.gcp.operators.functions.GcfFunctionDeployOperator                                                  |
|airflow.contrib.operators.gcp_natural_language_operator.CloudLanguageAnalyzeEntitiesOperator                      |airflow.gcp.operators.natural_language.CloudLanguageAnalyzeEntitiesOperator                                |
|airflow.contrib.operators.gcp_natural_language_operator.CloudLanguageAnalyzeEntitySentimentOperator               |airflow.gcp.operators.natural_language.CloudLanguageAnalyzeEntitySentimentOperator                         |
|airflow.contrib.operators.gcp_natural_language_operator.CloudLanguageAnalyzeSentimentOperator                     |airflow.gcp.operators.natural_language.CloudLanguageAnalyzeSentimentOperator                               |
|airflow.contrib.operators.gcp_natural_language_operator.CloudLanguageClassifyTextOperator                         |airflow.gcp.operators.natural_language.CloudLanguageClassifyTextOperator                                   |
|airflow.contrib.operators.gcp_spanner_operator.CloudSpannerInstanceDatabaseDeleteOperator                         |airflow.gcp.operators.spanner.CloudSpannerInstanceDatabaseDeleteOperator                                   |
|airflow.contrib.operators.gcp_spanner_operator.CloudSpannerInstanceDatabaseDeployOperator                         |airflow.gcp.operators.spanner.CloudSpannerInstanceDatabaseDeployOperator                                   |
|airflow.contrib.operators.gcp_spanner_operator.CloudSpannerInstanceDatabaseQueryOperator                          |airflow.gcp.operators.spanner.CloudSpannerInstanceDatabaseQueryOperator                                    |
|airflow.contrib.operators.gcp_spanner_operator.CloudSpannerInstanceDatabaseUpdateOperator                         |airflow.gcp.operators.spanner.CloudSpannerInstanceDatabaseUpdateOperator                                   |
|airflow.contrib.operators.gcp_spanner_operator.CloudSpannerInstanceDeleteOperator                                 |airflow.gcp.operators.spanner.CloudSpannerInstanceDeleteOperator                                           |
|airflow.contrib.operators.gcp_spanner_operator.CloudSpannerInstanceDeployOperator                                 |airflow.gcp.operators.spanner.CloudSpannerInstanceDeployOperator                                           |
|airflow.contrib.operators.gcp_speech_to_text_operator.GcpSpeechToTextRecognizeSpeechOperator                      |airflow.gcp.operators.speech_to_text.GcpSpeechToTextRecognizeSpeechOperator                                |
|airflow.contrib.operators.gcp_text_to_speech_operator.GcpTextToSpeechSynthesizeOperator                           |airflow.gcp.operators.text_to_speech.GcpTextToSpeechSynthesizeOperator                                     |
|airflow.contrib.operators.gcp_transfer_operator.GcpTransferServiceJobCreateOperator                               |airflow.gcp.operators.cloud_storage_transfer_service.GcpTransferServiceJobCreateOperator                   |
|airflow.contrib.operators.gcp_transfer_operator.GcpTransferServiceJobDeleteOperator                               |airflow.gcp.operators.cloud_storage_transfer_service.GcpTransferServiceJobDeleteOperator                   |
|airflow.contrib.operators.gcp_transfer_operator.GcpTransferServiceJobUpdateOperator                               |airflow.gcp.operators.cloud_storage_transfer_service.GcpTransferServiceJobUpdateOperator                   |
|airflow.contrib.operators.gcp_transfer_operator.GcpTransferServiceOperationCancelOperator                         |airflow.gcp.operators.cloud_storage_transfer_service.GcpTransferServiceOperationCancelOperator             |
|airflow.contrib.operators.gcp_transfer_operator.GcpTransferServiceOperationGetOperator                            |airflow.gcp.operators.cloud_storage_transfer_service.GcpTransferServiceOperationGetOperator                |
|airflow.contrib.operators.gcp_transfer_operator.GcpTransferServiceOperationPauseOperator                          |airflow.gcp.operators.cloud_storage_transfer_service.GcpTransferServiceOperationPauseOperator              |
|airflow.contrib.operators.gcp_transfer_operator.GcpTransferServiceOperationResumeOperator                         |airflow.gcp.operators.cloud_storage_transfer_service.GcpTransferServiceOperationResumeOperator             |
|airflow.contrib.operators.gcp_transfer_operator.GcpTransferServiceOperationsListOperator                          |airflow.gcp.operators.cloud_storage_transfer_service.GcpTransferServiceOperationsListOperator              |
|airflow.contrib.operators.gcp_transfer_operator.GoogleCloudStorageToGoogleCloudStorageTransferOperator            |airflow.gcp.operators.cloud_storage_transfer_service.GoogleCloudStorageToGoogleCloudStorageTransferOperator|
|airflow.contrib.operators.gcp_translate_operator.CloudTranslateTextOperator                                       |airflow.gcp.operators.translate.CloudTranslateTextOperator                                                 |
|airflow.contrib.operators.gcp_translate_speech_operator.GcpTranslateSpeechOperator                                |airflow.gcp.operators.translate_speech.GcpTranslateSpeechOperator                                          |
|airflow.contrib.operators.gcp_video_intelligence_operator.CloudVideoIntelligenceDetectVideoExplicitContentOperator|airflow.gcp.operators.video_intelligence.CloudVideoIntelligenceDetectVideoExplicitContentOperator          |
|airflow.contrib.operators.gcp_video_intelligence_operator.CloudVideoIntelligenceDetectVideoLabelsOperator         |airflow.gcp.operators.video_intelligence.CloudVideoIntelligenceDetectVideoLabelsOperator                   |
|airflow.contrib.operators.gcp_video_intelligence_operator.CloudVideoIntelligenceDetectVideoShotsOperator          |airflow.gcp.operators.video_intelligence.CloudVideoIntelligenceDetectVideoShotsOperator                    |
|airflow.contrib.operators.gcp_vision_operator.CloudVisionAddProductToProductSetOperator                           |airflow.gcp.operators.vision.CloudVisionAddProductToProductSetOperator                                     |
|airflow.contrib.operators.gcp_vision_operator.CloudVisionAnnotateImageOperator                                    |airflow.gcp.operators.vision.CloudVisionAnnotateImageOperator                                              |
|airflow.contrib.operators.gcp_vision_operator.CloudVisionDetectDocumentTextOperator                               |airflow.gcp.operators.vision.CloudVisionDetectDocumentTextOperator                                         |
|airflow.contrib.operators.gcp_vision_operator.CloudVisionDetectImageLabelsOperator                                |airflow.gcp.operators.vision.CloudVisionDetectImageLabelsOperator                                          |
|airflow.contrib.operators.gcp_vision_operator.CloudVisionDetectImageSafeSearchOperator                            |airflow.gcp.operators.vision.CloudVisionDetectImageSafeSearchOperator                                      |
|airflow.contrib.operators.gcp_vision_operator.CloudVisionDetectTextOperator                                       |airflow.gcp.operators.vision.CloudVisionDetectTextOperator                                                 |
|airflow.contrib.operators.gcp_vision_operator.CloudVisionProductCreateOperator                                    |airflow.gcp.operators.vision.CloudVisionProductCreateOperator                                              |
|airflow.contrib.operators.gcp_vision_operator.CloudVisionProductDeleteOperator                                    |airflow.gcp.operators.vision.CloudVisionProductDeleteOperator                                              |
|airflow.contrib.operators.gcp_vision_operator.CloudVisionProductGetOperator                                       |airflow.gcp.operators.vision.CloudVisionProductGetOperator                                                 |
|airflow.contrib.operators.gcp_vision_operator.CloudVisionProductSetCreateOperator                                 |airflow.gcp.operators.vision.CloudVisionProductSetCreateOperator                                           |
|airflow.contrib.operators.gcp_vision_operator.CloudVisionProductSetDeleteOperator                                 |airflow.gcp.operators.vision.CloudVisionProductSetDeleteOperator                                           |
|airflow.contrib.operators.gcp_vision_operator.CloudVisionProductSetGetOperator                                    |airflow.gcp.operators.vision.CloudVisionProductSetGetOperator                                              |
|airflow.contrib.operators.gcp_vision_operator.CloudVisionProductSetUpdateOperator                                 |airflow.gcp.operators.vision.CloudVisionProductSetUpdateOperator                                           |
|airflow.contrib.operators.gcp_vision_operator.CloudVisionProductUpdateOperator                                    |airflow.gcp.operators.vision.CloudVisionProductUpdateOperator                                              |
|airflow.contrib.operators.gcp_vision_operator.CloudVisionReferenceImageCreateOperator                             |airflow.gcp.operators.vision.CloudVisionReferenceImageCreateOperator                                       |
|airflow.contrib.operators.gcp_vision_operator.CloudVisionRemoveProductFromProductSetOperator                      |airflow.gcp.operators.vision.CloudVisionRemoveProductFromProductSetOperator                                |
|airflow.contrib.operators.gcs_acl_operator.GoogleCloudStorageBucketCreateAclEntryOperator                         |airflow.gcp.operators.gcs.GoogleCloudStorageBucketCreateAclEntryOperator                                   |
|airflow.contrib.operators.gcs_acl_operator.GoogleCloudStorageObjectCreateAclEntryOperator                         |airflow.gcp.operators.gcs.GoogleCloudStorageObjectCreateAclEntryOperator                                   |
|airflow.contrib.operators.gcs_delete_operator.GoogleCloudStorageDeleteOperator                                    |airflow.gcp.operators.gcs.GoogleCloudStorageDeleteOperator                                                 |
|airflow.contrib.operators.gcs_download_operator.GoogleCloudStorageDownloadOperator                                |airflow.gcp.operators.gcs.GoogleCloudStorageDownloadOperator                                               |
|airflow.contrib.operators.gcs_list_operator.GoogleCloudStorageListOperator                                        |airflow.gcp.operators.gcs.GoogleCloudStorageListOperator                                                   |
|airflow.contrib.operators.gcs_operator.GoogleCloudStorageCreateBucketOperator                                     |airflow.gcp.operators.gcs.GoogleCloudStorageCreateBucketOperator                                           |
|airflow.contrib.operators.gcs_to_bq.GoogleCloudStorageToBigQueryOperator                                          |airflow.operators.gcs_to_bq.GoogleCloudStorageToBigQueryOperator                                           |
|airflow.contrib.operators.gcs_to_gcs.GoogleCloudStorageToGoogleCloudStorageOperator                               |airflow.operators.gcs_to_gcs.GoogleCloudStorageToGoogleCloudStorageOperator                                |
|airflow.contrib.operators.gcs_to_s3.GoogleCloudStorageToS3Operator                                                |airflow.operators.gcs_to_s3.GoogleCloudStorageToS3Operator                                                 |
|airflow.contrib.operators.mlengine_operator.MLEngineBatchPredictionOperator                                       |airflow.gcp.operators.mlengine.MLEngineBatchPredictionOperator                                             |
|airflow.contrib.operators.mlengine_operator.MLEngineModelOperator                                                 |airflow.gcp.operators.mlengine.MLEngineModelOperator                                                       |
|airflow.contrib.operators.mlengine_operator.MLEngineTrainingOperator                                              |airflow.gcp.operators.mlengine.MLEngineTrainingOperator                                                    |
|airflow.contrib.operators.mlengine_operator.MLEngineVersionOperator                                               |airflow.gcp.operators.mlengine.MLEngineVersionOperator                                                     |
|airflow.contrib.operators.mssql_to_gcs.MsSqlToGoogleCloudStorageOperator                                          |airflow.operators.mssql_to_gcs.MsSqlToGoogleCloudStorageOperator                                           |
|airflow.contrib.operators.mysql_to_gcs.MySqlToGoogleCloudStorageOperator                                          |airflow.operators.mysql_to_gcs.MySqlToGoogleCloudStorageOperator                                           |
|airflow.contrib.operators.postgres_to_gcs_operator.PostgresToGoogleCloudStorageOperator                           |airflow.operators.postgres_to_gcs.PostgresToGoogleCloudStorageOperator                                     |
|airflow.contrib.operators.pubsub_operator.PubSubPublishOperator                                                   |airflow.gcp.operators.pubsub.PubSubPublishOperator                                                         |
|airflow.contrib.operators.pubsub_operator.PubSubSubscriptionCreateOperator                                        |airflow.gcp.operators.pubsub.PubSubSubscriptionCreateOperator                                              |
|airflow.contrib.operators.pubsub_operator.PubSubSubscriptionDeleteOperator                                        |airflow.gcp.operators.pubsub.PubSubSubscriptionDeleteOperator                                              |
|airflow.contrib.operators.pubsub_operator.PubSubTopicCreateOperator                                               |airflow.gcp.operators.pubsub.PubSubTopicCreateOperator                                                     |
|airflow.contrib.operators.pubsub_operator.PubSubTopicDeleteOperator                                               |airflow.gcp.operators.pubsub.PubSubTopicDeleteOperator                                                     |
|airflow.contrib.operators.sql_to_gcs.BaseSQLToGoogleCloudStorageOperator                                          |airflow.operators.sql_to_gcs.BaseSQLToGoogleCloudStorageOperator                                           |
|airflow.contrib.sensors.bigquery_sensor.BigQueryTableSensor                                                       |airflow.gcp.sensors.bigquery.BigQueryTableSensor                                                           |
|airflow.contrib.sensors.gcp_transfer_sensor.GCPTransferServiceWaitForJobStatusSensor                              |airflow.gcp.sensors.cloud_storage_transfer_service.GCPTransferServiceWaitForJobStatusSensor                |
|airflow.contrib.sensors.gcs_sensor.GoogleCloudStorageObjectSensor                                                 |airflow.gcp.sensors.gcs.GoogleCloudStorageObjectSensor                                                     |
|airflow.contrib.sensors.gcs_sensor.GoogleCloudStorageObjectUpdatedSensor                                          |airflow.gcp.sensors.gcs.GoogleCloudStorageObjectUpdatedSensor                                              |
|airflow.contrib.sensors.gcs_sensor.GoogleCloudStoragePrefixSensor                                                 |airflow.gcp.sensors.gcs.GoogleCloudStoragePrefixSensor                                                     |
|airflow.contrib.sensors.gcs_sensor.GoogleCloudStorageUploadSessionCompleteSensor                                  |airflow.gcp.sensors.gcs.GoogleCloudStorageUploadSessionCompleteSensor                                      |
|airflow.contrib.sensors.pubsub_sensor.PubSubPullSensor                                                            |airflow.gcp.sensors.pubsub.PubSubPullSensor                                                                |


### Remove provide_context

`provide_context` argument on the PythonOperator was removed. The signature of the callable passed to the PythonOperator is now inferred and argument values are always automatically provided. There is no need to explicitly provide or not provide the context anymore. For example:

```python
def myfunc(execution_date):
    print(execution_date)

python_operator = PythonOperator(task_id='mytask', python_callable=myfunc, dag=dag)
```

Notice you don't have to set provide_context=True, variables from the task context are now automatically detected and provided.

All context variables can still be provided with a double-asterisk argument:

```python
def myfunc(**context):
    print(context)  # all variables will be provided to context

python_operator = PythonOperator(task_id='mytask', python_callable=myfunc)
```

The task context variable names are reserved names in the callable function, hence a clash with `op_args` and `op_kwargs` results in an exception:

```python
def myfunc(dag):
    # raises a ValueError because "dag" is a reserved name
    # valid signature example: myfunc(mydag)

python_operator = PythonOperator(
    task_id='mytask',
    op_args=[1],
    python_callable=myfunc,
)
```

The change is backwards compatible, setting `provide_context` will add the `provide_context` variable to the `kwargs` (but won't do anything).

PR: [#5990](https://github.com/apache/airflow/pull/5990)

### Changes to FileSensor

FileSensor is now takes a glob pattern, not just a filename. If the filename you are looking for has `*`, `?`, or `[` in it then you should replace these with `[*]`, `[?]`, and `[[]`.

### Change dag loading duration metric name
Change DAG file loading duration metric from 
`dag.loading-duration.<dag_id>` to `dag.loading-duration.<dag_file>`. This is to 
better handle the case when a DAG file has multiple DAGs.

### Changes to ImapHook, ImapAttachmentSensor and ImapAttachmentToS3Operator

ImapHook:
* The order of arguments has changed for `has_mail_attachment`, 
`retrieve_mail_attachments` and `download_mail_attachments`.
* A new `mail_filter` argument has been added to each of those.

ImapAttachmentSensor:
* The order of arguments has changed for `__init__`.
* A new `mail_filter` argument has been added to `__init__`. 

ImapAttachmentToS3Operator:
* The order of arguments has changed for `__init__`.
* A new `imap_mail_filter` argument has been added to `__init__`. 

### Changes to `SubDagOperator`

`SubDagOperator` is changed to use Airflow scheduler instead of backfill
to schedule tasks in the subdag. User no longer need to specify the executor
in `SubDagOperator`.

### Variables removed from the task instance context

The following variables were removed from the task instance context:
- end_date
- latest_date
- tables

### Moved provide_gcp_credential_file decorator to GoogleCloudBaseHook

To simplify the code, the decorator has been moved from the inner-class.

Instead of `@GoogleCloudBaseHook._Decorators.provide_gcp_credential_file`,
you should write `@GoogleCloudBaseHook.provide_gcp_credential_file`

### Changes to S3Hook

Note: The order of arguments has changed for `check_for_prefix`. 
The `bucket_name` is now optional. It falls back to the `connection schema` attribute.

### Changes to Google Transfer Operator
To obtain pylint compatibility the `filter ` argument in `GcpTransferServiceOperationsListOperator` 
has been renamed to `request_filter`.

### Changes in  Google Cloud Transfer Hook
 To obtain pylint compatibility the `filter` argument in `GCPTransferServiceHook.list_transfer_job` and 
 `GCPTransferServiceHook.list_transfer_operations` has been renamed to `request_filter`.

### Export MySQL timestamps as UTC

`MySqlToGoogleCloudStorageOperator` now exports TIMESTAMP columns as UTC
by default, rather than using the default timezone of the MySQL server.
This is the correct behavior for use with BigQuery, since BigQuery
assumes that TIMESTAMP columns without time zones are in UTC. To
preserve the previous behavior, set `ensure_utc` to `False.`

### CLI reorganization

The Airflow CLI has been organized so that related commands are grouped
together as subcommands. The `airflow list_dags` command is now `airflow
dags list`, `airflow pause` is `airflow dags pause`, etc. For a complete
list of updated CLI commands, see https://airflow.apache.org/cli.html.

### Removal of Mesos Executor

The Mesos Executor is removed from the code base as it was not widely used and not maintained. [Mailing List Discussion on deleting it](https://lists.apache.org/thread.html/daa9500026b820c6aaadeffd66166eae558282778091ebbc68819fb7@%3Cdev.airflow.apache.org%3E).

### Increase standard Dataproc disk sizes

It is highly recommended to have 1TB+ disk size for Dataproc to have sufficient throughput:
https://cloud.google.com/compute/docs/disks/performance

Hence, the default value for `master_disk_size` in DataprocClusterCreateOperator has beeen changes from 500GB to 1TB.

### Changes to SalesforceHook

* renamed `sign_in` function to `get_conn` 

### HTTPHook verify default value changed from False to True.

The HTTPHook is now secured by default: `verify=True`.
This can be overwriten by using the extra_options param as `{'verify': False}`.

### Changes to GoogleCloudStorageHook

* The following parameters have been replaced in all the methods in GCSHook:
  * `bucket` is changed to `bucket_name`
  * `object` is changed to `object_name` 
  
* The `maxResults` parameter in `GoogleCloudStorageHook.list` has been renamed to `max_results` for consistency.

### Changes to CloudantHook

* upgraded cloudant version from `>=0.5.9,<2.0` to `>=2.0`
* removed the use of the `schema` attribute in the connection
* removed `db` function since the database object can also be retrieved by calling `cloudant_session['database_name']`

For example:
```python
from airflow.contrib.hooks.cloudant_hook import CloudantHook

with CloudantHook().get_conn() as cloudant_session:
    database = cloudant_session['database_name']
```

See the [docs](https://python-cloudant.readthedocs.io/en/latest/) for more information on how to use the new cloudant version.

### Unify default conn_id for Google Cloud Platform

Previously not all hooks and operators related to Google Cloud Platform use
``google_cloud_default`` as a default conn_id. There is currently one default
variant. Values like ``google_cloud_storage_default``, ``bigquery_default``,
``google_cloud_datastore_default`` have been deprecated. The configuration of
existing relevant connections in the database have been preserved. To use those
deprecated GCP conn_id, you need to explicitly pass their conn_id into
operators/hooks. Otherwise, ``google_cloud_default`` will be used as GCP's conn_id
by default.

### Viewer won't have edit permissions on DAG view.

### New `dag_discovery_safe_mode` config option

If `dag_discovery_safe_mode` is enabled, only check files for DAGs if
they contain the strings "airflow" and "DAG". For backwards
compatibility, this option is enabled by default.

### Removed deprecated import mechanism

The deprecated import mechanism has been removed so the import of modules becomes more consistent and explicit.

For example: `from airflow.operators import BashOperator`
becomes `from airflow.operators.bash_operator import BashOperator`

### Changes to sensor imports

Sensors are now accessible via `airflow.sensors` and no longer via `airflow.operators.sensors`.

For example: `from airflow.operators.sensors import BaseSensorOperator`
becomes `from airflow.sensors.base_sensor_operator import BaseSensorOperator`

### Renamed "extra" requirements for cloud providers

Subpackages for specific services have been combined into one variant for
each cloud provider. The name of the subpackage for the Google Cloud Platform
has changed to follow style.

If you want to install integration for Microsoft Azure, then instead of
```
pip install 'apache-airflow[azure_blob_storage,azure_data_lake,azure_cosmos,azure_container_instances]'
```
you should execute `pip install 'apache-airflow[azure]'`

If you want to install integration for Amazon Web Services, then instead of
`pip install 'apache-airflow[s3,emr]'`, you should execute `pip install 'apache-airflow[aws]'`

If you want to install integration for Google Cloud Platform, then instead of
`pip install 'apache-airflow[gcp_api]'`, you should execute `pip install 'apache-airflow[gcp]'`.
The old way will work until the release of Airflow 2.1.

### Deprecate legacy UI in favor of FAB RBAC UI
Previously we were using two versions of UI, which were hard to maintain as we need to implement/update the same feature
in both versions. With this change we've removed the older UI in favor of Flask App Builder RBAC UI. No need to set the
RBAC UI explicitly in the configuration now as this is the only default UI.
Please note that that custom auth backends will need re-writing to target new FAB based UI.

As part of this change, a few configuration items in `[webserver]` section are removed and no longer applicable,
including `authenticate`, `filter_by_owner`, `owner_mode`, and `rbac`.


#### Remove run_duration

We should not use the `run_duration` option anymore. This used to be for restarting the scheduler from time to time, but right now the scheduler is getting more stable and therefore using this setting is considered bad and might cause an inconsistent state.

### New `dag_processor_manager_log_location` config option

The DAG parsing manager log now by default will be log into a file, where its location is
controlled by the new `dag_processor_manager_log_location` config option in core section.

### min_file_parsing_loop_time config option temporarily disabled

The scheduler.min_file_parsing_loop_time config option has been temporarily removed due to
some bugs.

### CLI Changes

The ability to manipulate users from the command line has been changed. 'airflow create_user' and 'airflow delete_user' and 'airflow list_users' has been grouped to a single command `airflow users` with optional flags `--create`, `--list` and `--delete`.

Example Usage:

To create a new user:
```bash
airflow users --create --username jondoe --lastname doe --firstname jon --email jdoe@apache.org --role Viewer --password test
```

To list users:
```bash
airflow users --list
```

To delete a user:
```bash
airflow users --delete --username jondoe
```

To add a user to a role:
```bash
airflow users --add-role --username jondoe --role Public
```

To remove a user from a role:
```bash
airflow users --remove-role --username jondoe --role Public
```

### Unification of `do_xcom_push` flag
The `do_xcom_push` flag (a switch to push the result of an operator to xcom or not) was appearing in different incarnations in different operators. It's function has been unified under a common name (`do_xcom_push`) on `BaseOperator`. This way it is also easy to globally disable pushing results to xcom.

See [AIRFLOW-3249](https://jira.apache.org/jira/browse/AIRFLOW-3249) to check if your operator was affected.

### Changes to Dataproc related Operators
The 'properties' and 'jars' properties for the Dataproc related operators (`DataprocXXXOperator`) have been renamed from 
`dataproc_xxxx_properties` and `dataproc_xxx_jars`  to `dataproc_properties`
and `dataproc_jars`respectively. 
Arguments for dataproc_properties dataproc_jars 

## Airflow 1.10.4

### Python 2 support is going away

Airflow 1.10 will be the last release series to support Python 2. Airflow 2.0.0 will only support Python 3.5 and up.

If you have a specific task that still requires Python 2 then you can use the PythonVirtualenvOperator for this.

### Changes to DatastoreHook

* removed argument `version` from `get_conn` function and added it to the hook's `__init__` function instead and renamed it to `api_version`
* renamed the `partialKeys` argument of function `allocate_ids` to `partial_keys`

### Changes to GoogleCloudStorageHook

* the discovery-based api (`googleapiclient.discovery`) used in `GoogleCloudStorageHook` is now replaced by the recommended client based api (`google-cloud-storage`). To know the difference between both the libraries, read https://cloud.google.com/apis/docs/client-libraries-explained. PR: [#5054](https://github.com/apache/airflow/pull/5054) 
* as a part of this replacement, the `multipart` & `num_retries` parameters for `GoogleCloudStorageHook.upload` method have been deprecated.

  The client library uses multipart upload automatically if the object/blob size is more than 8 MB - [source code](https://github.com/googleapis/google-cloud-python/blob/11c543ce7dd1d804688163bc7895cf592feb445f/storage/google/cloud/storage/blob.py#L989-L997). The client also handles retries automatically

* the `generation` parameter is deprecated in `GoogleCloudStorageHook.delete` and `GoogleCloudStorageHook.insert_object_acl`. 

Updating to `google-cloud-storage >= 1.16` changes the signature of the upstream `client.get_bucket()` method from `get_bucket(bucket_name: str)` to `get_bucket(bucket_or_name: Union[str, Bucket])`. This method is not directly exposed by the airflow hook, but any code accessing the connection directly (`GoogleCloudStorageHook().get_conn().get_bucket(...)` or similar) will need to be updated.

### Changes in writing Logs to Elasticsearch

The `elasticsearch_` prefix has been removed from all config items under the `[elasticsearch]` section. For example `elasticsearch_host` is now just `host`.

### Removal of `non_pooled_task_slot_count` and `non_pooled_backfill_task_slot_count`

`non_pooled_task_slot_count` and `non_pooled_backfill_task_slot_count`
are removed in favor of a real pool, e.g. `default_pool`.

By default tasks are running in `default_pool`.
`default_pool` is initialized with 128 slots and user can change the
number of slots through UI/CLI. `default_pool` cannot be removed.

### `pool` config option in Celery section to support different Celery pool implementation

The new `pool` config option allows users to choose different pool
implementation. Default value is "prefork", while choices include "prefork" (default),
"eventlet", "gevent" or "solo". This may help users achieve better concurrency performance
in different scenarios.

For more details about Celery pool implementation, please refer to:
- https://docs.celeryproject.org/en/latest/userguide/workers.html#concurrency
- https://docs.celeryproject.org/en/latest/userguide/concurrency/eventlet.html

## Airflow 1.10.3

### RedisPy dependency updated to v3 series
If you are using the Redis Sensor or Hook you may have to update your code. See
[redis-py porting instructions] to check if your code might be affected (MSET,
MSETNX, ZADD, and ZINCRBY all were, but read the full doc).

[redis-py porting instructions]: https://github.com/andymccurdy/redis-py/tree/3.2.0#upgrading-from-redis-py-2x-to-30

### SLUGIFY_USES_TEXT_UNIDECODE or AIRFLOW_GPL_UNIDECODE no longer required

It is no longer required to set one of the environment variables to avoid
a GPL dependency. Airflow will now always use text-unidecode if unidecode
was not installed before.

### new `sync_parallelism` config option in celery section

The new `sync_parallelism` config option will control how many processes CeleryExecutor will use to
fetch celery task state in parallel. Default value is max(1, number of cores - 1)

### Rename of BashTaskRunner to StandardTaskRunner

BashTaskRunner has been renamed to StandardTaskRunner. It is the default task runner
so you might need to update your config.

`task_runner = StandardTaskRunner`

### Modification to config file discovery

If the `AIRFLOW_CONFIG` environment variable was not set and the
`~/airflow/airflow.cfg` file existed, airflow previously used
`~/airflow/airflow.cfg` instead of `$AIRFLOW_HOME/airflow.cfg`. Now airflow
will discover its config file using the `$AIRFLOW_CONFIG` and `$AIRFLOW_HOME`
environment variables rather than checking for the presence of a file.

### New `dag_discovery_safe_mode` config option

If `dag_discovery_safe_mode` is enabled, only check files for DAGs if
they contain the strings "airflow" and "DAG". For backwards
compatibility, this option is enabled by default.

### Changes in Google Cloud Platform related operators

Most GCP-related operators have now optional `PROJECT_ID` parameter. In case you do not specify it,
the project id configured in
[GCP Connection](https://airflow.apache.org/howto/manage-connections.html#connection-type-gcp) is used.
There will be an `AirflowException` thrown in case `PROJECT_ID` parameter is not specified and the
connection used has no project id defined. This change should be  backwards compatible as earlier version
of the operators had `PROJECT_ID` mandatory.

Operators involved:

  * GCP Compute Operators
    * GceInstanceStartOperator
    * GceInstanceStopOperator
    * GceSetMachineTypeOperator
  * GCP Function Operators
    * GcfFunctionDeployOperator
  * GCP Cloud SQL Operators
    * CloudSqlInstanceCreateOperator
    * CloudSqlInstancePatchOperator
    * CloudSqlInstanceDeleteOperator
    * CloudSqlInstanceDatabaseCreateOperator
    * CloudSqlInstanceDatabasePatchOperator
    * CloudSqlInstanceDatabaseDeleteOperator

Other GCP operators are unaffected.

### Changes in Google Cloud Platform related hooks

The change in GCP operators implies that GCP Hooks for those operators require now keyword parameters rather
than positional ones in all methods where `project_id` is used. The methods throw an explanatory exception
in case they are called using positional parameters.

Hooks involved:

  * GceHook
  * GcfHook
  * CloudSqlHook

Other GCP hooks are unaffected.

### Changed behaviour of using default value when accessing variables
It's now possible to use `None` as a default value with the `default_var` parameter when getting a variable, e.g.

```python
foo = Variable.get("foo", default_var=None)
if foo is None:
    handle_missing_foo()
```

(Note: there is already `Variable.setdefault()` which me be helpful in some cases.)

This changes the behaviour if you previously explicitly provided `None` as a default value. If your code expects a `KeyError` to be thrown, then don't pass the `default_var` argument.

### Removal of `airflow_home` config setting

There were previously two ways of specifying the Airflow "home" directory
(`~/airflow` by default): the `AIRFLOW_HOME` environment variable, and the
`airflow_home` config setting in the `[core]` section.

If they had two different values different parts of the code base would end up
with different values. The config setting has been deprecated, and you should
remove the value from the config file and set `AIRFLOW_HOME` environment
variable if you need to use a non default value for this.

(Since this setting is used to calculate what config file to load, it is not
possible to keep just the config option)

### Change of two methods signatures in `GCPTransferServiceHook`

The signature of the `create_transfer_job` method in `GCPTransferServiceHook`
class has changed. The change does not change the behavior of the method.

Old signature:
```python
def create_transfer_job(self, description, schedule, transfer_spec, project_id=None):
```
New signature:
```python
def create_transfer_job(self, body):
```

It is necessary to rewrite calls to method. The new call looks like this:
```python
body = {
  'status': 'ENABLED',
  'projectId': project_id,
  'description': description,
  'transferSpec': transfer_spec,
  'schedule': schedule,
}
gct_hook.create_transfer_job(body)
```
The change results from the unification of all hooks and adjust to
[the official recommendations](https://lists.apache.org/thread.html/e8534d82be611ae7bcb21ba371546a4278aad117d5e50361fd8f14fe@%3Cdev.airflow.apache.org%3E)
for the Google Cloud Platform.

The signature of `wait_for_transfer_job` method in `GCPTransferServiceHook` has changed.

Old signature:
```python
def wait_for_transfer_job(self, job):
```
New signature:
```python
def wait_for_transfer_job(self, job, expected_statuses=(GcpTransferOperationStatus.SUCCESS, )):
```

The behavior of `wait_for_transfer_job` has changed:

Old behavior:

`wait_for_transfer_job` would wait for the SUCCESS status in specified jobs operations.

New behavior:

You can now specify an array of expected statuses. `wait_for_transfer_job` now waits for any of them.

The default value of `expected_statuses` is SUCCESS so that change is backwards compatible.

### Moved two classes to different modules

The class `GoogleCloudStorageToGoogleCloudStorageTransferOperator` has been moved from
`airflow.contrib.operators.gcs_to_gcs_transfer_operator` to `airflow.contrib.operators.gcp_transfer_operator`

the class `S3ToGoogleCloudStorageTransferOperator` has been moved from
`airflow.contrib.operators.s3_to_gcs_transfer_operator` to `airflow.contrib.operators.gcp_transfer_operator`

The change was made to keep all the operators related to GCS Transfer Services in one file.

The previous imports will continue to work until Airflow 2.0

### Fixed typo in --driver-class-path in SparkSubmitHook

The `driver_classapth` argument  to SparkSubmit Hook and Operator was
generating `--driver-classpath` on the spark command line, but this isn't a
valid option to spark.

The argument has been renamed to `driver_class_path`  and  the option it
generates has been fixed.


## Airflow 1.10.2

### DAG level Access Control for new RBAC UI

Extend and enhance new Airflow RBAC UI to support DAG level ACL. Each dag now has two permissions(one for write, one for read) associated('can_dag_edit', 'can_dag_read').
The admin will create new role, associate the dag permission with the target dag and assign that role to users. That user can only access / view the certain dags on the UI
that he has permissions on. If a new role wants to access all the dags, the admin could associate dag permissions on an artificial view(``all_dags``) with that role.

We also provide a new cli command(``sync_perm``) to allow admin to auto sync permissions.

### Modification to `ts_nodash` macro
`ts_nodash` previously contained TimeZone information along with execution date. For Example: `20150101T000000+0000`. This is not user-friendly for file or folder names which was a popular use case for `ts_nodash`. Hence this behavior has been changed and using `ts_nodash` will no longer contain TimeZone information, restoring the pre-1.10 behavior of this macro. And a new macro `ts_nodash_with_tz` has been added which can be used to get a string with execution date and timezone info without dashes.

Examples:
  * `ts_nodash`: `20150101T000000`
  * `ts_nodash_with_tz`: `20150101T000000+0000`

### Semantics of next_ds/prev_ds changed for manually triggered runs

next_ds/prev_ds now map to execution_date instead of the next/previous schedule-aligned execution date for DAGs triggered in the UI.

### User model changes
This patch changes the `User.superuser` field from a hardcoded boolean to a `Boolean()` database column. `User.superuser` will default to `False`, which means that this privilege will have to be granted manually to any users that may require it.

For example, open a Python shell and
```python
from airflow import models, settings

session = settings.Session()
users = session.query(models.User).all()  # [admin, regular_user]

users[1].superuser  # False

admin = users[0]
admin.superuser = True
session.add(admin)
session.commit()
```

### Custom auth backends interface change

We have updated the version of flask-login we depend upon, and as a result any
custom auth backends might need a small change: `is_active`,
`is_authenticated`, and `is_anonymous` should now be properties. What this means is if
previously you had this in your user class

    def is_active(self):
      return self.active

then you need to change it like this

    @property
    def is_active(self):
      return self.active
      
### Support autodetected schemas to GoogleCloudStorageToBigQueryOperator

GoogleCloudStorageToBigQueryOperator is now support schema auto-detection is available when you load data into BigQuery. Unfortunately, changes can be required.

If BigQuery tables are created outside of airflow and the schema is not defined in the task, multiple options are available:

define a schema_fields:

    gcs_to_bq.GoogleCloudStorageToBigQueryOperator(
      ...
      schema_fields={...})
      
or define a schema_object:

    gcs_to_bq.GoogleCloudStorageToBigQueryOperator(
      ...
      schema_object='path/to/schema/object)

or enabled autodetect of schema:

    gcs_to_bq.GoogleCloudStorageToBigQueryOperator(
      ...
      autodetect=True)

## Airflow 1.10.1

### StatsD Metrics

The `scheduler_heartbeat` metric has been changed from a gauge to a counter. Each loop of the scheduler will increment the counter by 1. This provides a higher degree of visibility and allows for better integration with Prometheus using the [StatsD Exporter](https://github.com/prometheus/statsd_exporter). The scheduler's activity status can be determined by graphing and alerting using a rate of change of the counter. If the scheduler goes down, the rate will drop to 0.

### EMRHook now passes all of connection's extra to CreateJobFlow API

EMRHook.create_job_flow has been changed to pass all keys to the create_job_flow API, rather than
just specific known keys for greater flexibility.

However prior to this release the "emr_default" sample connection that was created had invalid
configuration, so creating EMR clusters might fail until your connection is updated. (Ec2KeyName,
Ec2SubnetId, TerminationProtection and KeepJobFlowAliveWhenNoSteps were all top-level keys when they
should be inside the "Instances" dict)

### LDAP Auth Backend now requires TLS

Connecting to an LDAP server over plain text is not supported anymore. The
certificate presented by the LDAP server must be signed by a trusted
certificate, or you must provide the `cacert` option under `[ldap]` in the
config file.

If you want to use LDAP auth backend without TLS then you will have to create a
custom-auth backend based on
https://github.com/apache/airflow/blob/1.10.0/airflow/contrib/auth/backends/ldap_auth.py

## Airflow 1.10

Installation and upgrading requires setting `SLUGIFY_USES_TEXT_UNIDECODE=yes` in your environment or
`AIRFLOW_GPL_UNIDECODE=yes`. In case of the latter a GPL runtime dependency will be installed due to a
dependency (python-nvd3 -> python-slugify -> unidecode).

### Replace DataProcHook.await calls to DataProcHook.wait

The method name was changed to be compatible with the Python 3.7 async/await keywords

### Setting UTF-8 as default mime_charset in email utils

### Add a configuration variable(default_dag_run_display_number) to control numbers of dag run for display

Add a configuration variable(default_dag_run_display_number) under webserver section to control the number of dag runs to show in UI.

### Default executor for SubDagOperator is changed to SequentialExecutor

### New Webserver UI with Role-Based Access Control

The current webserver UI uses the Flask-Admin extension. The new webserver UI uses the [Flask-AppBuilder (FAB)](https://github.com/dpgaspar/Flask-AppBuilder) extension. FAB has built-in authentication support and Role-Based Access Control (RBAC), which provides configurable roles and permissions for individual users.

To turn on this feature, in your airflow.cfg file (under [webserver]), set the configuration variable `rbac = True`, and then run `airflow` command, which will generate the `webserver_config.py` file in your $AIRFLOW_HOME.

#### Setting up Authentication

FAB has built-in authentication support for DB, OAuth, OpenID, LDAP, and REMOTE_USER. The default auth type is `AUTH_DB`.

For any other authentication type (OAuth, OpenID, LDAP, REMOTE_USER), see the [Authentication section of FAB docs](http://flask-appbuilder.readthedocs.io/en/latest/security.html#authentication-methods) for how to configure variables in webserver_config.py file.

Once you modify your config file, run `airflow db init` to generate new tables for RBAC support (these tables will have the prefix `ab_`).

#### Creating an Admin Account

Once configuration settings have been updated and new tables have been generated, create an admin account with `airflow create_user` command.

#### Using your new UI

Run `airflow webserver` to start the new UI. This will bring up a log in page, enter the recently created admin username and password.

There are five roles created for Airflow by default: Admin, User, Op, Viewer, and Public. To configure roles/permissions, go to the `Security` tab and click `List Roles` in the new UI.

#### Breaking changes

- AWS Batch Operator renamed property queue to job_queue to prevent conflict with the internal queue from CeleryExecutor - AIRFLOW-2542
- Users created and stored in the old users table will not be migrated automatically. FAB's built-in authentication support must be reconfigured.
- Airflow dag home page is now `/home` (instead of `/admin`).
- All ModelViews in Flask-AppBuilder follow a different pattern from Flask-Admin. The `/admin` part of the URL path will no longer exist. For example: `/admin/connection` becomes `/connection/list`, `/admin/connection/new` becomes `/connection/add`, `/admin/connection/edit` becomes `/connection/edit`, etc.
- Due to security concerns, the new webserver will no longer support the features in the `Data Profiling` menu of old UI, including `Ad Hoc Query`, `Charts`, and `Known Events`.
- HiveServer2Hook.get_results() always returns a list of tuples, even when a single column is queried, as per Python API 2.
- **UTC is now the default timezone**: Either reconfigure your workflows scheduling in UTC or set `default_timezone` as explained in https://airflow.apache.org/timezone.html#default-time-zone

### airflow.contrib.sensors.hdfs_sensors renamed to airflow.contrib.sensors.hdfs_sensor

We now rename airflow.contrib.sensors.hdfs_sensors to airflow.contrib.sensors.hdfs_sensor for consistency purpose.

### MySQL setting required

We now rely on more strict ANSI SQL settings for MySQL in order to have sane defaults. Make sure
to have specified `explicit_defaults_for_timestamp=1` in your my.cnf under `[mysqld]`

### Celery config

To make the config of Airflow compatible with Celery, some properties have been renamed:

```
celeryd_concurrency -> worker_concurrency
celery_result_backend -> result_backend
celery_ssl_active -> ssl_active
celery_ssl_cert -> ssl_cert
celery_ssl_key -> ssl_key
```

Resulting in the same config parameters as Celery 4, with more transparency.

### GCP Dataflow Operators

Dataflow job labeling is now supported in Dataflow{Java,Python}Operator with a default
"airflow-version" label, please upgrade your google-cloud-dataflow or apache-beam version
to 2.2.0 or greater.

### Google Cloud Storage Hook

The `GoogleCloudStorageDownloadOperator` can either write to a supplied `filename` or return the content of a file via xcom through `store_to_xcom_key` - both options are mutually exclusive.

### BigQuery Hooks and Operator

The `bql` parameter passed to `BigQueryOperator` and `BigQueryBaseCursor.run_query` has been deprecated and renamed to `sql` for consistency purposes. Using `bql` will still work (and raise a `DeprecationWarning`), but is no longer
supported and will be removed entirely in Airflow 2.0

### Redshift to S3 Operator

With Airflow 1.9 or lower, Unload operation always included header row. In order to include header row,
we need to turn off parallel unload. It is preferred to perform unload operation using all nodes so that it is
faster for larger tables. So, parameter called `include_header` is added and default is set to False.
Header row will be added only if this parameter is set True and also in that case parallel will be automatically turned off (`PARALLEL OFF`)

### Google cloud connection string

With Airflow 1.9 or lower, there were two connection strings for the Google Cloud operators, both `google_cloud_storage_default` and `google_cloud_default`. This can be confusing and therefore the `google_cloud_storage_default` connection id has been replaced with `google_cloud_default` to make the connection id consistent across Airflow.

### Logging Configuration

With Airflow 1.9 or lower, `FILENAME_TEMPLATE`, `PROCESSOR_FILENAME_TEMPLATE`, `LOG_ID_TEMPLATE`, `END_OF_LOG_MARK` were configured in `airflow_local_settings.py`. These have been moved into the configuration file, and hence if you were using a custom configuration file the following defaults need to be added.

```
[core]
fab_logging_level = WARN
log_filename_template = {{{{ ti.dag_id }}}}/{{{{ ti.task_id }}}}/{{{{ ts }}}}/{{{{ try_number }}}}.log
log_processor_filename_template = {{{{ filename }}}}.log

[elasticsearch]
elasticsearch_log_id_template = {{dag_id}}-{{task_id}}-{{execution_date}}-{{try_number}}
elasticsearch_end_of_log_mark = end_of_log
```

The previous setting of `log_task_reader` is not needed in many cases now when using the default logging config with remote storages. (Previously it needed to be set to `s3.task` or similar. This is not needed with the default config anymore)

#### Change of per-task log path

With the change to Airflow core to be timezone aware the default log path for task instances will now include timezone information. This will by default mean all previous task logs won't be found. You can get the old behaviour back by setting the following config options:

```
[core]
log_filename_template = {{ ti.dag_id }}/{{ ti.task_id }}/{{ execution_date.strftime("%%Y-%%m-%%dT%%H:%%M:%%S") }}/{{ try_number }}.log
```

## Airflow 1.9

### SSH Hook updates, along with new SSH Operator & SFTP Operator

SSH Hook now uses the Paramiko library to create an ssh client connection, instead of the sub-process based ssh command execution previously (<1.9.0), so this is backward incompatible.

- update SSHHook constructor
- use SSHOperator class in place of SSHExecuteOperator which is removed now. Refer to test_ssh_operator.py for usage info.
- SFTPOperator is added to perform secure file transfer from serverA to serverB. Refer to test_sftp_operator.py for usage info.
- No updates are required if you are using ftpHook, it will continue to work as is.

### S3Hook switched to use Boto3

The airflow.hooks.S3_hook.S3Hook has been switched to use boto3 instead of the older boto (a.k.a. boto2). This results in a few backwards incompatible changes to the following classes: S3Hook:

- the constructors no longer accepts `s3_conn_id`. It is now called `aws_conn_id`.
- the default connection is now "aws_default" instead of "s3_default"
- the return type of objects returned by `get_bucket` is now boto3.s3.Bucket
- the return type of `get_key`, and `get_wildcard_key` is now an boto3.S3.Object.

If you are using any of these in your DAGs and specify a connection ID you will need to update the parameter name for the connection to "aws_conn_id": S3ToHiveTransfer, S3PrefixSensor, S3KeySensor, RedshiftToS3Transfer.

### Logging update

The logging structure of Airflow has been rewritten to make configuration easier and the logging system more transparent.

#### A quick recap about logging

A logger is the entry point into the logging system. Each logger is a named bucket to which messages can be written for processing. A logger is configured to have a log level. This log level describes the severity of the messages that the logger will handle. Python defines the following log levels: DEBUG, INFO, WARNING, ERROR or CRITICAL.

Each message that is written to the logger is a Log Record. Each log record contains a log level indicating the severity of that specific message. A log record can also contain useful metadata that describes the event that is being logged. This can include details such as a stack trace or an error code.

When a message is given to the logger, the log level of the message is compared to the log level of the logger. If the log level of the message meets or exceeds the log level of the logger itself, the message will undergo further processing. If it doesn’t, the message will be ignored.

Once a logger has determined that a message needs to be processed, it is passed to a Handler. This configuration is now more flexible and can be easily be maintained in a single file.

#### Changes in Airflow Logging

Airflow's logging mechanism has been refactored to use Python’s built-in `logging` module to perform logging of the application. By extending classes with the existing `LoggingMixin`, all the logging will go through a central logger. Also the `BaseHook` and `BaseOperator` already extend this class, so it is easily available to do logging.

The main benefit is easier configuration of the logging by setting a single centralized python file. Disclaimer; there is still some inline configuration, but this will be removed eventually. The new logging class is defined by setting the dotted classpath in your `~/airflow/airflow.cfg` file:

```
# Logging class
# Specify the class that will specify the logging configuration
# This class has to be on the python classpath
logging_config_class = my.path.default_local_settings.LOGGING_CONFIG
```

The logging configuration file needs to be on the `PYTHONPATH`, for example `$AIRFLOW_HOME/config`. This directory is loaded by default. Any directory may be added to the `PYTHONPATH`, this might be handy when the config is in another directory or a volume is mounted in case of Docker.

The config can be taken from `airflow/config_templates/airflow_local_settings.py` as a starting point. Copy the contents to `${AIRFLOW_HOME}/config/airflow_local_settings.py`,  and alter the config as is preferred.

```
# -*- coding: utf-8 -*-
#
# Licensed to the Apache Software Foundation (ASF) under one
# or more contributor license agreements.  See the NOTICE file
# distributed with this work for additional information
# regarding copyright ownership.  The ASF licenses this file
# to you under the Apache License, Version 2.0 (the
# "License"); you may not use this file except in compliance
# with the License.  You may obtain a copy of the License at
#
#   http://www.apache.org/licenses/LICENSE-2.0
#
# Unless required by applicable law or agreed to in writing,
# software distributed under the License is distributed on an
# "AS IS" BASIS, WITHOUT WARRANTIES OR CONDITIONS OF ANY
# KIND, either express or implied.  See the License for the
# specific language governing permissions and limitations
# under the License.

import os

from airflow import configuration as conf

# TODO: Logging format and level should be configured
# in this file instead of from airflow.cfg. Currently
# there are other log format and level configurations in
# settings.py and cli.py. Please see AIRFLOW-1455.

LOG_LEVEL = conf.get('core', 'LOGGING_LEVEL').upper()
LOG_FORMAT = conf.get('core', 'log_format')

BASE_LOG_FOLDER = conf.get('core', 'BASE_LOG_FOLDER')
PROCESSOR_LOG_FOLDER = conf.get('scheduler', 'child_process_log_directory')

FILENAME_TEMPLATE = '{{ ti.dag_id }}/{{ ti.task_id }}/{{ ts }}/{{ try_number }}.log'
PROCESSOR_FILENAME_TEMPLATE = '{{ filename }}.log'

DEFAULT_LOGGING_CONFIG = {
    'version': 1,
    'disable_existing_loggers': False,
    'formatters': {
        'airflow.task': {
            'format': LOG_FORMAT,
        },
        'airflow.processor': {
            'format': LOG_FORMAT,
        },
    },
    'handlers': {
        'console': {
            'class': 'logging.StreamHandler',
            'formatter': 'airflow.task',
            'stream': 'ext://sys.stdout'
        },
        'file.task': {
            'class': 'airflow.utils.log.file_task_handler.FileTaskHandler',
            'formatter': 'airflow.task',
            'base_log_folder': os.path.expanduser(BASE_LOG_FOLDER),
            'filename_template': FILENAME_TEMPLATE,
        },
        'file.processor': {
            'class': 'airflow.utils.log.file_processor_handler.FileProcessorHandler',
            'formatter': 'airflow.processor',
            'base_log_folder': os.path.expanduser(PROCESSOR_LOG_FOLDER),
            'filename_template': PROCESSOR_FILENAME_TEMPLATE,
        }
        # When using s3 or gcs, provide a customized LOGGING_CONFIG
        # in airflow_local_settings within your PYTHONPATH, see UPDATING.md
        # for details
        # 's3.task': {
        #     'class': 'airflow.utils.log.s3_task_handler.S3TaskHandler',
        #     'formatter': 'airflow.task',
        #     'base_log_folder': os.path.expanduser(BASE_LOG_FOLDER),
        #     's3_log_folder': S3_LOG_FOLDER,
        #     'filename_template': FILENAME_TEMPLATE,
        # },
        # 'gcs.task': {
        #     'class': 'airflow.utils.log.gcs_task_handler.GCSTaskHandler',
        #     'formatter': 'airflow.task',
        #     'base_log_folder': os.path.expanduser(BASE_LOG_FOLDER),
        #     'gcs_log_folder': GCS_LOG_FOLDER,
        #     'filename_template': FILENAME_TEMPLATE,
        # },
    },
    'loggers': {
        '': {
            'handlers': ['console'],
            'level': LOG_LEVEL
        },
        'airflow': {
            'handlers': ['console'],
            'level': LOG_LEVEL,
            'propagate': False,
        },
        'airflow.processor': {
            'handlers': ['file.processor'],
            'level': LOG_LEVEL,
            'propagate': True,
        },
        'airflow.task': {
            'handlers': ['file.task'],
            'level': LOG_LEVEL,
            'propagate': False,
        },
        'airflow.task_runner': {
            'handlers': ['file.task'],
            'level': LOG_LEVEL,
            'propagate': True,
        },
    }
}
```

To customize the logging (for example, use logging rotate), define one or more of the logging handles that [Python has to offer](https://docs.python.org/3/library/logging.handlers.html). For more details about the Python logging, please refer to the [official logging documentation](https://docs.python.org/3/library/logging.html).

Furthermore, this change also simplifies logging within the DAG itself:

```
root@ae1bc863e815:/airflow# python
Python 3.6.2 (default, Sep 13 2017, 14:26:54)
[GCC 4.9.2] on linux
Type "help", "copyright", "credits" or "license" for more information.
>>> from airflow.settings import *
>>>
>>> from datetime import datetime
>>> from airflow import DAG
>>> from airflow.operators.dummy_operator import DummyOperator
>>>
>>> dag = DAG('simple_dag', start_date=datetime(2017, 9, 1))
>>>
>>> task = DummyOperator(task_id='task_1', dag=dag)
>>>
>>> task.log.error('I want to say something..')
[2017-09-25 20:17:04,927] {<stdin>:1} ERROR - I want to say something..
```

#### Template path of the file_task_handler

The `file_task_handler` logger has been made more flexible. The default format can be changed, `{dag_id}/{task_id}/{execution_date}/{try_number}.log` by supplying Jinja templating in the `FILENAME_TEMPLATE` configuration variable. See the `file_task_handler` for more information.

#### I'm using S3Log or GCSLogs, what do I do!?

If you are logging to Google cloud storage, please see the [Google cloud platform documentation](https://airflow.apache.org/integration.html#gcp-google-cloud-platform) for logging instructions.

If you are using S3, the instructions should be largely the same as the Google cloud platform instructions above. You will need a custom logging config. The `REMOTE_BASE_LOG_FOLDER` configuration key in your airflow config has been removed, therefore you will need to take the following steps:

- Copy the logging configuration from [`airflow/config_templates/airflow_logging_settings.py`](https://github.com/apache/airflow/blob/master/airflow/config_templates/airflow_local_settings.py).
- Place it in a directory inside the Python import path `PYTHONPATH`. If you are using Python 2.7, ensuring that any `__init__.py` files exist so that it is importable.
- Update the config by setting the path of `REMOTE_BASE_LOG_FOLDER` explicitly in the config. The `REMOTE_BASE_LOG_FOLDER` key is not used anymore.
- Set the `logging_config_class` to the filename and dict. For example, if you place `custom_logging_config.py` on the base of your `PYTHONPATH`, you will need to set `logging_config_class = custom_logging_config.LOGGING_CONFIG` in your config as Airflow 1.8.

### New Features

#### Dask Executor

A new DaskExecutor allows Airflow tasks to be run in Dask Distributed clusters.

### Deprecated Features

These features are marked for deprecation. They may still work (and raise a `DeprecationWarning`), but are no longer
supported and will be removed entirely in Airflow 2.0

- If you're using the `google_cloud_conn_id` or `dataproc_cluster` argument names explicitly in `contrib.operators.Dataproc{*}Operator`(s), be sure to rename them to `gcp_conn_id` or `cluster_name`, respectively. We've renamed these arguments for consistency. (AIRFLOW-1323)

- `post_execute()` hooks now take two arguments, `context` and `result`
  (AIRFLOW-886)

  Previously, post_execute() only took one argument, `context`.

- `contrib.hooks.gcp_dataflow_hook.DataFlowHook` starts to use `--runner=DataflowRunner` instead of `DataflowPipelineRunner`, which is removed from the package `google-cloud-dataflow-0.6.0`.

- The pickle type for XCom messages has been replaced by json to prevent RCE attacks.
  Note that JSON serialization is stricter than pickling, so if you want to e.g. pass
  raw bytes through XCom you must encode them using an encoding like base64.
  By default pickling is still enabled until Airflow 2.0. To disable it
  set enable_xcom_pickling = False in your Airflow config.

## Airflow 1.8.1

The Airflow package name was changed from `airflow` to `apache-airflow` during this release. You must uninstall
a previously installed version of Airflow before installing 1.8.1.

## Airflow 1.8

### Database

The database schema needs to be upgraded. Make sure to shutdown Airflow and make a backup of your database. To
upgrade the schema issue `airflow upgradedb`.

### Upgrade systemd unit files

Systemd unit files have been updated. If you use systemd please make sure to update these.

> Please note that the webserver does not detach properly, this will be fixed in a future version.

### Tasks not starting although dependencies are met due to stricter pool checking

Airflow 1.7.1 has issues with being able to over subscribe to a pool, ie. more slots could be used than were
available. This is fixed in Airflow 1.8.0, but due to past issue jobs may fail to start although their
dependencies are met after an upgrade. To workaround either temporarily increase the amount of slots above
the amount of queued tasks or use a new pool.

### Less forgiving scheduler on dynamic start_date

Using a dynamic start_date (e.g. `start_date = datetime.now()`) is not considered a best practice. The 1.8.0 scheduler
is less forgiving in this area. If you encounter DAGs not being scheduled you can try using a fixed start_date and
renaming your DAG. The last step is required to make sure you start with a clean slate, otherwise the old schedule can
interfere.

### New and updated scheduler options

Please read through the new scheduler options, defaults have changed since 1.7.1.

#### child_process_log_directory

In order to increase the robustness of the scheduler, DAGS are now processed in their own process. Therefore each
DAG has its own log file for the scheduler. These log files are placed in `child_process_log_directory` which defaults to
`<AIRFLOW_HOME>/scheduler/latest`. You will need to make sure these log files are removed.

> DAG logs or processor logs ignore and command line settings for log file locations.

#### run_duration

Previously the command line option `num_runs` was used to let the scheduler terminate after a certain amount of
loops. This is now time bound and defaults to `-1`, which means run continuously. See also num_runs.

#### num_runs

Previously `num_runs` was used to let the scheduler terminate after a certain amount of loops. Now num_runs specifies
the number of times to try to schedule each DAG file within `run_duration` time. Defaults to `-1`, which means try
indefinitely. This is only available on the command line.

#### min_file_process_interval

After how much time should an updated DAG be picked up from the filesystem.

#### min_file_parsing_loop_time
CURRENTLY DISABLED DUE TO A BUG
How many seconds to wait between file-parsing loops to prevent the logs from being spammed.

#### dag_dir_list_interval

The frequency with which the scheduler should relist the contents of the DAG directory. If while developing +dags, they are not being picked up, have a look at this number and decrease it when necessary.

#### catchup_by_default

By default the scheduler will fill any missing interval DAG Runs between the last execution date and the current date.
This setting changes that behavior to only execute the latest interval. This can also be specified per DAG as
`catchup = False / True`. Command line backfills will still work.

### Faulty DAGs do not show an error in the Web UI

Due to changes in the way Airflow processes DAGs the Web UI does not show an error when processing a faulty DAG. To
find processing errors go the `child_process_log_directory` which defaults to `<AIRFLOW_HOME>/scheduler/latest`.

### New DAGs are paused by default

Previously, new DAGs would be scheduled immediately. To retain the old behavior, add this to airflow.cfg:

```
[core]
dags_are_paused_at_creation = False
```

### Airflow Context variable are passed to Hive config if conf is specified

If you specify a hive conf to the run_cli command of the HiveHook, Airflow add some
convenience variables to the config. In case you run a secure Hadoop setup it might be
required to whitelist these variables by adding the following to your configuration:

```
<property>
     <name>hive.security.authorization.sqlstd.confwhitelist.append</name>
     <value>airflow\.ctx\..*</value>
</property>
```

### Google Cloud Operator and Hook alignment

All Google Cloud Operators and Hooks are aligned and use the same client library. Now you have a single connection
type for all kinds of Google Cloud Operators.

If you experience problems connecting with your operator make sure you set the connection type "Google Cloud Platform".

Also the old P12 key file type is not supported anymore and only the new JSON key files are supported as a service
account.

### Deprecated Features

These features are marked for deprecation. They may still work (and raise a `DeprecationWarning`), but are no longer
supported and will be removed entirely in Airflow 2.0

- Hooks and operators must be imported from their respective submodules

  `airflow.operators.PigOperator` is no longer supported; `from airflow.operators.pig_operator import PigOperator` is.
  (AIRFLOW-31, AIRFLOW-200)

- Operators no longer accept arbitrary arguments

  Previously, `Operator.__init__()` accepted any arguments (either positional `*args` or keyword `**kwargs`) without
  complaint. Now, invalid arguments will be rejected. (https://github.com/apache/airflow/pull/1285)

- The config value secure_mode will default to True which will disable some insecure endpoints/features

### Known Issues

There is a report that the default of "-1" for num_runs creates an issue where errors are reported while parsing tasks.
It was not confirmed, but a workaround was found by changing the default back to `None`.

To do this edit `cli.py`, find the following:

```
        'num_runs': Arg(
            ("-n", "--num_runs"),
            default=-1, type=int,
            help="Set the number of runs to execute before exiting"),
```

and change `default=-1` to `default=None`. If you have this issue please report it on the mailing list.

## Airflow 1.7.1.2

### Changes to Configuration

#### Email configuration change

To continue using the default smtp email backend, change the email_backend line in your config file from:

```
[email]
email_backend = airflow.utils.send_email_smtp
```

to:

```
[email]
email_backend = airflow.utils.email.send_email_smtp
```

#### S3 configuration change

To continue using S3 logging, update your config file so:

```
s3_log_folder = s3://my-airflow-log-bucket/logs
```

becomes:

```
remote_base_log_folder = s3://my-airflow-log-bucket/logs
remote_log_conn_id = <your desired s3 connection>
```<|MERGE_RESOLUTION|>--- conflicted
+++ resolved
@@ -40,7 +40,6 @@
 
 ## Airflow Master
 
-<<<<<<< HEAD
 ### Changes to `aws_default` Connection's default region
 
 The region of Airflow's default connection to AWS (`aws_default`) has
@@ -48,14 +47,13 @@
 
 The region now needs to be set manually either in the connection screens in
 Airflow, or via the `AWS_DEFAULT_REGION` environment variable.
-=======
+
 ### Removed Hipchat integration
 
 Hipchat has reached end of life and is no longer available.
 
 For more information please see
 https://community.atlassian.com/t5/Stride-articles/Stride-and-Hipchat-Cloud-have-reached-End-of-Life-updated/ba-p/940248
->>>>>>> 93e856e7
 
 ### Some DAG Processing metrics have been renamed
 
