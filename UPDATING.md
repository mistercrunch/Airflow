--- conflicted
+++ resolved
@@ -24,17 +24,16 @@
 
 ## Airflow Master
 
-<<<<<<< HEAD
+
 ### HTTPHook verify default value changed from False to True.
 
 The HTTPHook is now secured by default: `verify=True`.
 This can be overwriten by using the extra_options param as `{'verify': False}`.
-=======
+
 ### Changes to DatastoreHook
 
 * removed argument `version` from `get_conn` function and added it to the hook's `__init__` function instead and renamed it to `api_version`
 * renamed the `partialKeys` argument of function `allocate_ids` to `partial_keys`
->>>>>>> 75c633e7
 
 #### Unify default conn_id for Google Cloud Platform
 
