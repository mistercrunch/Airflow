<!--
 Licensed to the Apache Software Foundation (ASF) under one
 or more contributor license agreements.  See the NOTICE file
 distributed with this work for additional information
 regarding copyright ownership.  The ASF licenses this file
 to you under the Apache License, Version 2.0 (the
 "License"); you may not use this file except in compliance
 with the License.  You may obtain a copy of the License at

   http://www.apache.org/licenses/LICENSE-2.0

 Unless required by applicable law or agreed to in writing,
 software distributed under the License is distributed on an
 "AS IS" BASIS, WITHOUT WARRANTIES OR CONDITIONS OF ANY
 KIND, either express or implied.  See the License for the
 specific language governing permissions and limitations
 under the License.
-->

<!-- START Apache Airflow, please keep comment here to allow auto update of PyPI readme.md -->
# Apache Airflow

[![PyPI version](https://badge.fury.io/py/apache-airflow.svg)](https://badge.fury.io/py/apache-airflow)
[![GitHub Build](https://github.com/apache/airflow/workflows/Tests/badge.svg)](https://github.com/apache/airflow/actions)
[![Coverage Status](https://codecov.io/gh/apache/airflow/graph/badge.svg?token=WdLKlKHOAU)](https://codecov.io/gh/apache/airflow)
[![License](https://img.shields.io/:license-Apache%202-blue.svg)](https://www.apache.org/licenses/LICENSE-2.0.txt)
[![PyPI - Python Version](https://img.shields.io/pypi/pyversions/apache-airflow.svg)](https://pypi.org/project/apache-airflow/)
[![Docker Pulls](https://img.shields.io/docker/pulls/apache/airflow.svg)](https://hub.docker.com/r/apache/airflow)
[![Docker Stars](https://img.shields.io/docker/stars/apache/airflow.svg)](https://hub.docker.com/r/apache/airflow)
[![PyPI - Downloads](https://img.shields.io/pypi/dm/apache-airflow)](https://pypi.org/project/apache-airflow/)
[![Artifact HUB](https://img.shields.io/endpoint?url=https://artifacthub.io/badge/repository/apache-airflow)](https://artifacthub.io/packages/search?repo=apache-airflow)
[![Code style: black](https://img.shields.io/badge/code%20style-black-000000.svg)](https://github.com/psf/black)
[![Twitter Follow](https://img.shields.io/twitter/follow/ApacheAirflow.svg?style=social&label=Follow)](https://twitter.com/ApacheAirflow)
[![Slack Status](https://img.shields.io/badge/slack-join_chat-white.svg?logo=slack&style=social)](https://s.apache.org/airflow-slack)
[![Contributors](https://img.shields.io/github/contributors/apache/airflow)](https://github.com/apache/airflow/graphs/contributors)
[![OSSRank](https://shields.io/endpoint?url=https://ossrank.com/shield/6)](https://ossrank.com/p/6)

[Apache Airflow](https://airflow.apache.org/docs/apache-airflow/stable/) (or simply Airflow) is a platform to programmatically author, schedule, and monitor workflows.

When workflows are defined as code, they become more maintainable, versionable, testable, and collaborative.

Use Airflow to author workflows as directed acyclic graphs (DAGs) of tasks. The Airflow scheduler executes your tasks on an array of workers while following the specified dependencies. Rich command line utilities make performing complex surgeries on DAGs a snap. The rich user interface makes it easy to visualize pipelines running in production, monitor progress, and troubleshoot issues when needed.

<!-- END Apache Airflow, please keep comment here to allow auto update of PyPI readme.md -->
<!-- START doctoc generated TOC please keep comment here to allow auto update -->
<!-- DON'T EDIT THIS SECTION, INSTEAD RE-RUN doctoc TO UPDATE -->
**Table of contents**

- [Project Focus](#project-focus)
- [Principles](#principles)
- [Requirements](#requirements)
- [Getting started](#getting-started)
- [Installing from PyPI](#installing-from-pypi)
- [Official source code](#official-source-code)
- [Convenience packages](#convenience-packages)
- [User Interface](#user-interface)
- [Semantic versioning](#semantic-versioning)
- [Version Life Cycle](#version-life-cycle)
- [Support for Python and Kubernetes versions](#support-for-python-and-kubernetes-versions)
- [Base OS support for reference Airflow images](#base-os-support-for-reference-airflow-images)
- [Approach to dependencies of Airflow](#approach-to-dependencies-of-airflow)
- [Contributing](#contributing)
- [Who uses Apache Airflow?](#who-uses-apache-airflow)
- [Who maintains Apache Airflow?](#who-maintains-apache-airflow)
- [What goes into the next release?](#what-goes-into-the-next-release)
- [Can I use the Apache Airflow logo in my presentation?](#can-i-use-the-apache-airflow-logo-in-my-presentation)
- [Airflow merchandise](#airflow-merchandise)
- [Links](#links)
- [Sponsors](#sponsors)

<!-- END doctoc generated TOC please keep comment here to allow auto update -->

## Project Focus

Airflow works best with workflows that are mostly static and slowly changing. When the DAG structure is similar from one run to the next, it clarifies the unit of work and continuity. Other similar projects include [Luigi](https://github.com/spotify/luigi), [Oozie](https://oozie.apache.org/) and [Azkaban](https://azkaban.github.io/).

Airflow is commonly used to process data, but has the opinion that tasks should ideally be idempotent (i.e., results of the task will be the same, and will not create duplicated data in a destination system), and should not pass large quantities of data from one task to the next (though tasks can pass metadata using Airflow's [XCom feature](https://airflow.apache.org/docs/apache-airflow/stable/concepts/xcoms.html)). For high-volume, data-intensive tasks, a best practice is to delegate to external services specializing in that type of work.

Airflow is not a streaming solution, but it is often used to process real-time data, pulling data off streams in batches.

## Principles

- **Dynamic**: Airflow pipelines are configuration as code (Python), allowing for dynamic pipeline generation. This allows for writing code that instantiates pipelines dynamically.
- **Extensible**: Easily define your own operators, executors and extend the library so that it fits the level of abstraction that suits your environment.
- **Elegant**: Airflow pipelines are lean and explicit. Parameterizing your scripts is built into the core of Airflow using the powerful **Jinja** templating engine.
- **Scalable**: Airflow has a modular architecture and uses a message queue to orchestrate an arbitrary number of workers.

<!-- START Requirements, please keep comment here to allow auto update of PyPI readme.md -->
## Requirements

Apache Airflow is tested with:

<<<<<<< HEAD
|             | Main version (dev)     | Stable version (2.8.0)       |
|-------------|------------------------|------------------------------|
| Python      | 3.8, 3.9, 3.10, 3.11   | 3.8, 3.9, 3.10, 3.11         |
| Platform    | AMD64/ARM64(\*)        | AMD64/ARM64(\*)              |
| Kubernetes  | 1.25, 1.26, 1.27, 1.28 | 1.25, 1.26, 1.27, 1.28       |
| PostgreSQL  | 12, 13, 14, 15, 16     | 12, 13, 14, 15, 16           |
| MySQL       | 8.0, Innovation        | 8.0, Innovation              |
| SQLite      | 3.15.0+                | 3.15.0+                      |
=======
|             | Main version (dev)           | Stable version (2.8.0)       |
|-------------|------------------------------|------------------------------|
| Python      | 3.8, 3.9, 3.10, 3.11         | 3.8, 3.9, 3.10, 3.11         |
| Platform    | AMD64/ARM64(\*)              | AMD64/ARM64(\*)              |
| Kubernetes  | 1.25, 1.26, 1.27, 1.28, 1.29 | 1.25, 1.26, 1.27, 1.28       |
| PostgreSQL  | 12, 13, 14, 15, 16           | 12, 13, 14, 15, 16           |
| MySQL       | 8.0, Innovation              | 8.0, Innovation              |
| SQLite      | 3.15.0+                      | 3.15.0+                      |
| MSSQL       | 2017(\*\*), 2019(\*\*)       | 2017(\*\*), 2019(\*\*)       |
>>>>>>> ef9e8b0e

\* Experimental

**Note**: MySQL 5.x versions are unable to or have limitations with
running multiple schedulers -- please see the [Scheduler docs](https://airflow.apache.org/docs/apache-airflow/stable/administration-and-deployment/scheduler.html).
MariaDB is not tested/recommended.

**Note**: SQLite is used in Airflow tests. Do not use it in production. We recommend
using the latest stable version of SQLite for local development.

**Note**: Airflow currently can be run on POSIX-compliant Operating Systems. For development, it is regularly
tested on fairly modern Linux Distros and recent versions of macOS.
On Windows you can run it via WSL2 (Windows Subsystem for Linux 2) or via Linux Containers.
The work to add Windows support is tracked via [#10388](https://github.com/apache/airflow/issues/10388), but
it is not a high priority. You should only use Linux-based distros as "Production" execution environment
as this is the only environment that is supported. The only distro that is used in our CI tests and that
is used in the [Community managed DockerHub image](https://hub.docker.com/p/apache/airflow) is
`Debian Bookworm`. We also have support for legacy ``Debian Bullseye`` base image if you want to build a
custom image but it is deprecated and option to do it will be removed in the Dockerfile that
will accompany Airflow 2.9.0 so you are advised to switch to ``Debian Bookworm`` for your custom images.

<!-- END Requirements, please keep comment here to allow auto update of PyPI readme.md -->
<!-- START Getting started, please keep comment here to allow auto update of PyPI readme.md -->
## Getting started

Visit the official Airflow website documentation (latest **stable** release) for help with
[installing Airflow](https://airflow.apache.org/docs/apache-airflow/stable/installation/),
[getting started](https://airflow.apache.org/docs/apache-airflow/stable/start.html), or walking
through a more complete [tutorial](https://airflow.apache.org/docs/apache-airflow/stable/tutorial/).

> Note: If you're looking for documentation for the main branch (latest development branch): you can find it on [s.apache.org/airflow-docs](https://s.apache.org/airflow-docs/).

For more information on Airflow Improvement Proposals (AIPs), visit
the [Airflow Wiki](https://cwiki.apache.org/confluence/display/AIRFLOW/Airflow+Improvement+Proposals).

Documentation for dependent projects like provider packages, Docker image, Helm Chart, you'll find it in [the documentation index](https://airflow.apache.org/docs/).

<!-- END Getting started, please keep comment here to allow auto update of PyPI readme.md -->
<!-- START Installing from PyPI, please keep comment here to allow auto update of PyPI readme.md -->
## Installing from PyPI

We publish Apache Airflow as `apache-airflow` package in PyPI. Installing it however might be sometimes tricky
because Airflow is a bit of both a library and application. Libraries usually keep their dependencies open, and
applications usually pin them, but we should do neither and both simultaneously. We decided to keep
our dependencies as open as possible (in `setup.py`) so users can install different versions of libraries
if needed. This means that `pip install apache-airflow` will not work from time to time or will
produce unusable Airflow installation.

To have repeatable installation, however, we keep a set of "known-to-be-working" constraint
files in the orphan `constraints-main` and `constraints-2-0` branches. We keep those "known-to-be-working"
constraints files separately per major/minor Python version.
You can use them as constraint files when installing Airflow from PyPI. Note that you have to specify
correct Airflow tag/version/branch and Python versions in the URL.


1. Installing just Airflow:

> Note: Only `pip` installation is currently officially supported.

While it is possible to install Airflow with tools like [Poetry](https://python-poetry.org) or
[pip-tools](https://pypi.org/project/pip-tools), they do not share the same workflow as
`pip` - especially when it comes to constraint vs. requirements management.
Installing via `Poetry` or `pip-tools` is not currently supported.

There are known issues with ``bazel`` that might lead to circular dependencies when using it to install
Airflow. Please switch to ``pip`` if you encounter such problems. ``Bazel`` community works on fixing
the problem in `this PR <https://github.com/bazelbuild/rules_python/pull/1166>`_ so it might be that
newer versions of ``bazel`` will handle it.

If you wish to install Airflow using those tools, you should use the constraint files and convert
them to the appropriate format and workflow that your tool requires.


```bash
pip install 'apache-airflow==2.8.0' \
 --constraint "https://raw.githubusercontent.com/apache/airflow/constraints-2.8.0/constraints-3.8.txt"
```

2. Installing with extras (i.e., postgres, google)

```bash
pip install 'apache-airflow[postgres,google]==2.8.0' \
 --constraint "https://raw.githubusercontent.com/apache/airflow/constraints-2.8.0/constraints-3.8.txt"
```

For information on installing provider packages, check
[providers](http://airflow.apache.org/docs/apache-airflow-providers/index.html).

<!-- END Installing from PyPI, please keep comment here to allow auto update of PyPI readme.md -->
<!-- START Official source code, please keep comment here to allow auto update of PyPI readme.md -->
## Official source code

Apache Airflow is an [Apache Software Foundation](https://www.apache.org) (ASF) project,
and our official source code releases:

- Follow the [ASF Release Policy](https://www.apache.org/legal/release-policy.html)
- Can be downloaded from [the ASF Distribution Directory](https://downloads.apache.org/airflow)
- Are cryptographically signed by the release manager
- Are officially voted on by the PMC members during the
  [Release Approval Process](https://www.apache.org/legal/release-policy.html#release-approval)

Following the ASF rules, the source packages released must be sufficient for a user to build and test the
release provided they have access to the appropriate platform and tools.

<!-- END Official source code, please keep comment here to allow auto update of PyPI readme.md -->
## Convenience packages

There are other ways of installing and using Airflow. Those are "convenience" methods - they are
not "official releases" as stated by the `ASF Release Policy`, but they can be used by the users
who do not want to build the software themselves.

Those are - in the order of most common ways people install Airflow:

- [PyPI releases](https://pypi.org/project/apache-airflow/) to install Airflow using standard `pip` tool
- [Docker Images](https://hub.docker.com/r/apache/airflow) to install airflow via
  `docker` tool, use them in Kubernetes, Helm Charts, `docker-compose`, `docker swarm`, etc. You can
  read more about using, customising, and extending the images in the
  [Latest docs](https://airflow.apache.org/docs/docker-stack/index.html), and
  learn details on the internals in the [IMAGES.rst](https://github.com/apache/airflow/blob/main/IMAGES.rst) document.
- [Tags in GitHub](https://github.com/apache/airflow/tags) to retrieve the git project sources that
  were used to generate official source packages via git

All those artifacts are not official releases, but they are prepared using officially released sources.
Some of those artifacts are "development" or "pre-release" ones, and they are clearly marked as such
following the ASF Policy.

## User Interface

- **DAGs**: Overview of all DAGs in your environment.

  ![DAGs](https://raw.githubusercontent.com/apache/airflow/main/docs/apache-airflow/img/dags.png)

- **Grid**: Grid representation of a DAG that spans across time.

  ![Grid](https://raw.githubusercontent.com/apache/airflow/main/docs/apache-airflow/img/grid.png)

- **Graph**: Visualization of a DAG's dependencies and their current status for a specific run.

  ![Graph](https://raw.githubusercontent.com/apache/airflow/main/docs/apache-airflow/img/graph.png)

- **Task Duration**: Total time spent on different tasks over time.

  ![Task Duration](https://raw.githubusercontent.com/apache/airflow/main/docs/apache-airflow/img/duration.png)

- **Gantt**: Duration and overlap of a DAG.

  ![Gantt](https://raw.githubusercontent.com/apache/airflow/main/docs/apache-airflow/img/gantt.png)

- **Code**: Quick way to view source code of a DAG.

  ![Code](https://raw.githubusercontent.com/apache/airflow/main/docs/apache-airflow/img/code.png)

## Semantic versioning

As of Airflow 2.0.0, we support a strict [SemVer](https://semver.org/) approach for all packages released.

There are few specific rules that we agreed to that define details of versioning of the different
packages:

* **Airflow**: SemVer rules apply to core airflow only (excludes any changes to providers).
  Changing limits for versions of Airflow dependencies is not a breaking change on its own.
* **Airflow Providers**: SemVer rules apply to changes in the particular provider's code only.
  SemVer MAJOR and MINOR versions for the packages are independent of the Airflow version.
  For example, `google 4.1.0` and `amazon 3.0.3` providers can happily be installed
  with `Airflow 2.1.2`. If there are limits of cross-dependencies between providers and Airflow packages,
  they are present in providers as `install_requires` limitations. We aim to keep backwards
  compatibility of providers with all previously released Airflow 2 versions but
  there will sometimes be breaking changes that might make some, or all
  providers, have minimum Airflow version specified.
* **Airflow Helm Chart**: SemVer rules apply to changes in the chart only. SemVer MAJOR and MINOR
  versions for the chart are independent of the Airflow version. We aim to keep backwards
  compatibility of the Helm Chart with all released Airflow 2 versions, but some new features might
  only work starting from specific Airflow releases. We might however limit the Helm
  Chart to depend on minimal Airflow version.
* **Airflow API clients**: Their versioning is independent from Airflow versions. They follow their own
  SemVer rules for breaking changes and new features - which for example allows to change the way we generate
  the clients.

## Version Life Cycle

Apache Airflow version life cycle:

<!-- This table is automatically updated by pre-commit scripts/ci/pre_commit/pre_commit_supported_versions.py -->
<!-- Beginning of auto-generated table -->

| Version   | Current Patch/Minor   | State     | First Release   | Limited Support   | EOL/Terminated   |
|-----------|-----------------------|-----------|-----------------|-------------------|------------------|
| 2         | 2.8.0                 | Supported | Dec 17, 2020    | TBD               | TBD              |
| 1.10      | 1.10.15               | EOL       | Aug 27, 2018    | Dec 17, 2020      | June 17, 2021    |
| 1.9       | 1.9.0                 | EOL       | Jan 03, 2018    | Aug 27, 2018      | Aug 27, 2018     |
| 1.8       | 1.8.2                 | EOL       | Mar 19, 2017    | Jan 03, 2018      | Jan 03, 2018     |
| 1.7       | 1.7.1.2               | EOL       | Mar 28, 2016    | Mar 19, 2017      | Mar 19, 2017     |

<!-- End of auto-generated table -->

Limited support versions will be supported with security and critical bug fix only.
EOL versions will not get any fixes nor support.
We always recommend that all users run the latest available minor release for whatever major version is in use.
We **highly** recommend upgrading to the latest Airflow major release at the earliest convenient time and before the EOL date.

## Support for Python and Kubernetes versions

As of Airflow 2.0, we agreed to certain rules we follow for Python and Kubernetes support.
They are based on the official release schedule of Python and Kubernetes, nicely summarized in the
[Python Developer's Guide](https://devguide.python.org/#status-of-python-branches) and
[Kubernetes version skew policy](https://kubernetes.io/docs/setup/release/version-skew-policy/).

1. We drop support for Python and Kubernetes versions when they reach EOL. Except for Kubernetes, a
   version stays supported by Airflow if two major cloud providers still provide support for it. We drop
   support for those EOL versions in main right after EOL date, and it is effectively removed when we release
   the first new MINOR (Or MAJOR if there is no new MINOR version) of Airflow. For example, for Python 3.8 it
   means that we will drop support in main right after 27.06.2023, and the first MAJOR or MINOR version of
   Airflow released after will not have it.

2. We support a new version of Python/Kubernetes in main after they are officially released, as soon as we
   make them work in our CI pipeline (which might not be immediate due to dependencies catching up with
   new versions of Python mostly) we release new images/support in Airflow based on the working CI setup.

3. This policy is best-effort which means there may be situations where we might terminate support earlier
   if circumstances require it.

## Base OS support for reference Airflow images

The Airflow Community provides conveniently packaged container images that are published whenever
we publish an Apache Airflow release. Those images contain:

* Base OS with necessary packages to install Airflow (stable Debian OS)
* Base Python installation in versions supported at the time of release for the MINOR version of
  Airflow released (so there could be different versions for 2.3 and 2.2 line for example)
* Libraries required to connect to supported Databases (again the set of databases supported depends
  on the MINOR version of Airflow)
* Predefined set of popular providers (for details see the [Dockerfile](https://raw.githubusercontent.com/apache/airflow/main/Dockerfile)).
* Possibility of building your own, custom image where the user can choose their own set of providers
  and libraries (see [Building the image](https://airflow.apache.org/docs/docker-stack/build.html))
* In the future Airflow might also support a "slim" version without providers nor database clients installed

The version of the base OS image is the stable version of Debian. Airflow supports using all currently active
stable versions - as soon as all Airflow dependencies support building, and we set up the CI pipeline for
building and testing the OS version. Approximately 6 months before the end-of-regular support of a
previous stable version of the OS, Airflow switches the images released to use the latest supported
version of the OS.

For example since ``Debian Buster`` end-of-life was August 2022, Airflow switched the images in `main` branch
to use ``Debian Bullseye`` in February/March 2022. The version was used in the next MINOR release after
the switch happened. In case of the Bullseye switch - 2.3.0 version used ``Debian Bullseye``.
The images released  in the previous MINOR version continue to use the version that all other releases
for the MINOR version used. Similar switch from ``Debian Bullseye`` to ``Debian Bookworm`` has been implemented
before 2.8.0 release in October 2023 and ``Debian Bookworm`` will be the only option supported as of
Airflow 2.9.0.

Users will continue to be able to build their images using stable Debian releases until the end of regular
support and building and verifying of the images happens in our CI but no unit tests were executed using
this image in the `main` branch.

## Approach to dependencies of Airflow

Airflow has a lot of dependencies - direct and transitive, also Airflow is both - library and application,
therefore our policies to dependencies has to include both - stability of installation of application,
but also ability to install newer version of dependencies for those users who develop DAGs. We developed
the approach where `constraints` are used to make sure airflow can be installed in a repeatable way, while
we do not limit our users to upgrade most of the dependencies. As a result we decided not to upper-bound
version of Airflow dependencies by default, unless we have good reasons to believe upper-bounding them is
needed because of importance of the dependency as well as risk it involves to upgrade specific dependency.
We also upper-bound the dependencies that we know cause problems.

The constraint mechanism of ours takes care about finding and upgrading all the non-upper bound dependencies
automatically (providing that all the tests pass). Our `main` build failures will indicate in case there
are versions of dependencies that break our tests - indicating that we should either upper-bind them or
that we should fix our code/tests to account for the upstream changes from those dependencies.

Whenever we upper-bound such a dependency, we should always comment why we are doing it - i.e. we should have
a good reason why dependency is upper-bound. And we should also mention what is the condition to remove the
binding.

### Approach for dependencies for Airflow Core

Those `extras` and `providers` dependencies are maintained in `setup.cfg`.

There are few dependencies that we decided are important enough to upper-bound them by default, as they are
known to follow predictable versioning scheme, and we know that new versions of those are very likely to
bring breaking changes. We commit to regularly review and attempt to upgrade to the newer versions of
the dependencies as they are released, but this is manual process.

The important dependencies are:

* `SQLAlchemy`: upper-bound to specific MINOR version (SQLAlchemy is known to remove deprecations and
   introduce breaking changes especially that support for different Databases varies and changes at
   various speed)
* `Alembic`: it is important to handle our migrations in predictable and performant way. It is developed
   together with SQLAlchemy. Our experience with Alembic is that it very stable in MINOR version
* `Flask`: We are using Flask as the back-bone of our web UI and API. We know major version of Flask
   are very likely to introduce breaking changes across those so limiting it to MAJOR version makes sense
* `werkzeug`: the library is known to cause problems in new versions. It is tightly coupled with Flask
   libraries, and we should update them together
* `celery`: Celery is a crucial component of Airflow as it used for CeleryExecutor (and similar). Celery
   [follows SemVer](https://docs.celeryq.dev/en/stable/contributing.html?highlight=semver#versions), so
   we should upper-bound it to the next MAJOR version. Also, when we bump the upper version of the library,
   we should make sure Celery Provider minimum Airflow version is updated.
* `kubernetes`: Kubernetes is a crucial component of Airflow as it is used for the KubernetesExecutor
   (and similar). Kubernetes Python library [follows SemVer](https://github.com/kubernetes-client/python#compatibility),
   so we should upper-bound it to the next MAJOR version. Also, when we bump the upper version of the library,
   we should make sure Kubernetes Provider minimum Airflow version is updated.

### Approach for dependencies in Airflow Providers and extras

The main part of the Airflow is the Airflow Core, but the power of Airflow also comes from a number of
providers that extend the core functionality and are released separately, even if we keep them (for now)
in the same monorepo for convenience. You can read more about the providers in the
[Providers documentation](https://airflow.apache.org/docs/apache-airflow-providers/index.html). We also
have set of policies implemented for maintaining and releasing community-managed providers as well
as the approach for community vs. 3rd party providers in the [providers](https://github.com/apache/airflow/blob/main/PROVIDERS.rst) document.

Those `extras` and `providers` dependencies are maintained in `provider.yaml` of each provider.

By default, we should not upper-bound dependencies for providers, however each provider's maintainer
might decide to add additional limits (and justify them with comment).

<!-- START Contributing, please keep comment here to allow auto update of PyPI readme.md -->

## Contributing

Want to help build Apache Airflow? Check out our [contributing documentation](https://github.com/apache/airflow/blob/main/CONTRIBUTING.rst).

Official Docker (container) images for Apache Airflow are described in [IMAGES.rst](https://github.com/apache/airflow/blob/main/IMAGES.rst).

<!-- END Contributing, please keep comment here to allow auto update of PyPI readme.md -->
<!-- START Who uses Apache Airflow, please keep comment here to allow auto update of PyPI readme.md -->

## Who uses Apache Airflow?

We know about around 500 organizations that are using Apache Airflow (but there are likely many more)
[in the wild](https://github.com/apache/airflow/blob/main/INTHEWILD.md).

If you use Airflow - feel free to make a PR to add your organisation to the list.

<!-- END Who uses Apache Airflow, please keep comment here to allow auto update of PyPI readme.md -->
<!-- START Who maintains Apache Airflow, please keep comment here to allow auto update of PyPI readme.md -->

## Who maintains Apache Airflow?

Airflow is the work of the [community](https://github.com/apache/airflow/graphs/contributors),
but the [core committers/maintainers](https://people.apache.org/committers-by-project.html#airflow)
are responsible for reviewing and merging PRs as well as steering conversations around new feature requests.
If you would like to become a maintainer, please review the Apache Airflow
[committer requirements](https://github.com/apache/airflow/blob/main/COMMITTERS.rst#guidelines-to-become-an-airflow-committer).

<!-- END Who maintains Apache Airflow, please keep comment here to allow auto update of PyPI readme.md -->

## What goes into the next release?

Often you will see an issue that is assigned to specific milestone with Airflow version, or PR that gets merged
to the main branch and you might wonder which release the merged PR will be released in or which release the
issue will be fixed in. The answer to it is as usual - it depends. The answer is different for PRs and Issues.

To add a bit of context, ee are following the [Semver](https://semver.org/) versioning scheme as described in
[Airflow release process](https://airflow.apache.org/docs/apache-airflow/stable/release-process.html). More
details are explained in detail in this README in [Semantic versioning](#semantic-versioning) chapter, but
in short, we have `MAJOR.MINOR.PATCH` versions of Airflow, where `MAJOR` version is incremented when there
are breaking changes, `MINOR` version is incremented when there are new features added, and `PATCH` version
is incremented when there are only bug-fixes and doc-only changes.

Generally we release `MINOR` versions of Airflow from a branch that is named after the MINOR version. For example
`2.7.*` releases are released from `v2-7-stable` branch, `2.8.*` releases are released from `v2-8-stable`
branch, etc.

Most of the time in our release cycle, when the branch for next `MINOR` branch is not yet created, all
PRs merged to `main` (unless they get reverted), will find their way to the next `MINOR` release. For example
if the last release is `2.7.0` or `2.7.3` and `v2-8-stable` branch is not created yet, the next `MINOR` release
is `2.8.0` and all PRs merged to main will be released in `2.8.0`. There is a brief period of time when we
cut a new `MINOR` release branch and prepare alpha, beta, RC candidates for the `2.NEXT_MINOR.0` version
where PRs merged to main will only be released in the following `MINOR` release.

However, some PRs (bug-fixes and doc-only changes) when merged, can be cherry-picked to current `MINOR` branch
and released in the next `PATCHLEVEL` release - for example when the last released version from `v2-7-stable`
branch is `2.7.2`. Some of the PRs from main can be marked as `2.7.3` milestone by committers and attempt by the
release manager to cherry-pick them is made. If successful, they will be released in `2.7.3`. The final
decision about cherry-picking is made by the release manager.

Marking issues with a milestone is a bit different. Maintainers do not mark issues with a milestone usually,
normally they are only marked in PRs. If PR linked to the issue (and "fixing it") gets merged and released
in a specific version following the process described above, the issue will be automatically closed, no
milestone will be set for the issue, you need to check the PR that fixed the issue to see which version
it was released in. However sometimes maintainers mark issues with specific milestone, which means that the
issue is important to become a candidate to take a look when the release is being prepared. Since this is an
Open-Source project, where basically all contributors volunteer their time, there is no guarantee that specific
issue will be fixed in specific version. We do not want to hold the release because some issue is not fixed,
so in such case release manager will reassign such unfixed issues to the next milestone in case they are not
fixed in time for the current release. Therefore, the milestone for issue is more of an intent that it should be
looked at, than promise it will be fixed in the version.

## Can I use the Apache Airflow logo in my presentation?

Yes! Be sure to abide by the Apache Foundation [trademark policies](https://www.apache.org/foundation/marks/#books) and the Apache Airflow [Brandbook](https://cwiki.apache.org/confluence/display/AIRFLOW/Brandbook). The most up-to-date logos are found in [this repo](https://github.com/apache/airflow/tree/main/docs/apache-airflow/img/logos/) and on the Apache Software Foundation [website](https://www.apache.org/logos/about.html).

## Airflow merchandise

If you would love to have Apache Airflow stickers, t-shirt, etc. then check out
[Redbubble Shop](https://www.redbubble.com/i/sticker/Apache-Airflow-by-comdev/40497530.EJUG5).

## Links

- [Documentation](https://airflow.apache.org/docs/apache-airflow/stable/)
- [Chat](https://s.apache.org/airflow-slack)

## Sponsors

The CI infrastructure for Apache Airflow has been sponsored by:

<!-- Ordered by most recently "funded" -->

<a href="https://astronomer.io"><img src="https://assets2.astronomer.io/logos/logoForLIGHTbackground.png" alt="astronomer.io" width="250px"></a>
<a href="https://aws.amazon.com/opensource/"><img src="docs/integration-logos/aws/AWS-Cloud-alt_light-bg@4x.png" alt="AWS OpenSource" width="130px"></a><|MERGE_RESOLUTION|>--- conflicted
+++ resolved
@@ -90,16 +90,6 @@
 
 Apache Airflow is tested with:
 
-<<<<<<< HEAD
-|             | Main version (dev)     | Stable version (2.8.0)       |
-|-------------|------------------------|------------------------------|
-| Python      | 3.8, 3.9, 3.10, 3.11   | 3.8, 3.9, 3.10, 3.11         |
-| Platform    | AMD64/ARM64(\*)        | AMD64/ARM64(\*)              |
-| Kubernetes  | 1.25, 1.26, 1.27, 1.28 | 1.25, 1.26, 1.27, 1.28       |
-| PostgreSQL  | 12, 13, 14, 15, 16     | 12, 13, 14, 15, 16           |
-| MySQL       | 8.0, Innovation        | 8.0, Innovation              |
-| SQLite      | 3.15.0+                | 3.15.0+                      |
-=======
 |             | Main version (dev)           | Stable version (2.8.0)       |
 |-------------|------------------------------|------------------------------|
 | Python      | 3.8, 3.9, 3.10, 3.11         | 3.8, 3.9, 3.10, 3.11         |
@@ -108,8 +98,6 @@
 | PostgreSQL  | 12, 13, 14, 15, 16           | 12, 13, 14, 15, 16           |
 | MySQL       | 8.0, Innovation              | 8.0, Innovation              |
 | SQLite      | 3.15.0+                      | 3.15.0+                      |
-| MSSQL       | 2017(\*\*), 2019(\*\*)       | 2017(\*\*), 2019(\*\*)       |
->>>>>>> ef9e8b0e
 
 \* Experimental
 
