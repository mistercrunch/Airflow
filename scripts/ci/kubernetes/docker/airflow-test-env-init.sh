--- conflicted
+++ resolved
@@ -18,21 +18,11 @@
 
 set -x
 
-<<<<<<< HEAD
-set -x
-
-cd /usr/local/lib/python2.7/dist-packages/airflow && \
-cp -R example_dags/* /root/airflow/dags/ && \
-cp -R contrib/example_dags/example_kubernetes_*.py /root/airflow/dags/ && \
-cp -a contrib/example_dags/libs /root/airflow/dags/ && \
-airflow initdb && \
-=======
 cd /opt/airflow/airflow && \
 cp -R example_dags/* /root/airflow/dags/ && \
 cp -R contrib/example_dags/example_kubernetes_*.py /root/airflow/dags/ && \
 cp -a contrib/example_dags/libs /root/airflow/dags/ && \
 airflow db init && \
->>>>>>> 4311c1f0
 alembic upgrade heads && \
 (airflow users create --username airflow --lastname airflow --firstname jon --email airflow@apache.org --role Admin --password airflow || true) && \
 echo "retrieved from mount" > /root/test_volume/test.txt