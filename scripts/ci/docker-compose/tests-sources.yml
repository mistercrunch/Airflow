--- conflicted
+++ resolved
@@ -48,22 +48,16 @@
       - ../../../providers/common/sql/tests:/opt/airflow/providers/common/sql/tests
       - ../../../providers/datadog/tests:/opt/airflow/providers/datadog/tests
       - ../../../providers/edge/tests:/opt/airflow/providers/edge/tests
-<<<<<<< HEAD
       - ../../../providers/jenkins/tests:/opt/airflow/providers/jenkins/tests
       - ../../../providers/mysql/tests:/opt/airflow/providers/mysql/tests
-=======
       - ../../../providers/hashicorp/tests:/opt/airflow/providers/hashicorp/tests
->>>>>>> b9987155
       - ../../../providers/neo4j/tests:/opt/airflow/providers/neo4j/tests
       - ../../../providers/odbc/tests:/opt/airflow/providers/odbc/tests
       - ../../../providers/openai/tests:/opt/airflow/providers/openai/tests
       - ../../../providers/openfaas/tests:/opt/airflow/providers/openfaas/tests
       - ../../../providers/opsgenie/tests:/opt/airflow/providers/opsgenie/tests
-<<<<<<< HEAD
       - ../../../providers/pagerduty/tests:/opt/airflow/providers/pagerduty/tests
-=======
       - ../../../providers/papermill/tests:/opt/airflow/providers/papermill/tests
->>>>>>> b9987155
       - ../../../providers/pgvector/tests:/opt/airflow/providers/pgvector/tests
       - ../../../providers/pinecone/tests:/opt/airflow/providers/pinecone/tests
       - ../../../providers/postgres/tests:/opt/airflow/providers/postgres/tests
