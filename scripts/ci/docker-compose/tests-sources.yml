# Licensed to the Apache Software Foundation (ASF) under one
# or more contributor license agreements.  See the NOTICE file
# distributed with this work for additional information
# regarding copyright ownership.  The ASF licenses this file
# to you under the Apache License, Version 2.0 (the
# "License"); you may not use this file except in compliance
# with the License.  You may obtain a copy of the License at
#
#   http://www.apache.org/licenses/LICENSE-2.0
#
# Unless required by applicable law or agreed to in writing,
# software distributed under the License is distributed on an
# "AS IS" BASIS, WITHOUT WARRANTIES OR CONDITIONS OF ANY
# KIND, either express or implied.  See the License for the
# specific language governing permissions and limitations
# under the License.
---
services:
  airflow:
    stdin_open: true  # docker run -i
    tty: true  # docker run -t
    environment:
      - AIRFLOW__CORE__PLUGINS_FOLDER=/files/plugins
    # We only mount tests folder
    volumes:
      - ../../../.bash_aliases:/root/.bash_aliases:cached
      - ../../../.bash_history:/root/.bash_history:cached
      - ../../../.inputrc:/root/.inputrc:cached
      # Remove airflow sources from container
      - ../../../empty:/opt/airflow/airflow
      # Remove all provider sources from container
      - ../../../empty:/opt/airflow/providers/airbyte/src
      - ../../../empty:/opt/airflow/providers/alibaba/src
      - ../../../empty:/opt/airflow/providers/apache/iceberg/src
      - ../../../empty:/opt/airflow/providers/celery/src
      - ../../../empty:/opt/airflow/providers/common/sql/src
      - ../../../empty:/opt/airflow/providers/edge/src
      - ../../../empty:/opt/airflow/providers/standard/src
      # but keep providers tests
      - ../../../tests/:/opt/airflow/tests:cached
      # START automatically generated volumes by generate-volumes-for-sources pre-commit
      - ../../../providers/airbyte/tests:/opt/airflow/providers/airbyte/tests
      - ../../../providers/alibaba/tests:/opt/airflow/providers/alibaba/tests
      - ../../../providers/apache/iceberg/tests:/opt/airflow/providers/apache/iceberg/tests
      - ../../../providers/celery/tests:/opt/airflow/providers/celery/tests
      - ../../../providers/cohere/tests:/opt/airflow/providers/cohere/tests
      - ../../../providers/common/sql/tests:/opt/airflow/providers/common/sql/tests
      - ../../../providers/edge/tests:/opt/airflow/providers/edge/tests
      - ../../../providers/pgvector/tests:/opt/airflow/providers/pgvector/tests
      - ../../../providers/pinecone/tests:/opt/airflow/providers/pinecone/tests
<<<<<<< HEAD
      - ../../../providers/qdrant/tests:/opt/airflow/providers/qdrant/tests
=======
      - ../../../providers/postgres/tests:/opt/airflow/providers/postgres/tests
>>>>>>> 1ef2b6c9
      - ../../../providers/standard/tests:/opt/airflow/providers/standard/tests
      - ../../../providers/telegram/tests:/opt/airflow/providers/telegram/tests
      - ../../../providers/weaviate/tests:/opt/airflow/providers/weaviate/tests
      - ../../../providers/zendesk/tests:/opt/airflow/providers/zendesk/tests
      # END automatically generated volumes by generate-volumes-for-sources pre-commit
      # and entrypoint and in_container scripts for testing
      - ../../../scripts/docker/entrypoint_ci.sh:/entrypoint
      - ../../../scripts/in_container/:/opt/airflow/scripts/in_container<|MERGE_RESOLUTION|>--- conflicted
+++ resolved
@@ -48,11 +48,8 @@
       - ../../../providers/edge/tests:/opt/airflow/providers/edge/tests
       - ../../../providers/pgvector/tests:/opt/airflow/providers/pgvector/tests
       - ../../../providers/pinecone/tests:/opt/airflow/providers/pinecone/tests
-<<<<<<< HEAD
+      - ../../../providers/postgres/tests:/opt/airflow/providers/postgres/tests
       - ../../../providers/qdrant/tests:/opt/airflow/providers/qdrant/tests
-=======
-      - ../../../providers/postgres/tests:/opt/airflow/providers/postgres/tests
->>>>>>> 1ef2b6c9
       - ../../../providers/standard/tests:/opt/airflow/providers/standard/tests
       - ../../../providers/telegram/tests:/opt/airflow/providers/telegram/tests
       - ../../../providers/weaviate/tests:/opt/airflow/providers/weaviate/tests
