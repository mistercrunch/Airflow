--- conflicted
+++ resolved
@@ -65,12 +65,9 @@
       - ../../../providers/singularity/tests:/opt/airflow/providers/singularity/tests
       - ../../../providers/ssh/tests:/opt/airflow/providers/ssh/tests
       - ../../../providers/standard/tests:/opt/airflow/providers/standard/tests
-<<<<<<< HEAD
-      - ../../../providers/teradata/tests:/opt/airflow/providers/teradata/tests
-=======
       - ../../../providers/tableau/tests:/opt/airflow/providers/tableau/tests
       - ../../../providers/telegram/tests:/opt/airflow/providers/telegram/tests
->>>>>>> 4cab641f
+      - ../../../providers/teradata/tests:/opt/airflow/providers/teradata/tests
       - ../../../providers/weaviate/tests:/opt/airflow/providers/weaviate/tests
       - ../../../providers/ydb/tests:/opt/airflow/providers/ydb/tests
       - ../../../providers/zendesk/tests:/opt/airflow/providers/zendesk/tests
