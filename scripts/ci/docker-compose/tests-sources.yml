--- conflicted
+++ resolved
@@ -55,11 +55,8 @@
       - ../../../providers/segment/tests:/opt/airflow/providers/segment/tests
       - ../../../providers/ssh/tests:/opt/airflow/providers/ssh/tests
       - ../../../providers/standard/tests:/opt/airflow/providers/standard/tests
-<<<<<<< HEAD
       - ../../../providers/tableau/tests:/opt/airflow/providers/tableau/tests
-=======
       - ../../../providers/telegram/tests:/opt/airflow/providers/telegram/tests
->>>>>>> ca7c6ad5
       - ../../../providers/weaviate/tests:/opt/airflow/providers/weaviate/tests
       - ../../../providers/ydb/tests:/opt/airflow/providers/ydb/tests
       - ../../../providers/zendesk/tests:/opt/airflow/providers/zendesk/tests
