--- conflicted
+++ resolved
@@ -46,11 +46,8 @@
       - ../../../providers/cohere/tests:/opt/airflow/providers/cohere/tests
       - ../../../providers/common/sql/tests:/opt/airflow/providers/common/sql/tests
       - ../../../providers/edge/tests:/opt/airflow/providers/edge/tests
-<<<<<<< HEAD
       - ../../../providers/pgvector/tests:/opt/airflow/providers/pgvector/tests
-=======
       - ../../../providers/pinecone/tests:/opt/airflow/providers/pinecone/tests
->>>>>>> f7a9a158
       - ../../../providers/standard/tests:/opt/airflow/providers/standard/tests
       - ../../../providers/weaviate/tests:/opt/airflow/providers/weaviate/tests
       # END automatically generated volumes by generate-volumes-for-sources pre-commit
