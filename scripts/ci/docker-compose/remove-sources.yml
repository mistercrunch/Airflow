--- conflicted
+++ resolved
@@ -73,12 +73,9 @@
       - ../../../empty:/opt/airflow/providers/influxdb/src
       - ../../../empty:/opt/airflow/providers/jdbc/src
       - ../../../empty:/opt/airflow/providers/jenkins/src
-<<<<<<< HEAD
       - ../../../empty:/opt/airflow/providers/microsoft/azure/src
-=======
       - ../../../empty:/opt/airflow/providers/microsoft/mssql/src
       - ../../../empty:/opt/airflow/providers/microsoft/psrp/src
->>>>>>> e6ea6709
       - ../../../empty:/opt/airflow/providers/mongo/src
       - ../../../empty:/opt/airflow/providers/mysql/src
       - ../../../empty:/opt/airflow/providers/neo4j/src
