--- conflicted
+++ resolved
@@ -48,11 +48,8 @@
       - ../../../empty:/opt/airflow/providers/segment/src
       - ../../../empty:/opt/airflow/providers/ssh/src
       - ../../../empty:/opt/airflow/providers/standard/src
-<<<<<<< HEAD
       - ../../../empty:/opt/airflow/providers/tableau/src
-=======
       - ../../../empty:/opt/airflow/providers/telegram/src
->>>>>>> ca7c6ad5
       - ../../../empty:/opt/airflow/providers/weaviate/src
       - ../../../empty:/opt/airflow/providers/ydb/src
       - ../../../empty:/opt/airflow/providers/zendesk/src
