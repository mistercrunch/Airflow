--- conflicted
+++ resolved
@@ -41,11 +41,8 @@
       - ../../../empty:/opt/airflow/providers/common/sql/src
       - ../../../empty:/opt/airflow/providers/datadog/src
       - ../../../empty:/opt/airflow/providers/edge/src
-<<<<<<< HEAD
       - ../../../empty:/opt/airflow/providers/imap/src
-=======
       - ../../../empty:/opt/airflow/providers/neo4j/src
->>>>>>> 82c2c203
       - ../../../empty:/opt/airflow/providers/openai/src
       - ../../../empty:/opt/airflow/providers/opsgenie/src
       - ../../../empty:/opt/airflow/providers/pgvector/src
