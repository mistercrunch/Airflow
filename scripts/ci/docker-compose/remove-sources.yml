--- conflicted
+++ resolved
@@ -43,13 +43,10 @@
       - ../../../empty:/opt/airflow/providers/edge/src
       - ../../../empty:/opt/airflow/providers/openai/src
       - ../../../empty:/opt/airflow/providers/pgvector/src
-<<<<<<< HEAD
-      - ../../../empty:/opt/airflow/providers/mysql/src
+        - ../../../empty:/opt/airflow/providers/mysql/src
       - ../../../empty:/opt/airflow/providers/odbc/src
       - ../../../empty:/opt/airflow/providers/jenkins/src
       - ../../../empty:/opt/airflow/providers/pagerduty/src
-=======
->>>>>>> ca7c6ad5
       - ../../../empty:/opt/airflow/providers/pinecone/src
       - ../../../empty:/opt/airflow/providers/postgres/src
       - ../../../empty:/opt/airflow/providers/segment/src
