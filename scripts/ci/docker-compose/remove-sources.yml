--- conflicted
+++ resolved
@@ -41,11 +41,8 @@
       - ../../../empty:/opt/airflow/providers/edge/src
       - ../../../empty:/opt/airflow/providers/pgvector/src
       - ../../../empty:/opt/airflow/providers/pinecone/src
-<<<<<<< HEAD
+      - ../../../empty:/opt/airflow/providers/postgres/src
       - ../../../empty:/opt/airflow/providers/ssh/src
-=======
-      - ../../../empty:/opt/airflow/providers/postgres/src
->>>>>>> 35723e5c
       - ../../../empty:/opt/airflow/providers/standard/src
       - ../../../empty:/opt/airflow/providers/telegram/src
       - ../../../empty:/opt/airflow/providers/weaviate/src
