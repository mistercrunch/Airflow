# INSTALL / BUILD instructions for Apache Airflow

This ia a generic installation method that requires a number of dependencies to be installed.

Depending on your system you might need different prerequisites, but the following
systems/prerequisites are known to work:

Linux (Debian Buster and Linux Mint Tricia):

sudo apt install build-essentials python3.6-dev python3.7-dev python-dev openssl \
                 sqlite sqlite-dev default-libmysqlclient-dev libmysqld-dev postgresq

MacOS (Mojave/Catalina):

brew install sqlite mysql postgresql

# [required] fetch the tarball and untar the source move into the directory that was untarred.

# [optional] run Apache RAT (release audit tool) to validate license headers
# RAT docs here: https://creadur.apache.org/rat/. Requires Java and Apache Rat
java -jar apache-rat.jar -E ./.rat-excludes -d .

# [optional] Airflow pulls in quite a lot of dependencies in order
# to connect to other services. You might want to test or run Airflow
# from a virtual env to make sure those dependencies are separated
# from your system wide versions

python3 -m venv PATH_TO_YOUR_VENV
source PATH_TO_YOUR_VENV/bin/activate

# [required] building and installing by pip (preferred)
pip install .

# or directly
python setup.py install

# You can also install recommended version of the dependencies by using
# constraint-python<PYTHON_MAJOR_MINOR_VERSION>.txt files as constraint file. This is needed in case
# you have problems with installing the current requirements from PyPI.
# There are different constraint files for different python versions. For example"

pip install . \
  --constraint "https://raw.githubusercontent.com/apache/airflow/constraints-master/constraints-3.6.txt"


By default `pip install` in Airflow 2.0 installs only the provider packages that are needed by the extras,
however if you want to install all providers (which was default behaviour in 1.10.*)
you can do it by setting environment variable INSTALL_PROVIDERS_FROM_SOURCES to `true`.


INSTALL_PROVIDERS_FROM_SOURCES="true" pip install . \
  --constraint "https://raw.githubusercontent.com/apache/airflow/constraints-master/constraints-3.6.txt"


You can also install airflow in "editable mode" (with -e) flag and then provider packages will be
available, because they are used directly from the airflow sources:


pip install -e . \
  --constraint "https://raw.githubusercontent.com/apache/airflow/constraints-master/constraints-3.6.txt"


# You can also install Airflow with extras specified. The list of available extras:
# START EXTRAS HERE

all_dbs, amazon, apache.atlas, apache.beam, apache.cassandra, apache.druid, apache.hdfs,
apache.hive, apache.kylin, apache.livy, apache.pig, apache.pinot, apache.spark, apache.sqoop,
apache.webhdfs, async, atlas, aws, azure, cassandra, celery, cgroups, cloudant, cncf.kubernetes,
<<<<<<< HEAD
dask, databricks, datadog, devel, devel_hadoop, dingding, discord, doc, docker, druid,
elasticsearch, exasol, facebook, ftp, gcp, gcp_api, github_enterprise, google, google_auth, grpc,
hashicorp, hdfs, hive, http, imap, jdbc, jenkins, jira, kerberos, kubernetes, ldap, mesos,
microsoft.azure, microsoft.mssql, microsoft.winrm, mongo, mssql, mysql, odbc, openfaas, opsgenie,
oracle, pagerduty, papermill, password, pinot, plexus, postgres, presto, qds, qubole, rabbitmq,
redis, salesforce, samba, segment, sendgrid, sentry, sftp, singularity, slack, snowflake, spark,
sqlite, ssh, statsd, tableau, vertica, virtualenv, webhdfs, winrm, yandex, yandexcloud, zendesk,
all, devel_ci
=======
dask, databricks, datadog, dingding, discord, docker, druid, elasticsearch, exasol, facebook, ftp,
gcp, gcp_api, github_enterprise, google, google_auth, grpc, hashicorp, hdfs, hive, http, imap, jdbc,
jenkins, jira, kerberos, kubernetes, ldap, microsoft.azure, microsoft.mssql, microsoft.winrm, mongo,
mssql, mysql, odbc, openfaas, opsgenie, oracle, pagerduty, papermill, password, pinot, plexus,
postgres, presto, qds, qubole, rabbitmq, redis, salesforce, samba, segment, sendgrid, sentry, sftp,
singularity, slack, snowflake, spark, sqlite, ssh, statsd, tableau, vertica, virtualenv, webhdfs,
winrm, yandex, yandexcloud, zendesk, all, devel, devel_hadoop, doc, devel_all, devel_ci
>>>>>>> 456a1c5d

# END EXTRAS HERE

# For installing Airflow in development environments - see CONTRIBUTING.rst<|MERGE_RESOLUTION|>--- conflicted
+++ resolved
@@ -66,16 +66,6 @@
 all_dbs, amazon, apache.atlas, apache.beam, apache.cassandra, apache.druid, apache.hdfs,
 apache.hive, apache.kylin, apache.livy, apache.pig, apache.pinot, apache.spark, apache.sqoop,
 apache.webhdfs, async, atlas, aws, azure, cassandra, celery, cgroups, cloudant, cncf.kubernetes,
-<<<<<<< HEAD
-dask, databricks, datadog, devel, devel_hadoop, dingding, discord, doc, docker, druid,
-elasticsearch, exasol, facebook, ftp, gcp, gcp_api, github_enterprise, google, google_auth, grpc,
-hashicorp, hdfs, hive, http, imap, jdbc, jenkins, jira, kerberos, kubernetes, ldap, mesos,
-microsoft.azure, microsoft.mssql, microsoft.winrm, mongo, mssql, mysql, odbc, openfaas, opsgenie,
-oracle, pagerduty, papermill, password, pinot, plexus, postgres, presto, qds, qubole, rabbitmq,
-redis, salesforce, samba, segment, sendgrid, sentry, sftp, singularity, slack, snowflake, spark,
-sqlite, ssh, statsd, tableau, vertica, virtualenv, webhdfs, winrm, yandex, yandexcloud, zendesk,
-all, devel_ci
-=======
 dask, databricks, datadog, dingding, discord, docker, druid, elasticsearch, exasol, facebook, ftp,
 gcp, gcp_api, github_enterprise, google, google_auth, grpc, hashicorp, hdfs, hive, http, imap, jdbc,
 jenkins, jira, kerberos, kubernetes, ldap, microsoft.azure, microsoft.mssql, microsoft.winrm, mongo,
@@ -83,7 +73,6 @@
 postgres, presto, qds, qubole, rabbitmq, redis, salesforce, samba, segment, sendgrid, sentry, sftp,
 singularity, slack, snowflake, spark, sqlite, ssh, statsd, tableau, vertica, virtualenv, webhdfs,
 winrm, yandex, yandexcloud, zendesk, all, devel, devel_hadoop, doc, devel_all, devel_ci
->>>>>>> 456a1c5d
 
 # END EXTRAS HERE
 
