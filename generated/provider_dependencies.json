--- conflicted
+++ resolved
@@ -993,12 +993,8 @@
     "deps": [
       "apache-airflow-providers-ssh>=2.1.0",
       "apache-airflow>=2.6.0",
-<<<<<<< HEAD
-      "paramiko>=3.3.0"
-=======
-      "asyncssh>=2.12.0",
-      "paramiko>=2.8.0"
->>>>>>> cbecabd9
+      "paramiko>=3.3.0",
+      "asyncssh>=2.12.0"
     ],
     "devel-deps": [],
     "cross-providers-deps": [
